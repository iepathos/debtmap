use crate::output::json::UnifiedJsonOutput;
use anyhow::{Context, Result};
use serde::{Deserialize, Serialize};
use std::collections::{HashMap, HashSet};
use std::fs;
use std::path::{Path, PathBuf};

#[derive(Debug, Clone, Serialize, Deserialize)]
pub struct ValidationResult {
    pub completion_percentage: f64,
    pub status: String,
    pub improvements: Vec<String>,
    pub remaining_issues: Vec<String>,
    pub gaps: HashMap<String, GapDetail>,
    pub before_summary: AnalysisSummary,
    pub after_summary: AnalysisSummary,
}

#[derive(Debug, Clone, Serialize, Deserialize)]
pub struct GapDetail {
    pub description: String,
    pub location: String,
    pub severity: String,
    pub suggested_fix: String,
    #[serde(skip_serializing_if = "Option::is_none")]
    pub original_score: Option<f64>,
    #[serde(skip_serializing_if = "Option::is_none")]
    pub current_score: Option<f64>,
    #[serde(skip_serializing_if = "Option::is_none")]
    pub original_complexity: Option<u32>,
    #[serde(skip_serializing_if = "Option::is_none")]
    pub current_complexity: Option<u32>,
    #[serde(skip_serializing_if = "Option::is_none")]
    pub target_complexity: Option<u32>,
}

#[derive(Debug, Clone, Serialize, Deserialize)]
pub struct AnalysisSummary {
    pub total_items: usize,
    pub high_priority_items: usize,
    pub average_score: f64,
}

pub struct CompareConfig {
    pub before_path: PathBuf,
    pub after_path: PathBuf,
    pub output_path: PathBuf,
}

pub fn compare_debtmaps(config: CompareConfig) -> Result<()> {
    let is_automation = std::env::var("PRODIGY_AUTOMATION")
        .unwrap_or_default()
        .eq_ignore_ascii_case("true")
        || std::env::var("PRODIGY_VALIDATION")
            .unwrap_or_default()
            .eq_ignore_ascii_case("true");

    if !is_automation {
        println!("Loading debtmap data from before and after states...");
    }

    let before = load_debtmap(&config.before_path)?;
    let after = load_debtmap(&config.after_path)?;

    let validation_result = perform_validation(&before, &after)?;

    write_validation_result(&config.output_path, &validation_result)?;

    if !is_automation {
        print_summary(&validation_result);
    }

    Ok(())
}

fn load_debtmap(path: &Path) -> Result<UnifiedJsonOutput> {
    let content = fs::read_to_string(path)
        .with_context(|| format!("Failed to read debtmap file: {}", path.display()))?;

    serde_json::from_str(&content)
        .with_context(|| format!("Failed to parse debtmap JSON from: {}", path.display()))
}

fn perform_validation(
    before: &UnifiedJsonOutput,
    after: &UnifiedJsonOutput,
) -> Result<ValidationResult> {
    let before_summary = create_summary(before);
    let after_summary = create_summary(after);

    let mut improvements = Vec::new();
    let mut remaining_issues = Vec::new();
    let mut gaps = HashMap::new();

    let resolved_items = identify_resolved_items(before, after);
    let improved_items = identify_improved_items(before, after);
    let new_items = identify_new_items(before, after);
    let unchanged_critical = identify_unchanged_critical(before, after);

    if resolved_items.high_priority_count > 0 {
        improvements.push(format!(
            "Resolved {} high-priority debt items",
            resolved_items.high_priority_count
        ));
    }

    if improved_items.complexity_reduction > 0.0 {
        improvements.push(format!(
            "Reduced average cyclomatic complexity by {:.0}%",
            improved_items.complexity_reduction * 100.0
        ));
    }

    if improved_items.coverage_improvement > 0.0 {
        improvements.push(format!(
            "Added test coverage for {} critical functions",
            improved_items.coverage_improvement_count
        ));
    }

    if unchanged_critical.count > 0 {
        remaining_issues.push(format!(
            "{} critical debt item{} still present",
            unchanged_critical.count,
            if unchanged_critical.count == 1 {
                ""
            } else {
                "s"
            }
        ));

        for (idx, item) in unchanged_critical.items.iter().take(2).enumerate() {
            gaps.insert(
                format!("critical_debt_remaining_{}", idx),
                GapDetail {
                    description: format!(
                        "High-priority debt item still present in {}",
                        item.function
                    ),
                    location: format!("{}:{}:{}", item.file.display(), item.function, item.line),
                    severity: "high".to_string(),
                    suggested_fix: "Apply functional programming patterns to reduce complexity"
                        .to_string(),
                    original_score: Some(item.score),
                    current_score: Some(item.score),
                    original_complexity: None,
                    current_complexity: None,
                    target_complexity: None,
                },
            );
        }
    }

    if new_items.critical_count > 0 {
        remaining_issues.push(format!(
            "{} new critical debt items introduced",
            new_items.critical_count
        ));

        gaps.insert(
            "regression_detected".to_string(),
            GapDetail {
                description: "New complexity introduced during refactoring".to_string(),
                location: new_items
                    .items
                    .first()
                    .map(|i| format!("{}:{}:{}", i.file.display(), i.function, i.line))
                    .unwrap_or_default(),
                severity: "high".to_string(),
                suggested_fix: "Simplify the newly added conditional logic".to_string(),
                original_score: None,
                current_score: new_items.items.first().map(|i| i.score),
                original_complexity: None,
                current_complexity: None,
                target_complexity: None,
            },
        );
    }

    let improvement_score = calculate_improvement_score(
        &resolved_items,
        &improved_items,
        &new_items,
        &unchanged_critical,
        &before_summary,
        &after_summary,
    );

    // Determine status based on functional composition of conditions
    let has_regressions = new_items.critical_count > 0;
    let all_high_priority_addressed =
        before_summary.high_priority_items > 0 && after_summary.high_priority_items == 0;
    let meets_score_threshold = improvement_score >= 75.0;

    let status = if has_regressions {
        "failed"
    } else if all_high_priority_addressed || meets_score_threshold {
        "complete"
    } else if improvement_score >= 40.0 {
        "incomplete"
    } else {
        "failed"
    }
    .to_string();

    Ok(ValidationResult {
        completion_percentage: improvement_score,
        status,
        improvements,
        remaining_issues,
        gaps,
        before_summary,
        after_summary,
    })
}

fn create_summary(analysis: &UnifiedJsonOutput) -> AnalysisSummary {
    use crate::priority::DebtItem;

    // Only count Function items for summary
    let function_items: Vec<_> = analysis
        .items
        .iter()
        .filter_map(|item| match item {
            DebtItem::Function(f) => Some(f.as_ref()),
            DebtItem::File(_) => None,
        })
        .collect();

    let high_priority_items = function_items
        .iter()
        .filter(|item| is_critical(item.unified_score.final_score))
        .count();

    let average_score = if function_items.is_empty() {
        0.0
    } else {
        function_items
            .iter()
            .map(|i| i.unified_score.final_score)
            .sum::<f64>()
            / function_items.len() as f64
    };

    AnalysisSummary {
        total_items: function_items.len(),
        high_priority_items,
        average_score,
    }
}

struct ResolvedItems {
    high_priority_count: usize,
    #[allow(dead_code)]
    total_count: usize,
}

fn identify_resolved_items(before: &UnifiedJsonOutput, after: &UnifiedJsonOutput) -> ResolvedItems {
    use crate::priority::DebtItem;

    // Extract Function items only
    let after_keys: HashSet<_> = after
        .items
        .iter()
        .filter_map(|item| match item {
            DebtItem::Function(f) => Some((f.location.file.clone(), f.location.function.clone())),
            DebtItem::File(_) => None,
        })
        .collect();

    let resolved: Vec<_> = before
        .items
        .iter()
        .filter_map(|item| match item {
            DebtItem::Function(f) => {
                if !after_keys.contains(&(f.location.file.clone(), f.location.function.clone())) {
                    Some(f.as_ref())
                } else {
                    None
                }
            }
            DebtItem::File(_) => None,
        })
        .collect();

    let high_priority_count = resolved
        .iter()
        .filter(|item| is_critical(item.unified_score.final_score))
        .count();

    ResolvedItems {
        high_priority_count,
        total_count: resolved.len(),
    }
}

struct ImprovedItems {
    complexity_reduction: f64,
    coverage_improvement: f64,
    coverage_improvement_count: usize,
}

fn identify_improved_items(before: &UnifiedJsonOutput, after: &UnifiedJsonOutput) -> ImprovedItems {
    use crate::priority::DebtItem;

    let before_map: HashMap<_, _> = before
        .items
        .iter()
        .filter_map(|item| match item {
            DebtItem::Function(f) => {
                Some(((f.location.file.clone(), f.location.function.clone()), f))
            }
            DebtItem::File(_) => None,
        })
        .collect();

    let mut total_complexity_reduction = 0.0;
    let mut coverage_improvement_count = 0;
    let mut improved_count = 0;

    for item in &after.items {
        if let DebtItem::Function(after_item) = item {
            let key = (
                after_item.location.file.clone(),
                after_item.location.function.clone(),
            );
            if let Some(before_item) = before_map.get(&key) {
                let score_improvement =
                    before_item.unified_score.final_score - after_item.unified_score.final_score;
                if score_improvement > 0.5 {
                    improved_count += 1;

                    if after_item.cyclomatic_complexity < before_item.cyclomatic_complexity {
                        let reduction = (before_item.cyclomatic_complexity
                            - after_item.cyclomatic_complexity)
                            as f64
                            / before_item.cyclomatic_complexity as f64;
                        total_complexity_reduction += reduction;
                    }

                    let after_coverage = after_item
                        .transitive_coverage
                        .as_ref()
                        .map(|tc| tc.direct.max(tc.transitive))
                        .unwrap_or(0.0);
                    let before_coverage = before_item
                        .transitive_coverage
                        .as_ref()
                        .map(|tc| tc.direct.max(tc.transitive))
                        .unwrap_or(0.0);

                    if after_coverage > before_coverage {
                        coverage_improvement_count += 1;
                    }
                }
            }
        }
    }

    ImprovedItems {
        complexity_reduction: if improved_count > 0 {
            total_complexity_reduction / improved_count as f64
        } else {
            0.0
        },
        coverage_improvement: coverage_improvement_count as f64,
        coverage_improvement_count,
    }
}

struct NewItems {
    critical_count: usize,
    items: Vec<ItemInfo>,
}

struct ItemInfo {
    file: PathBuf,
    function: String,
    line: usize,
    score: f64,
}

fn identify_new_items(before: &UnifiedJsonOutput, after: &UnifiedJsonOutput) -> NewItems {
    use crate::priority::DebtItem;

    let before_keys: HashSet<_> = before
        .items
        .iter()
        .filter_map(|item| match item {
            DebtItem::Function(f) => Some((f.location.file.clone(), f.location.function.clone())),
            DebtItem::File(_) => None,
        })
        .collect();

    let new_items: Vec<_> = after
        .items
        .iter()
        .filter_map(|item| match item {
            DebtItem::Function(f) => {
                if !before_keys.contains(&(f.location.file.clone(), f.location.function.clone()))
                    && is_critical(f.unified_score.final_score)
                {
                    Some(ItemInfo {
                        file: f.location.file.clone(),
                        function: f.location.function.clone(),
                        line: f.location.line,
                        score: f.unified_score.final_score,
                    })
                } else {
                    None
                }
            }
            DebtItem::File(_) => None,
        })
        .collect();

    NewItems {
        critical_count: new_items.len(),
        items: new_items,
    }
}

struct UnchangedCritical {
    count: usize,
    items: Vec<ItemInfo>,
}

/// Threshold for identifying critical debt items
const CRITICAL_SCORE_THRESHOLD: f64 = 8.0;

/// Check if a score is considered critical (≥ threshold)
fn is_critical(score: f64) -> bool {
    score >= CRITICAL_SCORE_THRESHOLD
}

/// Tolerance for considering scores as "unchanged"
const SCORE_CHANGE_TOLERANCE: f64 = 0.5;

/// Check if two scores are considered unchanged (absolute difference < tolerance)
fn is_score_unchanged(before: f64, after: f64) -> bool {
    (before - after).abs() < SCORE_CHANGE_TOLERANCE
}

/// Build a map of (file, function) -> FunctionMetrics for quick lookup
fn build_function_map(
    items: &[crate::priority::DebtItem],
) -> HashMap<(PathBuf, String), &crate::priority::UnifiedDebtItem> {
    use crate::priority::DebtItem;

    items
        .iter()
        .filter_map(|item| match item {
            DebtItem::Function(f) => Some((
                (f.location.file.clone(), f.location.function.clone()),
                f.as_ref(),
            )),
            DebtItem::File(_) => None,
        })
        .collect()
}

/// Filter items to find critical items that remain unchanged between before and after
fn filter_unchanged_critical_items(
    before_items: &[crate::priority::DebtItem],
    after_map: &HashMap<(PathBuf, String), &crate::priority::UnifiedDebtItem>,
) -> Vec<ItemInfo> {
    use crate::priority::DebtItem;

    before_items
        .iter()
        .filter_map(|item| {
            if let DebtItem::Function(before_item) = item {
                if is_critical(before_item.unified_score.final_score) {
                    let key = (
                        before_item.location.file.clone(),
                        before_item.location.function.clone(),
                    );
                    if let Some(after_item) = after_map.get(&key) {
                        if is_score_unchanged(
                            before_item.unified_score.final_score,
                            after_item.unified_score.final_score,
                        ) && is_critical(after_item.unified_score.final_score)
                        {
                            return Some(ItemInfo {
                                file: before_item.location.file.clone(),
                                function: before_item.location.function.clone(),
                                line: before_item.location.line,
                                score: before_item.unified_score.final_score,
                            });
                        }
                    }
                }
            }
            None
        })
        .collect()
}

fn identify_unchanged_critical(
    before: &UnifiedJsonOutput,
    after: &UnifiedJsonOutput,
) -> UnchangedCritical {
    let after_map = build_function_map(&after.items);
    let items = filter_unchanged_critical_items(&before.items, &after_map);

    UnchangedCritical {
        count: items.len(),
        items,
    }
}

fn calculate_improvement_score(
    resolved: &ResolvedItems,
    improved: &ImprovedItems,
    new_items: &NewItems,
    unchanged_critical: &UnchangedCritical,
    before_summary: &AnalysisSummary,
    after_summary: &AnalysisSummary,
) -> f64 {
    // If both before and after have no items, it's 100% complete (nothing to do)
    if before_summary.total_items == 0 && after_summary.total_items == 0 {
        return 100.0;
    }

    // Calculate high-priority resolution score
    let high_priority_progress = if before_summary.high_priority_items > 0 {
        let resolved_count = resolved.high_priority_count as f64;
        // Use saturating subtraction to handle cases where after > before (regressions)
        let addressed_count = before_summary
            .high_priority_items
            .saturating_sub(after_summary.high_priority_items) as f64;
        // Use the better of resolved or addressed (items may improve below threshold without being removed)
        (addressed_count.max(resolved_count) / before_summary.high_priority_items as f64) * 100.0
    } else {
        100.0
    };

    let overall_score_improvement = if before_summary.average_score > 0.0 {
        ((before_summary.average_score - after_summary.average_score)
            / before_summary.average_score)
            * 100.0
    } else {
        0.0
    };

    let complexity_reduction_score = improved.complexity_reduction * 100.0;

    let no_new_critical_score = if new_items.critical_count == 0 {
        100.0
    } else {
        0.0
    };

    let weighted_score = high_priority_progress * 0.4
        + overall_score_improvement.max(0.0) * 0.3
        + complexity_reduction_score * 0.2
        + no_new_critical_score * 0.1;

    // Apply penalty for unchanged critical items, but ensure progress is still reflected
    // If there are improvements (complexity reduction or coverage), reduce the penalty impact
    let has_improvements = complexity_reduction_score > 0.0 || overall_score_improvement > 0.0;
    let penalty_factor = if unchanged_critical.count > 0 && !has_improvements {
        1.0 - (unchanged_critical.count as f64 * 0.1).min(0.5)
    } else if unchanged_critical.count > 0 {
        // Lighter penalty when there are improvements
        1.0 - (unchanged_critical.count as f64 * 0.05).min(0.25)
    } else {
        1.0
    };

    // Ensure minimum score of 40% when there are significant improvements
    let final_score = weighted_score * penalty_factor;
    if has_improvements && final_score < 40.0 && overall_score_improvement > 5.0 {
        40.0
    } else {
        final_score.clamp(0.0, 100.0)
    }
}

fn write_validation_result(path: &Path, result: &ValidationResult) -> Result<()> {
    if let Some(parent) = path.parent() {
        fs::create_dir_all(parent)
            .with_context(|| format!("Failed to create directory: {}", parent.display()))?;
    }

    let json = serde_json::to_string_pretty(result)?;
    fs::write(path, json)
        .with_context(|| format!("Failed to write validation result to: {}", path.display()))?;

    Ok(())
}

fn print_summary(result: &ValidationResult) {
    println!("\n=== Debtmap Validation Results ===");
    println!("Completion: {:.1}%", result.completion_percentage);
    println!("Status: {}", result.status);

    if !result.improvements.is_empty() {
        println!("\nImprovements:");
        for improvement in &result.improvements {
            println!("  ✓ {}", improvement);
        }
    }

    if !result.remaining_issues.is_empty() {
        println!("\nRemaining Issues:");
        for issue in &result.remaining_issues {
            println!("  ✗ {}", issue);
        }
    }

    println!(
        "\nBefore: {} items (avg score: {:.1})",
        result.before_summary.total_items, result.before_summary.average_score
    );
    println!(
        "After: {} items (avg score: {:.1})",
        result.after_summary.total_items, result.after_summary.average_score
    );
}

#[cfg(test)]
mod tests {
    use super::*;
<<<<<<< HEAD
    use crate::priority::coverage_propagation::TransitiveCoverage;
    use crate::priority::unified_scorer::{Location, UnifiedDebtItem, UnifiedScore};
    use crate::priority::{
        ActionableRecommendation, DebtItem, DebtType, FileDebtItem, FunctionRole, ImpactMetrics,
    };
    use std::path::PathBuf;

    fn create_empty_output() -> UnifiedJsonOutput {
        UnifiedJsonOutput {
            items: vec![],
            total_impact: ImpactMetrics {
                complexity_reduction: 0.0,
                coverage_improvement: 0.0,
                risk_reduction: 0.0,
                lines_reduction: 0,
            },
            total_debt_score: 0.0,
            debt_density: 0.0,
            total_lines_of_code: 0,
            overall_coverage: None,
        }
    }

    fn create_output_with_items(items: Vec<DebtItem>) -> UnifiedJsonOutput {
        UnifiedJsonOutput {
            items,
            total_impact: ImpactMetrics {
                complexity_reduction: 0.0,
                coverage_improvement: 0.0,
                risk_reduction: 0.0,
                lines_reduction: 0,
            },
            total_debt_score: 0.0,
            debt_density: 0.0,
            total_lines_of_code: 1000,
            overall_coverage: None,
        }
    }

    // Helper for tests that need specific line numbers and coverage as f64
    fn create_function_item(
=======
    use crate::output::json::UnifiedJsonOutput;
    use crate::priority::semantic_classifier::FunctionRole;
    use crate::priority::unified_scorer::{Location, UnifiedScore};
    use crate::priority::{
        ActionableRecommendation, DebtItem, DebtType, ImpactMetrics, UnifiedDebtItem,
    };
    use std::path::PathBuf;

    // Helper function to create test UnifiedDebtItem
    fn create_test_debt_item(
>>>>>>> cf45b3e8
        file: &str,
        function: &str,
        line: usize,
        score: f64,
<<<<<<< HEAD
        complexity: u32,
        coverage: Option<f64>,
    ) -> DebtItem {
        let transitive_coverage = coverage.map(|c| TransitiveCoverage {
            direct: c,
            transitive: c,
            propagated_from: vec![],
            uncovered_lines: vec![],
        });

        DebtItem::Function(Box::new(UnifiedDebtItem {
=======
    ) -> UnifiedDebtItem {
        UnifiedDebtItem {
>>>>>>> cf45b3e8
            location: Location {
                file: PathBuf::from(file),
                function: function.to_string(),
                line,
            },
            debt_type: DebtType::ComplexityHotspot {
<<<<<<< HEAD
                cyclomatic: complexity,
                cognitive: 0,
            },
            unified_score: UnifiedScore {
                complexity_factor: 0.0,
                coverage_factor: 0.0,
                dependency_factor: 0.0,
                role_multiplier: 1.0,
                final_score: score,
                pre_adjustment_score: None,
                adjustment_applied: None,
            },
            function_role: FunctionRole::Unknown,
            recommendation: ActionableRecommendation {
                primary_action: String::new(),
                rationale: String::new(),
                implementation_steps: vec![],
                related_items: vec![],
            },
            expected_impact: ImpactMetrics {
                coverage_improvement: 0.0,
                lines_reduction: 0,
                complexity_reduction: 0.0,
                risk_reduction: 0.0,
            },
            transitive_coverage,
            upstream_dependencies: 0,
            downstream_dependencies: 0,
            upstream_callers: vec![],
            downstream_callees: vec![],
            nesting_depth: 0,
            function_length: 50,
            cyclomatic_complexity: complexity,
            cognitive_complexity: 0,
            entropy_details: None,
            is_pure: None,
            purity_confidence: None,
            god_object_indicators: None,
            tier: None,
        }))
    }

    // Helper for tests that use TransitiveCoverage directly
    fn create_test_function_item(
        file: &str,
        function: &str,
        score: f64,
        complexity: u32,
        coverage: Option<TransitiveCoverage>,
    ) -> DebtItem {
        DebtItem::Function(Box::new(UnifiedDebtItem {
            location: Location {
                file: PathBuf::from(file),
                function: function.to_string(),
                line: 1,
            },
            debt_type: DebtType::ComplexityHotspot {
                cyclomatic: complexity,
                cognitive: 5,
=======
                cyclomatic: 5,
                cognitive: 8,
>>>>>>> cf45b3e8
            },
            unified_score: UnifiedScore {
                complexity_factor: 0.0,
                coverage_factor: 0.0,
                dependency_factor: 0.0,
                role_multiplier: 1.0,
                final_score: score,
                pre_adjustment_score: None,
                adjustment_applied: None,
            },
            function_role: FunctionRole::PureLogic,
            recommendation: ActionableRecommendation {
<<<<<<< HEAD
                primary_action: "refactor".to_string(),
                rationale: "test".to_string(),
=======
                primary_action: "Test".into(),
                rationale: "Test".into(),
>>>>>>> cf45b3e8
                implementation_steps: vec![],
                related_items: vec![],
            },
            expected_impact: ImpactMetrics {
<<<<<<< HEAD
                complexity_reduction: 0.0,
                coverage_improvement: 0.0,
                risk_reduction: 0.0,
                lines_reduction: 0,
            },
            transitive_coverage: coverage,
=======
                risk_reduction: 0.0,
                complexity_reduction: 0.0,
                coverage_improvement: 0.0,
                lines_reduction: 0,
            },
            transitive_coverage: None,
>>>>>>> cf45b3e8
            upstream_dependencies: 0,
            downstream_dependencies: 0,
            upstream_callers: vec![],
            downstream_callees: vec![],
            nesting_depth: 1,
            function_length: 10,
<<<<<<< HEAD
            cyclomatic_complexity: complexity,
            cognitive_complexity: 5,
            entropy_details: None,
            is_pure: None,
            purity_confidence: None,
            god_object_indicators: None,
            tier: None,
        }))
    }

=======
            cyclomatic_complexity: 5,
            cognitive_complexity: 8,
            entropy_details: None,
            is_pure: Some(false),
            purity_confidence: Some(0.0),
            god_object_indicators: None,
            tier: None,
        }
    }

    // Helper function to create UnifiedJsonOutput
>>>>>>> cf45b3e8
    fn create_test_output(items: Vec<DebtItem>) -> UnifiedJsonOutput {
        UnifiedJsonOutput {
            items,
            total_impact: ImpactMetrics {
<<<<<<< HEAD
                coverage_improvement: 0.0,
                lines_reduction: 0,
                complexity_reduction: 0.0,
                risk_reduction: 0.0,
            },
            total_debt_score: 0.0,
            debt_density: 0.0,
            total_lines_of_code: 0,
            overall_coverage: None,
        }
    }

    // Tests for perform_validation function
    #[test]
    fn test_perform_validation_no_improvements_or_issues() {
        let before = create_test_output(vec![]);
        let after = create_test_output(vec![]);

        let result = perform_validation(&before, &after).unwrap();

        assert_eq!(result.status, "complete");
        assert_eq!(result.improvements.len(), 0);
        assert_eq!(result.remaining_issues.len(), 0);
        assert_eq!(result.gaps.len(), 0);
        assert!(result.completion_percentage >= 75.0);
    }

    #[test]
    fn test_perform_validation_resolved_high_priority() {
        let before = create_test_output(vec![create_function_item(
            "src/test.rs",
            "complex_fn",
            10,
            10.0,
            15,
            Some(0.0),
        )]);
        let after = create_test_output(vec![]);

        let result = perform_validation(&before, &after).unwrap();

        assert_eq!(result.status, "complete");
        assert!(result
            .improvements
            .iter()
            .any(|i| i.contains("Resolved 1 high-priority")));
        assert_eq!(result.remaining_issues.len(), 0);
        assert!(result.completion_percentage >= 75.0);
    }

    #[test]
    fn test_perform_validation_complexity_reduction() {
        let before = create_test_output(vec![create_function_item(
            "src/test.rs",
            "fn1",
            10,
            10.0,
            20,
            Some(0.5),
        )]);
        let after = create_test_output(vec![create_function_item(
            "src/test.rs",
            "fn1",
            10,
            8.0,
            10,
            Some(0.5),
        )]);

        let result = perform_validation(&before, &after).unwrap();

        assert!(result
            .improvements
            .iter()
            .any(|i| i.contains("Reduced average cyclomatic complexity")));
    }

    #[test]
    fn test_perform_validation_coverage_improvement() {
        let before = create_test_output(vec![create_function_item(
            "src/test.rs",
            "fn1",
            10,
            10.0,
            10,
            Some(0.0),
        )]);
        let after = create_test_output(vec![create_function_item(
            "src/test.rs",
            "fn1",
            10,
            8.0,
            10,
            Some(0.8),
        )]);

        let result = perform_validation(&before, &after).unwrap();

        assert!(result
            .improvements
            .iter()
            .any(|i| i.contains("Added test coverage")));
    }

    #[test]
    fn test_perform_validation_unchanged_critical() {
        let before = create_test_output(vec![create_function_item(
            "src/test.rs",
            "complex_fn",
            10,
            10.0,
            15,
            Some(0.0),
        )]);
        let after = create_test_output(vec![create_function_item(
            "src/test.rs",
            "complex_fn",
            10,
            10.0,
            15,
            Some(0.0),
        )]);

        let result = perform_validation(&before, &after).unwrap();

        assert!(result
            .remaining_issues
            .iter()
            .any(|i| i.contains("critical debt item")));
        assert!(result.gaps.contains_key("critical_debt_remaining_0"));
    }

    #[test]
    fn test_perform_validation_new_critical_regression() {
        let before = create_test_output(vec![]);
        let after = create_test_output(vec![create_function_item(
            "src/new.rs",
            "bad_fn",
            20,
            12.0,
            20,
            Some(0.0),
        )]);

        let result = perform_validation(&before, &after).unwrap();

        assert!(result
            .remaining_issues
            .iter()
            .any(|i| i.contains("new critical debt items")));
        assert!(result.gaps.contains_key("regression_detected"));
        assert_eq!(result.status, "failed");
    }

    #[test]
    fn test_perform_validation_combined_improvements() {
        let before = create_test_output(vec![
            create_function_item("src/test.rs", "fn1", 10, 10.0, 20, Some(0.0)),
            create_function_item("src/test.rs", "fn2", 30, 9.0, 15, Some(0.2)),
        ]);
        let after = create_test_output(vec![create_function_item(
            "src/test.rs",
            "fn2",
            30,
            7.0,
            10,
            Some(0.8),
        )]);

        let result = perform_validation(&before, &after).unwrap();

        assert!(result.improvements.len() >= 2);
        assert!(result.improvements.iter().any(|i| i.contains("Resolved")));
        assert!(result
            .improvements
            .iter()
            .any(|i| i.contains("complexity") || i.contains("coverage")));
        assert_eq!(result.status, "complete");
    }

    #[test]
    fn test_perform_validation_status_complete() {
        let before = create_test_output(vec![create_function_item(
            "src/test.rs",
            "fn1",
            10,
            10.0,
            15,
            Some(0.0),
        )]);
        let after = create_test_output(vec![]);

        let result = perform_validation(&before, &after).unwrap();

        assert_eq!(result.status, "complete");
        assert!(result.completion_percentage >= 75.0);
    }

    #[test]
    fn test_perform_validation_status_incomplete() {
        let before = create_test_output(vec![
            create_function_item("src/test.rs", "fn1", 10, 10.0, 15, Some(0.0)),
            create_function_item("src/test.rs", "fn2", 20, 11.0, 20, Some(0.0)),
        ]);
        let after = create_test_output(vec![
            create_function_item("src/test.rs", "fn1", 10, 8.0, 10, Some(0.5)),
            create_function_item("src/test.rs", "fn2", 20, 11.0, 20, Some(0.0)),
        ]);

        let result = perform_validation(&before, &after).unwrap();

        assert!(result.completion_percentage >= 40.0 && result.completion_percentage < 75.0);
        assert_eq!(result.status, "incomplete");
    }

    #[test]
    fn test_perform_validation_status_failed() {
        let before = create_test_output(vec![create_function_item(
            "src/test.rs",
            "fn1",
            10,
            10.0,
            15,
            Some(0.0),
        )]);
        let after = create_test_output(vec![
            create_function_item("src/test.rs", "fn1", 10, 10.0, 15, Some(0.0)),
            create_function_item("src/test.rs", "fn2", 20, 12.0, 20, Some(0.0)),
        ]);

        let result = perform_validation(&before, &after).unwrap();

        assert!(result.completion_percentage < 40.0);
        assert_eq!(result.status, "failed");
    }

    #[test]
    fn test_perform_validation_gap_detail_generation() {
        let before = create_test_output(vec![create_function_item(
            "src/test.rs",
            "critical_fn",
            10,
            10.0,
            15,
            Some(0.0),
        )]);
        let after = create_test_output(vec![create_function_item(
            "src/test.rs",
            "critical_fn",
            10,
            10.0,
            15,
            Some(0.0),
        )]);

        let result = perform_validation(&before, &after).unwrap();

        assert!(result.gaps.contains_key("critical_debt_remaining_0"));
        let gap = result.gaps.get("critical_debt_remaining_0").unwrap();
        assert_eq!(gap.severity, "high");
        assert!(gap.location.contains("src/test.rs"));
        assert!(gap.location.contains("critical_fn"));
        assert_eq!(gap.original_score, Some(10.0));
        assert_eq!(gap.current_score, Some(10.0));
    }

    #[test]
    fn test_perform_validation_multiple_unchanged_critical() {
        let before = create_test_output(vec![
            create_function_item("src/test.rs", "fn1", 10, 10.0, 15, Some(0.0)),
            create_function_item("src/test.rs", "fn2", 20, 11.0, 20, Some(0.0)),
            create_function_item("src/test.rs", "fn3", 30, 12.0, 25, Some(0.0)),
        ]);
        let after = create_test_output(vec![
            create_function_item("src/test.rs", "fn1", 10, 10.0, 15, Some(0.0)),
            create_function_item("src/test.rs", "fn2", 20, 11.0, 20, Some(0.0)),
            create_function_item("src/test.rs", "fn3", 30, 12.0, 25, Some(0.0)),
        ]);

        let result = perform_validation(&before, &after).unwrap();

        assert!(result
            .remaining_issues
            .iter()
            .any(|i| i.contains("3 critical debt items")));
        assert_eq!(result.gaps.len(), 2); // Only first 2 are added
        assert!(result.gaps.contains_key("critical_debt_remaining_0"));
        assert!(result.gaps.contains_key("critical_debt_remaining_1"));
    }

    // Tests for identify_improved_items function
    #[test]
    fn test_empty_before_and_after() {
        let before = create_empty_output();
        let after = create_empty_output();

        let result = identify_improved_items(&before, &after);

        assert_eq!(result.complexity_reduction, 0.0);
        assert_eq!(result.coverage_improvement, 0.0);
        assert_eq!(result.coverage_improvement_count, 0);
    }

    #[test]
    fn test_no_improvements_below_threshold() {
        let before = create_output_with_items(vec![create_test_function_item(
            "test.rs", "func1", 5.0, 10, None,
        )]);
        let after = create_output_with_items(vec![create_test_function_item(
            "test.rs", "func1", 4.6, 10, None,
        )]);

        let result = identify_improved_items(&before, &after);

        assert_eq!(result.complexity_reduction, 0.0);
        assert_eq!(result.coverage_improvement, 0.0);
        assert_eq!(result.coverage_improvement_count, 0);
    }

    #[test]
    fn test_score_improvement_above_threshold_with_complexity_reduction() {
        let before = create_output_with_items(vec![create_test_function_item(
            "test.rs", "func1", 10.0, 20, None,
        )]);
        let after = create_output_with_items(vec![create_test_function_item(
            "test.rs", "func1", 9.0, 10, None,
        )]);

        let result = identify_improved_items(&before, &after);

        assert!(result.complexity_reduction > 0.0);
        assert_eq!((result.complexity_reduction * 100.0).round() / 100.0, 0.5);
        assert_eq!(result.coverage_improvement_count, 0);
    }

    #[test]
    fn test_score_improvement_with_coverage_increase() {
        let before_coverage = Some(TransitiveCoverage {
            direct: 0.3,
            transitive: 0.2,
            propagated_from: vec![],
            uncovered_lines: vec![],
        });
        let after_coverage = Some(TransitiveCoverage {
            direct: 0.8,
            transitive: 0.7,
            propagated_from: vec![],
            uncovered_lines: vec![],
        });

        let before = create_output_with_items(vec![create_test_function_item(
            "test.rs",
            "func1",
            10.0,
            10,
            before_coverage,
        )]);
        let after = create_output_with_items(vec![create_test_function_item(
            "test.rs",
            "func1",
            9.0,
            10,
            after_coverage,
        )]);

        let result = identify_improved_items(&before, &after);

        assert_eq!(result.coverage_improvement_count, 1);
        assert_eq!(result.coverage_improvement, 1.0);
    }

    #[test]
    fn test_score_improvement_with_both_metrics_improved() {
        let before_coverage = Some(TransitiveCoverage {
            direct: 0.3,
            transitive: 0.2,
            propagated_from: vec![],
            uncovered_lines: vec![],
        });
        let after_coverage = Some(TransitiveCoverage {
            direct: 0.8,
            transitive: 0.7,
            propagated_from: vec![],
            uncovered_lines: vec![],
        });

        let before = create_output_with_items(vec![create_test_function_item(
            "test.rs",
            "func1",
            10.0,
            20,
            before_coverage,
        )]);
        let after = create_output_with_items(vec![create_test_function_item(
            "test.rs",
            "func1",
            9.0,
            10,
            after_coverage,
        )]);

        let result = identify_improved_items(&before, &after);

        assert!(result.complexity_reduction > 0.0);
        assert_eq!((result.complexity_reduction * 100.0).round() / 100.0, 0.5);
        assert_eq!(result.coverage_improvement_count, 1);
        assert_eq!(result.coverage_improvement, 1.0);
    }

    #[test]
    fn test_item_only_in_after_not_in_before() {
        let before = create_empty_output();
        let after = create_output_with_items(vec![create_test_function_item(
            "test.rs", "new_func", 5.0, 10, None,
        )]);

        let result = identify_improved_items(&before, &after);

        assert_eq!(result.complexity_reduction, 0.0);
        assert_eq!(result.coverage_improvement_count, 0);
    }

    #[test]
    fn test_item_only_in_before_not_in_after() {
        let before = create_output_with_items(vec![create_test_function_item(
            "test.rs", "old_func", 5.0, 10, None,
        )]);
        let after = create_empty_output();

        let result = identify_improved_items(&before, &after);

        assert_eq!(result.complexity_reduction, 0.0);
        assert_eq!(result.coverage_improvement_count, 0);
    }

    #[test]
    fn test_file_level_items_are_filtered() {
        use crate::priority::file_metrics::{FileDebtMetrics, FileImpact, GodObjectIndicators};

        let before = create_output_with_items(vec![
            DebtItem::File(Box::new(FileDebtItem {
                metrics: FileDebtMetrics {
                    path: PathBuf::from("test.rs"),
                    total_lines: 100,
                    function_count: 5,
                    class_count: 0,
                    avg_complexity: 15.0,
                    max_complexity: 20,
                    total_complexity: 75,
                    coverage_percent: 0.0,
                    uncovered_lines: 100,
                    god_object_indicators: GodObjectIndicators {
                        methods_count: 5,
                        fields_count: 2,
                        responsibilities: 3,
                        is_god_object: false,
                        god_object_score: 0.0,
                        responsibility_names: vec![],
                        recommended_splits: vec![],
                    },
                    function_scores: vec![],
                },
                score: 10.0,
                priority_rank: 1,
                recommendation: "refactor".to_string(),
=======
                risk_reduction: 0.0,
                complexity_reduction: 0.0,
                coverage_improvement: 0.0,
                lines_reduction: 0,
            },
            total_debt_score: 0.0,
            debt_density: 0.0,
            total_lines_of_code: 1000,
            overall_coverage: Some(50.0),
        }
    }

    #[test]
    fn test_identify_unchanged_critical_empty_inputs() {
        let before = create_test_output(vec![]);
        let after = create_test_output(vec![]);

        let result = identify_unchanged_critical(&before, &after);

        assert_eq!(result.count, 0);
        assert_eq!(result.items.len(), 0);
    }

    #[test]
    fn test_identify_unchanged_critical_no_critical_items() {
        // All scores below 8.0
        let before_items = vec![
            DebtItem::Function(Box::new(create_test_debt_item(
                "src/foo.rs",
                "low_score",
                10,
                5.0,
            ))),
            DebtItem::Function(Box::new(create_test_debt_item(
                "src/bar.rs",
                "another_low",
                20,
                7.5,
            ))),
        ];
        let after_items = vec![
            DebtItem::Function(Box::new(create_test_debt_item(
                "src/foo.rs",
                "low_score",
                10,
                5.2,
            ))),
            DebtItem::Function(Box::new(create_test_debt_item(
                "src/bar.rs",
                "another_low",
                20,
                7.3,
            ))),
        ];

        let before = create_test_output(before_items);
        let after = create_test_output(after_items);

        let result = identify_unchanged_critical(&before, &after);

        assert_eq!(result.count, 0);
        assert_eq!(result.items.len(), 0);
    }

    #[test]
    fn test_identify_unchanged_critical_items_resolved() {
        // Critical items in before, not in after (function removed)
        let before_items = vec![DebtItem::Function(Box::new(create_test_debt_item(
            "src/foo.rs",
            "critical_fn",
            10,
            9.0,
        )))];
        let after_items = vec![];

        let before = create_test_output(before_items);
        let after = create_test_output(after_items);

        let result = identify_unchanged_critical(&before, &after);

        assert_eq!(result.count, 0);
        assert_eq!(result.items.len(), 0);
    }

    #[test]
    fn test_identify_unchanged_critical_items_unchanged() {
        // Critical items with same score (±0.5)
        let before_items = vec![
            DebtItem::Function(Box::new(create_test_debt_item(
                "src/foo.rs",
                "critical_fn",
                10,
                9.0,
            ))),
            DebtItem::Function(Box::new(create_test_debt_item(
                "src/bar.rs",
                "another_critical",
                20,
                10.5,
            ))),
        ];
        let after_items = vec![
            DebtItem::Function(Box::new(create_test_debt_item(
                "src/foo.rs",
                "critical_fn",
                10,
                9.2,
            ))),
            DebtItem::Function(Box::new(create_test_debt_item(
                "src/bar.rs",
                "another_critical",
                20,
                10.3,
            ))),
        ];

        let before = create_test_output(before_items);
        let after = create_test_output(after_items);

        let result = identify_unchanged_critical(&before, &after);

        assert_eq!(result.count, 2);
        assert_eq!(result.items.len(), 2);
        assert_eq!(result.items[0].function, "critical_fn");
        assert_eq!(result.items[0].score, 9.0);
        assert_eq!(result.items[1].function, "another_critical");
        assert_eq!(result.items[1].score, 10.5);
    }

    #[test]
    fn test_identify_unchanged_critical_items_improved_significantly() {
        // Critical items where score drops > 0.5 (improved)
        let before_items = vec![DebtItem::Function(Box::new(create_test_debt_item(
            "src/foo.rs",
            "improved_fn",
            10,
            10.0,
        )))];
        let after_items = vec![DebtItem::Function(Box::new(create_test_debt_item(
            "src/foo.rs",
            "improved_fn",
            10,
            9.0,
        )))];

        let before = create_test_output(before_items);
        let after = create_test_output(after_items);

        let result = identify_unchanged_critical(&before, &after);

        assert_eq!(result.count, 0);
        assert_eq!(result.items.len(), 0);
    }

    #[test]
    fn test_identify_unchanged_critical_items_worsened_but_stays_critical() {
        // Critical items where score increases but both stay >= 8.0
        let before_items = vec![DebtItem::Function(Box::new(create_test_debt_item(
            "src/foo.rs",
            "worsened_fn",
            10,
            8.0,
        )))];
        let after_items = vec![DebtItem::Function(Box::new(create_test_debt_item(
            "src/foo.rs",
            "worsened_fn",
            10,
            9.0,
        )))];

        let before = create_test_output(before_items);
        let after = create_test_output(after_items);

        let result = identify_unchanged_critical(&before, &after);

        // Score change is 1.0, which is > 0.5, so it should NOT be included
        assert_eq!(result.count, 0);
        assert_eq!(result.items.len(), 0);
    }

    #[test]
    fn test_identify_unchanged_critical_mixed_scenario() {
        // Mix of unchanged, resolved, and improved
        let before_items = vec![
            DebtItem::Function(Box::new(create_test_debt_item(
                "src/a.rs",
                "unchanged",
                10,
                9.0,
            ))),
            DebtItem::Function(Box::new(create_test_debt_item(
                "src/b.rs", "resolved", 20, 8.5,
            ))),
            DebtItem::Function(Box::new(create_test_debt_item(
                "src/c.rs", "improved", 30, 10.0,
            ))),
            DebtItem::Function(Box::new(create_test_debt_item(
                "src/d.rs",
                "not_critical",
                40,
                7.0,
            ))),
        ];
        let after_items = vec![
            DebtItem::Function(Box::new(create_test_debt_item(
                "src/a.rs",
                "unchanged",
                10,
                9.1,
            ))),
            // resolved is missing
            DebtItem::Function(Box::new(create_test_debt_item(
                "src/c.rs", "improved", 30, 8.5,
            ))),
            DebtItem::Function(Box::new(create_test_debt_item(
                "src/d.rs",
                "not_critical",
                40,
                7.2,
            ))),
        ];

        let before = create_test_output(before_items);
        let after = create_test_output(after_items);

        let result = identify_unchanged_critical(&before, &after);

        assert_eq!(result.count, 1);
        assert_eq!(result.items.len(), 1);
        assert_eq!(result.items[0].function, "unchanged");
        assert_eq!(result.items[0].score, 9.0);
    }

    #[test]
    fn test_identify_unchanged_critical_at_boundary() {
        // Test edge case where score change is exactly 0.5
        let before_items = vec![DebtItem::Function(Box::new(create_test_debt_item(
            "src/foo.rs",
            "boundary_fn",
            10,
            9.0,
        )))];
        let after_items = vec![DebtItem::Function(Box::new(create_test_debt_item(
            "src/foo.rs",
            "boundary_fn",
            10,
            8.5,
        )))];

        let before = create_test_output(before_items);
        let after = create_test_output(after_items);

        let result = identify_unchanged_critical(&before, &after);

        // Score change is exactly 0.5, which is NOT < 0.5, so should not be included
        assert_eq!(result.count, 0);
        assert_eq!(result.items.len(), 0);
    }

    #[test]
    fn test_identify_unchanged_critical_after_becomes_non_critical() {
        // Item is critical in before, but drops below 8.0 in after
        let before_items = vec![DebtItem::Function(Box::new(create_test_debt_item(
            "src/foo.rs",
            "fixed_fn",
            10,
            9.0,
        )))];
        let after_items = vec![DebtItem::Function(Box::new(create_test_debt_item(
            "src/foo.rs",
            "fixed_fn",
            10,
            7.5,
        )))];

        let before = create_test_output(before_items);
        let after = create_test_output(after_items);

        let result = identify_unchanged_critical(&before, &after);

        // After score is < 8.0, so should not be included
        assert_eq!(result.count, 0);
        assert_eq!(result.items.len(), 0);
    }

    // Tests for is_critical
    #[test]
    fn test_is_critical_below_threshold() {
        assert!(!is_critical(7.9));
        assert!(!is_critical(0.0));
        assert!(!is_critical(5.5));
    }

    #[test]
    fn test_is_critical_at_threshold() {
        assert!(is_critical(8.0));
    }

    #[test]
    fn test_is_critical_above_threshold() {
        assert!(is_critical(8.1));
        assert!(is_critical(10.0));
        assert!(is_critical(15.5));
    }

    // Tests for is_score_unchanged
    #[test]
    fn test_is_score_unchanged_exactly_equal() {
        assert!(is_score_unchanged(9.0, 9.0));
        assert!(is_score_unchanged(0.0, 0.0));
    }

    #[test]
    fn test_is_score_unchanged_within_tolerance() {
        assert!(is_score_unchanged(9.0, 9.3));
        assert!(is_score_unchanged(9.3, 9.0));
        assert!(is_score_unchanged(10.0, 10.49));
        assert!(is_score_unchanged(10.49, 10.0));
    }

    #[test]
    fn test_is_score_unchanged_at_boundary() {
        // Exactly at tolerance boundary (0.5) should NOT be considered unchanged
        assert!(!is_score_unchanged(9.0, 8.5));
        assert!(!is_score_unchanged(8.5, 9.0));
    }

    #[test]
    fn test_is_score_unchanged_outside_tolerance() {
        assert!(!is_score_unchanged(9.0, 8.4));
        assert!(!is_score_unchanged(8.4, 9.0));
        assert!(!is_score_unchanged(10.0, 11.0));
        assert!(!is_score_unchanged(5.0, 7.0));
    }

    // Tests for build_function_map
    #[test]
    fn test_build_function_map_empty() {
        let items: Vec<DebtItem> = vec![];
        let result = build_function_map(&items);
        assert_eq!(result.len(), 0);
    }

    #[test]
    fn test_build_function_map_only_functions() {
        let items = vec![
            DebtItem::Function(Box::new(create_test_debt_item(
                "src/foo.rs",
                "func1",
                10,
                9.0,
            ))),
            DebtItem::Function(Box::new(create_test_debt_item(
                "src/bar.rs",
                "func2",
                20,
                8.5,
            ))),
        ];

        let result = build_function_map(&items);

        assert_eq!(result.len(), 2);
        assert!(result.contains_key(&(PathBuf::from("src/foo.rs"), "func1".to_string())));
        assert!(result.contains_key(&(PathBuf::from("src/bar.rs"), "func2".to_string())));
    }

    #[test]
    fn test_build_function_map_filters_file_items() {
        use crate::priority::{
            file_metrics::{FileDebtMetrics, FileImpact, GodObjectIndicators},
            FileDebtItem,
        };

        let metrics = FileDebtMetrics {
            path: PathBuf::from("src/foo.rs"),
            total_lines: 100,
            function_count: 5,
            class_count: 1,
            avg_complexity: 5.0,
            max_complexity: 10,
            total_complexity: 25,
            coverage_percent: 50.0,
            uncovered_lines: 50,
            god_object_indicators: GodObjectIndicators {
                methods_count: 5,
                fields_count: 3,
                responsibilities: 2,
                is_god_object: false,
                god_object_score: 0.5,
                responsibility_names: vec![],
                recommended_splits: vec![],
            },
            function_scores: vec![],
        };

        let items = vec![
            DebtItem::Function(Box::new(create_test_debt_item(
                "src/foo.rs",
                "func1",
                10,
                9.0,
            ))),
            DebtItem::File(Box::new(FileDebtItem {
                metrics,
                score: 10.0,
                priority_rank: 0,
                recommendation: "Test".into(),
>>>>>>> cf45b3e8
                impact: FileImpact {
                    complexity_reduction: 0.0,
                    maintainability_improvement: 0.0,
                    test_effort: 0.0,
                },
            })),
<<<<<<< HEAD
            create_test_function_item("test.rs", "func1", 10.0, 20, None),
        ]);
        let after = create_output_with_items(vec![create_test_function_item(
            "test.rs", "func1", 9.0, 10, None,
        )]);

        let result = identify_improved_items(&before, &after);

        assert!(result.complexity_reduction > 0.0);
    }

    #[test]
    fn test_multiple_improvements() {
        let before = create_output_with_items(vec![
            create_test_function_item("test.rs", "func1", 10.0, 20, None),
            create_test_function_item("test.rs", "func2", 8.0, 15, None),
            create_test_function_item("test.rs", "func3", 6.0, 10, None),
        ]);
        let after = create_output_with_items(vec![
            create_test_function_item("test.rs", "func1", 9.0, 10, None),
            create_test_function_item("test.rs", "func2", 7.0, 8, None),
            create_test_function_item("test.rs", "func3", 5.0, 5, None),
        ]);

        let result = identify_improved_items(&before, &after);

        assert!(result.complexity_reduction > 0.0);
    }

    #[test]
    fn test_missing_transitive_coverage_uses_default() {
        let before = create_output_with_items(vec![create_test_function_item(
            "test.rs", "func1", 10.0, 20, None,
        )]);
        let after = create_output_with_items(vec![create_test_function_item(
            "test.rs", "func1", 9.0, 10, None,
        )]);

        let result = identify_improved_items(&before, &after);

        assert_eq!(result.coverage_improvement_count, 0);
    }

    #[test]
    fn test_coverage_uses_max_of_direct_and_transitive() {
        let before_coverage = Some(TransitiveCoverage {
            direct: 0.3,
            transitive: 0.5,
            propagated_from: vec![],
            uncovered_lines: vec![],
        });
        let after_coverage = Some(TransitiveCoverage {
            direct: 0.8,
            transitive: 0.6,
            propagated_from: vec![],
            uncovered_lines: vec![],
        });

        let before = create_output_with_items(vec![create_test_function_item(
            "test.rs",
            "func1",
            10.0,
            10,
            before_coverage,
        )]);
        let after = create_output_with_items(vec![create_test_function_item(
            "test.rs",
            "func1",
            9.0,
            10,
            after_coverage,
        )]);

        let result = identify_improved_items(&before, &after);

        assert_eq!(result.coverage_improvement_count, 1);
    }

    #[test]
    fn test_average_complexity_reduction_calculation() {
        let before = create_output_with_items(vec![
            create_test_function_item("test.rs", "func1", 10.0, 20, None),
            create_test_function_item("test.rs", "func2", 8.0, 10, None),
        ]);
        let after = create_output_with_items(vec![
            create_test_function_item("test.rs", "func1", 9.0, 10, None),
            create_test_function_item("test.rs", "func2", 7.0, 5, None),
        ]);

        let result = identify_improved_items(&before, &after);

        assert_eq!((result.complexity_reduction * 100.0).round() / 100.0, 0.5);
=======
        ];

        let result = build_function_map(&items);

        // Only the function item should be in the map
        assert_eq!(result.len(), 1);
        assert!(result.contains_key(&(PathBuf::from("src/foo.rs"), "func1".to_string())));
    }

    // Tests for filter_unchanged_critical_items
    #[test]
    fn test_filter_unchanged_critical_items_empty() {
        let before_items: Vec<DebtItem> = vec![];
        let after_map = HashMap::new();

        let result = filter_unchanged_critical_items(&before_items, &after_map);

        assert_eq!(result.len(), 0);
    }

    #[test]
    fn test_filter_unchanged_critical_items_all_resolved() {
        let before_items = vec![DebtItem::Function(Box::new(create_test_debt_item(
            "src/foo.rs",
            "resolved_fn",
            10,
            9.0,
        )))];
        let after_map = HashMap::new(); // Empty map means all resolved

        let result = filter_unchanged_critical_items(&before_items, &after_map);

        assert_eq!(result.len(), 0);
    }

    #[test]
    fn test_filter_unchanged_critical_items_all_improved() {
        let before_items = vec![DebtItem::Function(Box::new(create_test_debt_item(
            "src/foo.rs",
            "improved_fn",
            10,
            10.0,
        )))];

        let after_items = vec![DebtItem::Function(Box::new(create_test_debt_item(
            "src/foo.rs",
            "improved_fn",
            10,
            8.0,
        )))];
        let after_map = build_function_map(&after_items);

        let result = filter_unchanged_critical_items(&before_items, &after_map);

        // Score changed by 2.0 which is > 0.5, so not included
        assert_eq!(result.len(), 0);
    }

    #[test]
    fn test_filter_unchanged_critical_items_mixed() {
        let before_items = vec![
            DebtItem::Function(Box::new(create_test_debt_item(
                "src/a.rs",
                "unchanged",
                10,
                9.0,
            ))),
            DebtItem::Function(Box::new(create_test_debt_item(
                "src/b.rs", "improved", 20, 10.0,
            ))),
        ];

        let after_items = vec![
            DebtItem::Function(Box::new(create_test_debt_item(
                "src/a.rs",
                "unchanged",
                10,
                9.1,
            ))),
            DebtItem::Function(Box::new(create_test_debt_item(
                "src/b.rs", "improved", 20, 8.0,
            ))),
        ];
        let after_map = build_function_map(&after_items);

        let result = filter_unchanged_critical_items(&before_items, &after_map);

        assert_eq!(result.len(), 1);
        assert_eq!(result[0].function, "unchanged");
    }

    #[test]
    fn test_filter_unchanged_critical_items_stays_critical_within_tolerance() {
        let before_items = vec![DebtItem::Function(Box::new(create_test_debt_item(
            "src/foo.rs",
            "critical_fn",
            10,
            9.0,
        )))];

        let after_items = vec![DebtItem::Function(Box::new(create_test_debt_item(
            "src/foo.rs",
            "critical_fn",
            10,
            9.3,
        )))];
        let after_map = build_function_map(&after_items);

        let result = filter_unchanged_critical_items(&before_items, &after_map);

        // Change is 0.3 which is < 0.5, and both are critical
        assert_eq!(result.len(), 1);
        assert_eq!(result[0].function, "critical_fn");
        assert_eq!(result[0].score, 9.0);
    }

    #[test]
    fn test_identify_unchanged_critical_file_items_ignored() {
        // File items should be ignored (only functions are processed)
        use crate::priority::{
            file_metrics::{FileDebtMetrics, FileImpact, GodObjectIndicators},
            FileDebtItem,
        };

        let metrics = FileDebtMetrics {
            path: PathBuf::from("src/foo.rs"),
            total_lines: 100,
            function_count: 5,
            class_count: 1,
            avg_complexity: 5.0,
            max_complexity: 10,
            total_complexity: 25,
            coverage_percent: 50.0,
            uncovered_lines: 50,
            god_object_indicators: GodObjectIndicators {
                methods_count: 5,
                fields_count: 3,
                responsibilities: 2,
                is_god_object: false,
                god_object_score: 0.5,
                responsibility_names: vec![],
                recommended_splits: vec![],
            },
            function_scores: vec![],
        };

        let file_item = DebtItem::File(Box::new(FileDebtItem {
            metrics,
            score: 10.0,
            priority_rank: 0,
            recommendation: "Test".into(),
            impact: FileImpact {
                complexity_reduction: 0.0,
                maintainability_improvement: 0.0,
                test_effort: 0.0,
            },
        }));

        let before_items = vec![file_item.clone()];
        let after_items = vec![file_item];

        let before = create_test_output(before_items);
        let after = create_test_output(after_items);

        let result = identify_unchanged_critical(&before, &after);

        assert_eq!(result.count, 0);
        assert_eq!(result.items.len(), 0);
    }

    // Property-based tests
    #[cfg(test)]
    mod property_tests {
        use super::*;
        use proptest::prelude::*;

        proptest! {
            #[test]
            fn prop_is_critical_threshold_consistent(score in 0.0f64..20.0f64) {
                let result = is_critical(score);
                if score >= CRITICAL_SCORE_THRESHOLD {
                    prop_assert!(result);
                } else {
                    prop_assert!(!result);
                }
            }

            #[test]
            fn prop_is_score_unchanged_symmetric(before in 0.0f64..20.0f64, after in 0.0f64..20.0f64) {
                let result1 = is_score_unchanged(before, after);
                let result2 = is_score_unchanged(after, before);
                prop_assert_eq!(result1, result2, "is_score_unchanged should be symmetric");
            }

            #[test]
            fn prop_is_score_unchanged_reflexive(score in 0.0f64..20.0f64) {
                prop_assert!(is_score_unchanged(score, score), "score should be unchanged from itself");
            }

            #[test]
            fn prop_filter_returns_subset(count in 0usize..20) {
                // Generate test items
                let before_items: Vec<DebtItem> = (0..count)
                    .map(|i| {
                        DebtItem::Function(Box::new(create_test_debt_item(
                            "src/test.rs",
                            &format!("fn_{}", i),
                            i * 10,
                            8.5 + (i as f64 % 5.0),
                        )))
                    })
                    .collect();

                let after_map = build_function_map(&before_items);
                let result = filter_unchanged_critical_items(&before_items, &after_map);

                // Result should never be larger than input
                prop_assert!(result.len() <= before_items.len());
            }

            #[test]
            fn prop_all_returned_items_are_critical(count in 1usize..20) {
                // Generate test items with varying scores
                let before_items: Vec<DebtItem> = (0..count)
                    .map(|i| {
                        DebtItem::Function(Box::new(create_test_debt_item(
                            "src/test.rs",
                            &format!("fn_{}", i),
                            i * 10,
                            6.0 + (i as f64 % 8.0), // Scores from 6.0 to 14.0
                        )))
                    })
                    .collect();

                let after_map = build_function_map(&before_items);
                let result = filter_unchanged_critical_items(&before_items, &after_map);

                // All returned items should have critical scores
                for item in &result {
                    prop_assert!(is_critical(item.score), "Item score {} should be critical", item.score);
                }
            }

            #[test]
            fn prop_count_equals_length(count in 0usize..50) {
                let before_items: Vec<DebtItem> = (0..count)
                    .map(|i| {
                        DebtItem::Function(Box::new(create_test_debt_item(
                            "src/test.rs",
                            &format!("fn_{}", i),
                            i * 10,
                            8.5 + (i as f64 % 5.0),
                        )))
                    })
                    .collect();

                let after_output = create_test_output(before_items.clone());
                let before_output = create_test_output(before_items);

                let result = identify_unchanged_critical(&before_output, &after_output);

                // Invariant: count should always equal items length
                prop_assert_eq!(result.count, result.items.len());
            }
        }
>>>>>>> cf45b3e8
    }
}<|MERGE_RESOLUTION|>--- conflicted
+++ resolved
@@ -622,14 +622,15 @@
 #[cfg(test)]
 mod tests {
     use super::*;
-<<<<<<< HEAD
     use crate::priority::coverage_propagation::TransitiveCoverage;
+    use crate::priority::semantic_classifier::FunctionRole;
     use crate::priority::unified_scorer::{Location, UnifiedDebtItem, UnifiedScore};
     use crate::priority::{
-        ActionableRecommendation, DebtItem, DebtType, FileDebtItem, FunctionRole, ImpactMetrics,
+        ActionableRecommendation, DebtItem, DebtType, FileDebtItem, ImpactMetrics,
     };
     use std::path::PathBuf;
 
+    // Helper function to create empty output for tests
     fn create_empty_output() -> UnifiedJsonOutput {
         UnifiedJsonOutput {
             items: vec![],
@@ -646,6 +647,7 @@
         }
     }
 
+    // Helper function to create output with items
     fn create_output_with_items(items: Vec<DebtItem>) -> UnifiedJsonOutput {
         UnifiedJsonOutput {
             items,
@@ -664,23 +666,10 @@
 
     // Helper for tests that need specific line numbers and coverage as f64
     fn create_function_item(
-=======
-    use crate::output::json::UnifiedJsonOutput;
-    use crate::priority::semantic_classifier::FunctionRole;
-    use crate::priority::unified_scorer::{Location, UnifiedScore};
-    use crate::priority::{
-        ActionableRecommendation, DebtItem, DebtType, ImpactMetrics, UnifiedDebtItem,
-    };
-    use std::path::PathBuf;
-
-    // Helper function to create test UnifiedDebtItem
-    fn create_test_debt_item(
->>>>>>> cf45b3e8
         file: &str,
         function: &str,
         line: usize,
         score: f64,
-<<<<<<< HEAD
         complexity: u32,
         coverage: Option<f64>,
     ) -> DebtItem {
@@ -692,17 +681,12 @@
         });
 
         DebtItem::Function(Box::new(UnifiedDebtItem {
-=======
-    ) -> UnifiedDebtItem {
-        UnifiedDebtItem {
->>>>>>> cf45b3e8
             location: Location {
                 file: PathBuf::from(file),
                 function: function.to_string(),
                 line,
             },
             debt_type: DebtType::ComplexityHotspot {
-<<<<<<< HEAD
                 cyclomatic: complexity,
                 cognitive: 0,
             },
@@ -762,10 +746,6 @@
             debt_type: DebtType::ComplexityHotspot {
                 cyclomatic: complexity,
                 cognitive: 5,
-=======
-                cyclomatic: 5,
-                cognitive: 8,
->>>>>>> cf45b3e8
             },
             unified_score: UnifiedScore {
                 complexity_factor: 0.0,
@@ -778,39 +758,24 @@
             },
             function_role: FunctionRole::PureLogic,
             recommendation: ActionableRecommendation {
-<<<<<<< HEAD
                 primary_action: "refactor".to_string(),
                 rationale: "test".to_string(),
-=======
-                primary_action: "Test".into(),
-                rationale: "Test".into(),
->>>>>>> cf45b3e8
                 implementation_steps: vec![],
                 related_items: vec![],
             },
             expected_impact: ImpactMetrics {
-<<<<<<< HEAD
                 complexity_reduction: 0.0,
                 coverage_improvement: 0.0,
                 risk_reduction: 0.0,
                 lines_reduction: 0,
             },
             transitive_coverage: coverage,
-=======
-                risk_reduction: 0.0,
-                complexity_reduction: 0.0,
-                coverage_improvement: 0.0,
-                lines_reduction: 0,
-            },
-            transitive_coverage: None,
->>>>>>> cf45b3e8
             upstream_dependencies: 0,
             downstream_dependencies: 0,
             upstream_callers: vec![],
             downstream_callees: vec![],
             nesting_depth: 1,
             function_length: 10,
-<<<<<<< HEAD
             cyclomatic_complexity: complexity,
             cognitive_complexity: 5,
             entropy_details: None,
@@ -821,7 +786,52 @@
         }))
     }
 
-=======
+    // Helper function to create test UnifiedDebtItem (for property tests and simpler tests)
+    fn create_test_debt_item(
+        file: &str,
+        function: &str,
+        line: usize,
+        score: f64,
+    ) -> UnifiedDebtItem {
+        UnifiedDebtItem {
+            location: Location {
+                file: PathBuf::from(file),
+                function: function.to_string(),
+                line,
+            },
+            debt_type: DebtType::ComplexityHotspot {
+                cyclomatic: 5,
+                cognitive: 8,
+            },
+            unified_score: UnifiedScore {
+                complexity_factor: 0.0,
+                coverage_factor: 0.0,
+                dependency_factor: 0.0,
+                role_multiplier: 1.0,
+                final_score: score,
+                pre_adjustment_score: None,
+                adjustment_applied: None,
+            },
+            function_role: FunctionRole::PureLogic,
+            recommendation: ActionableRecommendation {
+                primary_action: "Test".into(),
+                rationale: "Test".into(),
+                implementation_steps: vec![],
+                related_items: vec![],
+            },
+            expected_impact: ImpactMetrics {
+                risk_reduction: 0.0,
+                complexity_reduction: 0.0,
+                coverage_improvement: 0.0,
+                lines_reduction: 0,
+            },
+            transitive_coverage: None,
+            upstream_dependencies: 0,
+            downstream_dependencies: 0,
+            upstream_callers: vec![],
+            downstream_callees: vec![],
+            nesting_depth: 1,
+            function_length: 10,
             cyclomatic_complexity: 5,
             cognitive_complexity: 8,
             entropy_details: None,
@@ -833,21 +843,19 @@
     }
 
     // Helper function to create UnifiedJsonOutput
->>>>>>> cf45b3e8
     fn create_test_output(items: Vec<DebtItem>) -> UnifiedJsonOutput {
         UnifiedJsonOutput {
             items,
             total_impact: ImpactMetrics {
-<<<<<<< HEAD
+                risk_reduction: 0.0,
+                complexity_reduction: 0.0,
                 coverage_improvement: 0.0,
                 lines_reduction: 0,
-                complexity_reduction: 0.0,
-                risk_reduction: 0.0,
             },
             total_debt_score: 0.0,
             debt_density: 0.0,
-            total_lines_of_code: 0,
-            overall_coverage: None,
+            total_lines_of_code: 1000,
+            overall_coverage: Some(50.0),
         }
     }
 
@@ -1304,19 +1312,107 @@
                 score: 10.0,
                 priority_rank: 1,
                 recommendation: "refactor".to_string(),
-=======
-                risk_reduction: 0.0,
-                complexity_reduction: 0.0,
-                coverage_improvement: 0.0,
-                lines_reduction: 0,
-            },
-            total_debt_score: 0.0,
-            debt_density: 0.0,
-            total_lines_of_code: 1000,
-            overall_coverage: Some(50.0),
-        }
-    }
-
+                impact: FileImpact {
+                    complexity_reduction: 0.0,
+                    maintainability_improvement: 0.0,
+                    test_effort: 0.0,
+                },
+            })),
+            create_test_function_item("test.rs", "func1", 10.0, 20, None),
+        ]);
+        let after = create_output_with_items(vec![create_test_function_item(
+            "test.rs", "func1", 9.0, 10, None,
+        )]);
+
+        let result = identify_improved_items(&before, &after);
+
+        assert!(result.complexity_reduction > 0.0);
+    }
+
+    #[test]
+    fn test_multiple_improvements() {
+        let before = create_output_with_items(vec![
+            create_test_function_item("test.rs", "func1", 10.0, 20, None),
+            create_test_function_item("test.rs", "func2", 8.0, 15, None),
+            create_test_function_item("test.rs", "func3", 6.0, 10, None),
+        ]);
+        let after = create_output_with_items(vec![
+            create_test_function_item("test.rs", "func1", 9.0, 10, None),
+            create_test_function_item("test.rs", "func2", 7.0, 8, None),
+            create_test_function_item("test.rs", "func3", 5.0, 5, None),
+        ]);
+
+        let result = identify_improved_items(&before, &after);
+
+        assert!(result.complexity_reduction > 0.0);
+    }
+
+    #[test]
+    fn test_missing_transitive_coverage_uses_default() {
+        let before = create_output_with_items(vec![create_test_function_item(
+            "test.rs", "func1", 10.0, 20, None,
+        )]);
+        let after = create_output_with_items(vec![create_test_function_item(
+            "test.rs", "func1", 9.0, 10, None,
+        )]);
+
+        let result = identify_improved_items(&before, &after);
+
+        assert_eq!(result.coverage_improvement_count, 0);
+    }
+
+    #[test]
+    fn test_coverage_uses_max_of_direct_and_transitive() {
+        let before_coverage = Some(TransitiveCoverage {
+            direct: 0.3,
+            transitive: 0.5,
+            propagated_from: vec![],
+            uncovered_lines: vec![],
+        });
+        let after_coverage = Some(TransitiveCoverage {
+            direct: 0.8,
+            transitive: 0.6,
+            propagated_from: vec![],
+            uncovered_lines: vec![],
+        });
+
+        let before = create_output_with_items(vec![create_test_function_item(
+            "test.rs",
+            "func1",
+            10.0,
+            10,
+            before_coverage,
+        )]);
+        let after = create_output_with_items(vec![create_test_function_item(
+            "test.rs",
+            "func1",
+            9.0,
+            10,
+            after_coverage,
+        )]);
+
+        let result = identify_improved_items(&before, &after);
+
+        assert_eq!(result.coverage_improvement_count, 1);
+    }
+
+    #[test]
+    fn test_average_complexity_reduction_calculation() {
+        let before = create_output_with_items(vec![
+            create_test_function_item("test.rs", "func1", 10.0, 20, None),
+            create_test_function_item("test.rs", "func2", 8.0, 10, None),
+        ]);
+        let after = create_output_with_items(vec![
+            create_test_function_item("test.rs", "func1", 9.0, 10, None),
+            create_test_function_item("test.rs", "func2", 7.0, 5, None),
+        ]);
+
+        let result = identify_improved_items(&before, &after);
+
+        assert_eq!((result.complexity_reduction * 100.0).round() / 100.0, 0.5);
+    }
+
+    // Tests for identify_unchanged_critical function
     #[test]
     fn test_identify_unchanged_critical_empty_inputs() {
         let before = create_test_output(vec![]);
@@ -1713,107 +1809,12 @@
                 score: 10.0,
                 priority_rank: 0,
                 recommendation: "Test".into(),
->>>>>>> cf45b3e8
                 impact: FileImpact {
                     complexity_reduction: 0.0,
                     maintainability_improvement: 0.0,
                     test_effort: 0.0,
                 },
             })),
-<<<<<<< HEAD
-            create_test_function_item("test.rs", "func1", 10.0, 20, None),
-        ]);
-        let after = create_output_with_items(vec![create_test_function_item(
-            "test.rs", "func1", 9.0, 10, None,
-        )]);
-
-        let result = identify_improved_items(&before, &after);
-
-        assert!(result.complexity_reduction > 0.0);
-    }
-
-    #[test]
-    fn test_multiple_improvements() {
-        let before = create_output_with_items(vec![
-            create_test_function_item("test.rs", "func1", 10.0, 20, None),
-            create_test_function_item("test.rs", "func2", 8.0, 15, None),
-            create_test_function_item("test.rs", "func3", 6.0, 10, None),
-        ]);
-        let after = create_output_with_items(vec![
-            create_test_function_item("test.rs", "func1", 9.0, 10, None),
-            create_test_function_item("test.rs", "func2", 7.0, 8, None),
-            create_test_function_item("test.rs", "func3", 5.0, 5, None),
-        ]);
-
-        let result = identify_improved_items(&before, &after);
-
-        assert!(result.complexity_reduction > 0.0);
-    }
-
-    #[test]
-    fn test_missing_transitive_coverage_uses_default() {
-        let before = create_output_with_items(vec![create_test_function_item(
-            "test.rs", "func1", 10.0, 20, None,
-        )]);
-        let after = create_output_with_items(vec![create_test_function_item(
-            "test.rs", "func1", 9.0, 10, None,
-        )]);
-
-        let result = identify_improved_items(&before, &after);
-
-        assert_eq!(result.coverage_improvement_count, 0);
-    }
-
-    #[test]
-    fn test_coverage_uses_max_of_direct_and_transitive() {
-        let before_coverage = Some(TransitiveCoverage {
-            direct: 0.3,
-            transitive: 0.5,
-            propagated_from: vec![],
-            uncovered_lines: vec![],
-        });
-        let after_coverage = Some(TransitiveCoverage {
-            direct: 0.8,
-            transitive: 0.6,
-            propagated_from: vec![],
-            uncovered_lines: vec![],
-        });
-
-        let before = create_output_with_items(vec![create_test_function_item(
-            "test.rs",
-            "func1",
-            10.0,
-            10,
-            before_coverage,
-        )]);
-        let after = create_output_with_items(vec![create_test_function_item(
-            "test.rs",
-            "func1",
-            9.0,
-            10,
-            after_coverage,
-        )]);
-
-        let result = identify_improved_items(&before, &after);
-
-        assert_eq!(result.coverage_improvement_count, 1);
-    }
-
-    #[test]
-    fn test_average_complexity_reduction_calculation() {
-        let before = create_output_with_items(vec![
-            create_test_function_item("test.rs", "func1", 10.0, 20, None),
-            create_test_function_item("test.rs", "func2", 8.0, 10, None),
-        ]);
-        let after = create_output_with_items(vec![
-            create_test_function_item("test.rs", "func1", 9.0, 10, None),
-            create_test_function_item("test.rs", "func2", 7.0, 5, None),
-        ]);
-
-        let result = identify_improved_items(&before, &after);
-
-        assert_eq!((result.complexity_reduction * 100.0).round() / 100.0, 0.5);
-=======
         ];
 
         let result = build_function_map(&items);
@@ -2079,6 +2080,5 @@
                 prop_assert_eq!(result.count, result.items.len());
             }
         }
->>>>>>> cf45b3e8
     }
 }