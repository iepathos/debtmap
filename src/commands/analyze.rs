--- conflicted
+++ resolved
@@ -69,17 +69,14 @@
     pub call_graph_stats_only: bool,
     pub debug_format: crate::cli::DebugFormatArg,
     pub validate_call_graph: bool,
-<<<<<<< HEAD
     pub show_dependencies: bool,
     pub no_dependencies: bool,
     pub max_callers: usize,
     pub max_callees: usize,
     pub show_external: bool,
     pub show_std_lib: bool,
-=======
     pub ast_functional_analysis: bool,
     pub functional_analysis_profile: Option<crate::cli::FunctionalAnalysisProfile>,
->>>>>>> 228f705a
 }
 
 pub fn handle_analyze(config: AnalyzeConfig) -> Result<()> {
