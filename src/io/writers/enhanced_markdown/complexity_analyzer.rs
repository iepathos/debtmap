use crate::core::{AnalysisResults, DebtItem};
use crate::priority::UnifiedDebtItem;
use std::collections::HashMap;

/// Categorize debt items by type
pub fn categorize_debt(items: &[DebtItem]) -> HashMap<&'static str, Vec<&DebtItem>> {
    let mut categories: HashMap<&'static str, Vec<&DebtItem>> = HashMap::new();

    for item in items {
        let category = match item.debt_type {
            crate::core::DebtType::Complexity | crate::core::DebtType::TestComplexity => {
                "Complexity Issues"
            }
            crate::core::DebtType::Todo
            | crate::core::DebtType::Fixme
            | crate::core::DebtType::TestTodo => "TODOs and FIXMEs",
            crate::core::DebtType::Duplication | crate::core::DebtType::TestDuplication => {
                "Duplication"
            }
            crate::core::DebtType::CodeSmell | crate::core::DebtType::CodeOrganization => {
                "Code Quality"
            }
            crate::core::DebtType::Dependency => "Dependencies",
            crate::core::DebtType::ErrorSwallowing | crate::core::DebtType::ResourceManagement => {
                "Error Handling"
            }
            crate::core::DebtType::TestQuality => "Test Quality",
        };

        categories.entry(category).or_default().push(item);
    }

    categories
}

/// Calculate effort based on cyclomatic complexity
fn effort_from_complexity(cyclomatic: &u32) -> u32 {
    match cyclomatic {
        0..=5 => 1,
        6..=10 => 2,
        11..=20 => 4,
        _ => 8,
    }
}

/// Calculate effort based on test coverage
fn effort_from_coverage(coverage: &f64) -> u32 {
    match coverage {
        x if x > &0.8 => 1,
        x if x > &0.5 && x <= &0.8 => 2,
        x if x > &0.2 && x <= &0.5 => 4,
        _ => 8,
    }
}

/// Calculate effort based on risk score
fn effort_from_risk(risk_score: &f64) -> u32 {
    if risk_score > &8.0 {
        8
    } else if risk_score > &5.0 {
        4
    } else {
        2
    }
}

/// Calculate effort based on duplication instances
fn effort_from_duplication(instances: &u32) -> u32 {
    if instances > &5 {
        8
    } else {
        4
    }
}

/// Calculate effort based on nested loop depth
fn effort_from_loop_depth(depth: &u32) -> u32 {
    if depth > &3 {
        8
    } else {
        4
    }
}

/// Calculate base effort for a debt type
fn calculate_base_effort(debt_type: &crate::priority::DebtType) -> u32 {
    match debt_type {
        crate::priority::DebtType::ComplexityHotspot { cyclomatic, .. } => {
            effort_from_complexity(cyclomatic)
        }
        crate::priority::DebtType::TestingGap { coverage, .. } => effort_from_coverage(coverage),
        crate::priority::DebtType::Risk { risk_score, .. } => effort_from_risk(risk_score),
        crate::priority::DebtType::DeadCode { .. } => 2,
        crate::priority::DebtType::Duplication { instances, .. } => {
            effort_from_duplication(instances)
        }
        crate::priority::DebtType::TestComplexityHotspot { .. } => 4,
        crate::priority::DebtType::TestTodo { .. } => 2,
        crate::priority::DebtType::TestDuplication { .. } => 3,
        crate::priority::DebtType::ErrorSwallowing { .. } => 3,
        crate::priority::DebtType::AllocationInefficiency { .. } => 4,
        crate::priority::DebtType::StringConcatenation { .. } => 3,
        crate::priority::DebtType::NestedLoops { depth, .. } => effort_from_loop_depth(depth),
        crate::priority::DebtType::BlockingIO { .. } => 5,
        crate::priority::DebtType::SuboptimalDataStructure { .. } => 6,
        crate::priority::DebtType::GodObject { .. } => 16,
        crate::priority::DebtType::GodModule { .. } => 16,
        crate::priority::DebtType::FeatureEnvy { .. } => 8,
        crate::priority::DebtType::PrimitiveObsession { .. } => 4,
        crate::priority::DebtType::MagicValues { .. } => 2,
        crate::priority::DebtType::AssertionComplexity { .. } => 4,
        crate::priority::DebtType::FlakyTestPattern { .. } => 6,
        crate::priority::DebtType::AsyncMisuse { .. } => 8,
        crate::priority::DebtType::ResourceLeak { .. } => 10,
        crate::priority::DebtType::CollectionInefficiency { .. } => 4,
        // Type organization debt types (Spec 187)
        crate::priority::DebtType::ScatteredType { file_count, .. } => {
            // Effort scales with number of files to consolidate
            (file_count * 2).min(10) as u32
        }
        crate::priority::DebtType::OrphanedFunctions { function_count, .. } => {
            // Simple refactoring, scales with function count
            (function_count / 4).clamp(1, 4) as u32
        }
        crate::priority::DebtType::UtilitiesSprawl { distinct_types, .. } => {
            // Breaking up utilities is moderate effort
            (distinct_types / 2).clamp(4, 12) as u32
        }
    }
}

/// Estimate effort required to fix a debt item
pub fn estimate_effort(item: &UnifiedDebtItem) -> u32 {
    let base_effort = calculate_base_effort(&item.debt_type);
    base_effort * 2 // Account for testing and review
}

/// Extract module dependencies from analysis (simplified)
pub fn extract_module_dependencies(items: &[UnifiedDebtItem]) -> HashMap<String, Vec<String>> {
    let mut deps: HashMap<String, Vec<String>> = HashMap::new();

    for item in items {
        let module = item
            .location
            .file
            .parent()
            .and_then(|p| p.file_name())
            .and_then(|n| n.to_str())
            .unwrap_or("unknown")
            .to_string();

        for _callee in &item.downstream_callees {
            // Simplified: assume callees are in different modules
            let target_module = "dependency".to_string();
            if module != target_module {
                deps.entry(module.clone()).or_default().push(target_module);
            }
        }
    }

    // Deduplicate
    for dependencies in deps.values_mut() {
        dependencies.sort();
        dependencies.dedup();
    }

    deps
}

/// Get top complex functions from analysis results
pub fn get_top_complex_functions(results: &AnalysisResults, limit: usize) -> Vec<String> {
    let mut functions: Vec<_> = results
        .complexity
        .metrics
        .iter()
        .map(|m| (m.name.clone(), m.cyclomatic))
        .collect();

    functions.sort_by(|a, b| b.1.cmp(&a.1));
    functions.truncate(limit);

    functions
        .into_iter()
        .map(|(name, complexity)| format!("{} (complexity: {})", name, complexity))
        .collect()
}

#[cfg(test)]
mod tests {
    use super::*;
    use crate::core::{
        ComplexityReport as ComplexityResults, DebtItem, DebtType, DependencyReport,
        FunctionMetrics, Priority, TechnicalDebtReport,
    };
    use crate::priority::{
        ActionableRecommendation, DebtType as PriorityDebtType, FunctionRole, FunctionVisibility,
        ImpactMetrics, Location as PriorityLocation, TransitiveCoverage, UnifiedDebtItem,
        UnifiedScore,
    };
    use std::collections::HashMap;
    use std::path::PathBuf;

    #[test]
    fn test_effort_from_complexity() {
        assert_eq!(effort_from_complexity(&3), 1);
        assert_eq!(effort_from_complexity(&5), 1);
        assert_eq!(effort_from_complexity(&6), 2);
        assert_eq!(effort_from_complexity(&10), 2);
        assert_eq!(effort_from_complexity(&11), 4);
        assert_eq!(effort_from_complexity(&20), 4);
        assert_eq!(effort_from_complexity(&21), 8);
        assert_eq!(effort_from_complexity(&100), 8);
    }

    #[test]
    fn test_effort_from_coverage() {
        // High coverage (>0.8) = low effort (1)
        assert_eq!(effort_from_coverage(&0.9), 1);
        assert_eq!(effort_from_coverage(&0.81), 1);
        // Medium-high coverage (>0.5, <=0.8) = medium-low effort (2)
        assert_eq!(effort_from_coverage(&0.8), 2);
        assert_eq!(effort_from_coverage(&0.6), 2);
        assert_eq!(effort_from_coverage(&0.51), 2);
        // Low coverage (>0.2, <=0.5) = medium-high effort (4)
        assert_eq!(effort_from_coverage(&0.5), 4);
        assert_eq!(effort_from_coverage(&0.3), 4);
        assert_eq!(effort_from_coverage(&0.21), 4);
        // Very low coverage (<=0.2) = high effort (8)
        assert_eq!(effort_from_coverage(&0.2), 8);
        assert_eq!(effort_from_coverage(&0.1), 8);
        assert_eq!(effort_from_coverage(&0.0), 8);
    }

    #[test]
    fn test_effort_from_risk() {
        assert_eq!(effort_from_risk(&10.0), 8);
        assert_eq!(effort_from_risk(&8.1), 8);
        assert_eq!(effort_from_risk(&8.0), 4);
        assert_eq!(effort_from_risk(&6.0), 4);
        assert_eq!(effort_from_risk(&5.1), 4);
        assert_eq!(effort_from_risk(&5.0), 2);
        assert_eq!(effort_from_risk(&3.0), 2);
        assert_eq!(effort_from_risk(&1.0), 2);
    }

    #[test]
    fn test_effort_from_duplication() {
        assert_eq!(effort_from_duplication(&10), 8);
        assert_eq!(effort_from_duplication(&6), 8);
        assert_eq!(effort_from_duplication(&5), 4);
        assert_eq!(effort_from_duplication(&3), 4);
        assert_eq!(effort_from_duplication(&1), 4);
    }

    #[test]
    fn test_effort_from_loop_depth() {
        assert_eq!(effort_from_loop_depth(&5), 8);
        assert_eq!(effort_from_loop_depth(&4), 8);
        assert_eq!(effort_from_loop_depth(&3), 4);
        assert_eq!(effort_from_loop_depth(&2), 4);
        assert_eq!(effort_from_loop_depth(&1), 4);
    }

    #[test]
    fn test_calculate_base_effort_complexity_hotspot() {
        let debt_type = PriorityDebtType::ComplexityHotspot {
            cyclomatic: 15,
            cognitive: 20,
            adjusted_cyclomatic: None,
        };
        assert_eq!(calculate_base_effort(&debt_type), 4);
    }

    #[test]
    fn test_calculate_base_effort_testing_gap() {
        let debt_type = PriorityDebtType::TestingGap {
            coverage: 0.7,
            cyclomatic: 10,
            cognitive: 15,
        };
        assert_eq!(calculate_base_effort(&debt_type), 2);
    }

    #[test]
    fn test_calculate_base_effort_risk() {
        let debt_type = PriorityDebtType::Risk {
            risk_score: 7.5,
            factors: vec!["High complexity".to_string(), "No coverage".to_string()],
        };
        assert_eq!(calculate_base_effort(&debt_type), 4);
    }

    #[test]
    fn test_calculate_base_effort_dead_code() {
        let debt_type = PriorityDebtType::DeadCode {
            visibility: FunctionVisibility::Private,
            cyclomatic: 5,
            cognitive: 10,
            usage_hints: vec![],
        };
        assert_eq!(calculate_base_effort(&debt_type), 2);
    }

    #[test]
    fn test_calculate_base_effort_duplication() {
        let debt_type = PriorityDebtType::Duplication {
            instances: 7,
            total_lines: 100,
        };
        assert_eq!(calculate_base_effort(&debt_type), 8);
    }

    #[test]
    fn test_calculate_base_effort_nested_loops() {
        let debt_type = PriorityDebtType::NestedLoops {
            depth: 4,
            complexity_estimate: "O(n^4)".to_string(),
        };
        assert_eq!(calculate_base_effort(&debt_type), 8);
    }

    #[test]
    fn test_calculate_base_effort_fixed_values() {
        assert_eq!(
            calculate_base_effort(&PriorityDebtType::TestComplexityHotspot {
                cyclomatic: 10,
                cognitive: 15,
                threshold: 10
            }),
            4
        );
        assert_eq!(
            calculate_base_effort(&PriorityDebtType::TestTodo {
                priority: crate::core::Priority::High,
                reason: Some("Test todo".to_string())
            }),
            2
        );
        assert_eq!(
            calculate_base_effort(&PriorityDebtType::TestDuplication {
                instances: 3,
                total_lines: 50,
                similarity: 0.9
            }),
            3
        );
        assert_eq!(
            calculate_base_effort(&PriorityDebtType::ErrorSwallowing {
                pattern: "catch-all".to_string(),
                context: Some("handler".to_string())
            }),
            3
        );
        assert_eq!(
            calculate_base_effort(&PriorityDebtType::AllocationInefficiency {
                pattern: "vec-in-loop".to_string(),
                impact: "High".to_string()
            }),
            4
        );
        assert_eq!(
            calculate_base_effort(&PriorityDebtType::StringConcatenation {
                loop_type: "for".to_string(),
                iterations: Some(15)
            }),
            3
        );
        assert_eq!(
            calculate_base_effort(&PriorityDebtType::BlockingIO {
                operation: "file_read".to_string(),
                context: "loop".to_string()
            }),
            5
        );
        assert_eq!(
            calculate_base_effort(&PriorityDebtType::SuboptimalDataStructure {
                current_type: "Vec".to_string(),
                recommended_type: "HashSet".to_string()
            }),
            6
        );
        assert_eq!(
            calculate_base_effort(&PriorityDebtType::GodObject {
                methods: 50,
                fields: 25,
                responsibilities: 50,
                god_object_score: 100.0
            }),
            16
        );
        assert_eq!(
            calculate_base_effort(&PriorityDebtType::FeatureEnvy {
                external_class: "OtherClass".to_string(),
                usage_ratio: 0.8
            }),
            8
        );
        assert_eq!(
            calculate_base_effort(&PriorityDebtType::PrimitiveObsession {
                primitive_type: "i32".to_string(),
                domain_concept: "UserId".to_string()
            }),
            4
        );
        assert_eq!(
            calculate_base_effort(&PriorityDebtType::MagicValues {
                value: "42".to_string(),
                occurrences: 3
            }),
            2
        );
        assert_eq!(
            calculate_base_effort(&PriorityDebtType::AssertionComplexity {
                assertion_count: 5,
                complexity_score: 3.5
            }),
            4
        );
        assert_eq!(
            calculate_base_effort(&PriorityDebtType::FlakyTestPattern {
                pattern_type: "sleep".to_string(),
                reliability_impact: "High".to_string()
            }),
            6
        );
        assert_eq!(
            calculate_base_effort(&PriorityDebtType::AsyncMisuse {
                pattern: "blocking-in-async".to_string(),
                performance_impact: "High".to_string()
            }),
            8
        );
        assert_eq!(
            calculate_base_effort(&PriorityDebtType::ResourceLeak {
                resource_type: "File".to_string(),
                cleanup_missing: "close".to_string()
            }),
            10
        );
        assert_eq!(
            calculate_base_effort(&PriorityDebtType::CollectionInefficiency {
                collection_type: "Vec".to_string(),
                inefficiency_type: "linear_search".to_string()
            }),
            4
        );
    }

    #[test]
    fn test_estimate_effort() {
        let item = UnifiedDebtItem {
            location: PriorityLocation {
                file: PathBuf::from("test.rs"),
                function: "test_func".to_string(),
                line: 10,
            },
            debt_type: PriorityDebtType::ComplexityHotspot {
                cyclomatic: 15,
                cognitive: 20,
                adjusted_cyclomatic: None,
            },
            unified_score: UnifiedScore {
                complexity_factor: 5.0,
                coverage_factor: 3.0,
                dependency_factor: 2.0,
                role_multiplier: 1.0,
                final_score: 10.0,
                base_score: None,
                exponential_factor: None,
                risk_boost: None,
                pre_adjustment_score: None,
                adjustment_applied: None,
            },
            function_role: FunctionRole::PureLogic,
            recommendation: ActionableRecommendation {
                primary_action: "Refactor".to_string(),
                rationale: "High complexity".to_string(),
                implementation_steps: vec![],
                related_items: vec![],
                steps: None,
                estimated_effort_hours: None,
            },
            expected_impact: ImpactMetrics {
                coverage_improvement: 10.0,
                lines_reduction: 20,
                complexity_reduction: 5.0,
                risk_reduction: 3.0,
            },
            transitive_coverage: Some(TransitiveCoverage {
                direct: 0.5,
                transitive: 0.6,
                propagated_from: vec![],
                uncovered_lines: vec![],
            }),
            file_context: None,
            upstream_dependencies: 0,
            downstream_dependencies: 0,
            upstream_callers: vec![],
            downstream_callees: vec![],
            nesting_depth: 2,
            function_length: 50,
            cyclomatic_complexity: 15,
            cognitive_complexity: 20,
            entropy_details: None,
            is_pure: None,
            purity_confidence: None,
            purity_level: None,
            god_object_indicators: None,
            tier: None,
            function_context: None,
            context_confidence: None,
            contextual_recommendation: None,
            pattern_analysis: None,
            context_multiplier: None,
            context_type: None,
            language_specific: None, // spec 190
            detected_pattern: None,
<<<<<<< HEAD
            contextual_risk: None,
=======
            contextual_risk: None, // spec 203
>>>>>>> 2ebcabf8
        };

        assert_eq!(estimate_effort(&item), 8); // 4 * 2
    }

    #[test]
    fn test_categorize_debt() {
        let items = vec![
            DebtItem {
                id: "1".to_string(),
                debt_type: DebtType::Complexity,
                priority: Priority::High,
                file: PathBuf::from("test1.rs"),
                line: 10,
                column: None,
                message: "Complex function".to_string(),
                context: None,
            },
            DebtItem {
                id: "2".to_string(),
                debt_type: DebtType::Todo,
                priority: Priority::Medium,
                file: PathBuf::from("test2.rs"),
                line: 20,
                column: None,
                message: "TODO: Fix this".to_string(),
                context: None,
            },
            DebtItem {
                id: "3".to_string(),
                debt_type: DebtType::Duplication,
                priority: Priority::Medium,
                file: PathBuf::from("test3.rs"),
                line: 30,
                column: None,
                message: "Duplicated code".to_string(),
                context: None,
            },
        ];

        let categories = categorize_debt(&items);

        assert_eq!(categories.len(), 3);
        assert!(categories.contains_key("Complexity Issues"));
        assert!(categories.contains_key("TODOs and FIXMEs"));
        assert!(categories.contains_key("Duplication"));
        assert_eq!(categories["Complexity Issues"].len(), 1);
        assert_eq!(categories["TODOs and FIXMEs"].len(), 1);
        assert_eq!(categories["Duplication"].len(), 1);
    }

    #[test]
    fn test_get_top_complex_functions() {
        use crate::core::ComplexitySummary;
        use chrono::Utc;

        let results = AnalysisResults {
            project_path: PathBuf::from("test_project"),
            timestamp: Utc::now(),
            complexity: ComplexityResults {
                metrics: vec![
                    FunctionMetrics {
                        name: "func1".to_string(),
                        file: PathBuf::from("file1.rs"),
                        line: 10,
                        cyclomatic: 20,
                        cognitive: 25,
                        nesting: 2,
                        length: 50,
                        is_test: false,
                        visibility: Some("pub".to_string()),
                        is_trait_method: false,
                        in_test_module: false,
                        entropy_score: None,
                        is_pure: None,
                        purity_confidence: None,
                        purity_reason: None,
                        call_dependencies: None,
                        detected_patterns: None,
                        upstream_callers: None,
                        downstream_callees: None,
                        mapping_pattern_result: None,
                        adjusted_complexity: None,
                        composition_metrics: None,
                        language_specific: None,
                        purity_level: None,
                    },
                    FunctionMetrics {
                        name: "func2".to_string(),
                        file: PathBuf::from("file2.rs"),
                        line: 20,
                        cyclomatic: 15,
                        cognitive: 20,
                        nesting: 1,
                        length: 40,
                        is_test: false,
                        visibility: None,
                        is_trait_method: false,
                        in_test_module: false,
                        entropy_score: None,
                        is_pure: None,
                        purity_confidence: None,
                        purity_reason: None,
                        call_dependencies: None,
                        detected_patterns: None,
                        upstream_callers: None,
                        downstream_callees: None,
                        mapping_pattern_result: None,
                        adjusted_complexity: None,
                        composition_metrics: None,
                        language_specific: None,
                        purity_level: None,
                    },
                    FunctionMetrics {
                        name: "func3".to_string(),
                        file: PathBuf::from("file3.rs"),
                        line: 30,
                        cyclomatic: 25,
                        cognitive: 30,
                        nesting: 3,
                        length: 60,
                        is_test: false,
                        visibility: Some("pub(crate)".to_string()),
                        is_trait_method: false,
                        in_test_module: false,
                        entropy_score: None,
                        is_pure: None,
                        purity_confidence: None,
                        purity_reason: None,
                        call_dependencies: None,
                        detected_patterns: None,
                        upstream_callers: None,
                        downstream_callees: None,
                        mapping_pattern_result: None,
                        adjusted_complexity: None,
                        composition_metrics: None,
                        language_specific: None,
                        purity_level: None,
                    },
                ],
                summary: ComplexitySummary {
                    total_functions: 3,
                    average_complexity: 20.0,
                    max_complexity: 25,
                    high_complexity_count: 2,
                },
            },
            technical_debt: TechnicalDebtReport {
                items: vec![],
                by_type: HashMap::new(),
                priorities: vec![],
                duplications: vec![],
            },
            dependencies: DependencyReport {
                modules: vec![],
                circular: vec![],
            },
            duplications: vec![],
            file_contexts: std::collections::HashMap::new(),
        };

        let top_functions = get_top_complex_functions(&results, 2);

        assert_eq!(top_functions.len(), 2);
        assert_eq!(top_functions[0], "func3 (complexity: 25)");
        assert_eq!(top_functions[1], "func1 (complexity: 20)");
    }

    #[test]
    fn test_extract_module_dependencies() {
        let items = vec![UnifiedDebtItem {
            location: PriorityLocation {
                file: PathBuf::from("/project/src/module1/file.rs"),
                function: "test_func".to_string(),
                line: 10,
            },
            debt_type: PriorityDebtType::DeadCode {
                visibility: FunctionVisibility::Private,
                cyclomatic: 1,
                cognitive: 1,
                usage_hints: vec![],
            },
            unified_score: UnifiedScore {
                complexity_factor: 1.0,
                coverage_factor: 1.0,
                dependency_factor: 1.0,
                role_multiplier: 1.0,
                final_score: 1.0,
                base_score: None,
                exponential_factor: None,
                risk_boost: None,
                pre_adjustment_score: None,
                adjustment_applied: None,
            },
            function_role: FunctionRole::PureLogic,
            recommendation: ActionableRecommendation {
                primary_action: String::new(),
                rationale: String::new(),
                implementation_steps: vec![],
                related_items: vec![],
                steps: None,
                estimated_effort_hours: None,
            },
            expected_impact: ImpactMetrics {
                coverage_improvement: 0.0,
                lines_reduction: 0,
                complexity_reduction: 0.0,
                risk_reduction: 0.0,
            },
            transitive_coverage: Some(TransitiveCoverage {
                direct: 0.0,
                transitive: 0.0,
                propagated_from: vec![],
                uncovered_lines: vec![],
            }),
            file_context: None,
            upstream_dependencies: 0,
            downstream_dependencies: 1,
            upstream_callers: vec![],
            downstream_callees: vec!["func1".to_string()],
            nesting_depth: 1,
            function_length: 10,
            cyclomatic_complexity: 1,
            cognitive_complexity: 1,
            entropy_details: None,
            is_pure: None,
            purity_confidence: None,
            purity_level: None,
            god_object_indicators: None,
            tier: None,
            function_context: None,
            context_confidence: None,
            contextual_recommendation: None,
            pattern_analysis: None,
            context_multiplier: None,
            context_type: None,
            language_specific: None, // spec 190
            detected_pattern: None,
<<<<<<< HEAD
            contextual_risk: None,
=======
            contextual_risk: None, // spec 203
>>>>>>> 2ebcabf8
        }];

        let deps = extract_module_dependencies(&items);

        assert!(deps.contains_key("module1"));
        assert_eq!(deps["module1"], vec!["dependency"]);
    }
}<|MERGE_RESOLUTION|>--- conflicted
+++ resolved
@@ -515,11 +515,7 @@
             context_type: None,
             language_specific: None, // spec 190
             detected_pattern: None,
-<<<<<<< HEAD
-            contextual_risk: None,
-=======
             contextual_risk: None, // spec 203
->>>>>>> 2ebcabf8
         };
 
         assert_eq!(estimate_effort(&item), 8); // 4 * 2
@@ -758,11 +754,7 @@
             context_type: None,
             language_specific: None, // spec 190
             detected_pattern: None,
-<<<<<<< HEAD
-            contextual_risk: None,
-=======
             contextual_risk: None, // spec 203
->>>>>>> 2ebcabf8
         }];
 
         let deps = extract_module_dependencies(&items);
