--- conflicted
+++ resolved
@@ -382,11 +382,7 @@
                 cyclomatic_complexity: 15,
                 cognitive_complexity: 20,
                 coverage_percentage: Some(0.0),
-<<<<<<< HEAD
-                contextual_risk: None,
-=======
                 contextual_risk: None, // spec 203
->>>>>>> 2ebcabf8
                 test_effort: TestEffort {
                     estimated_difficulty: Difficulty::Complex,
                     cognitive_load: 20,
