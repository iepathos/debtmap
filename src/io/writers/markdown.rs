--- conflicted
+++ resolved
@@ -198,13 +198,6 @@
         "- **Priority Score**: {:.2}\n\
          - **Complexity Factor**: {:.2}\n\
          - **Coverage Factor**: {:.2}\n\
-<<<<<<< HEAD
-         - **Semantic Factor**: {:.2}\n",
-        score.final_score,
-        score.complexity_factor,
-        score.coverage_factor,
-        score.semantic_factor
-=======
          - **Dependency Factor**: {:.2}\n\
          - **Security Factor**: {:.2}\n",
         score.final_score,
@@ -212,7 +205,6 @@
         score.coverage_factor,
         score.dependency_factor,
         score.security_factor
->>>>>>> 8aeff585
     )
 }
 
@@ -694,11 +686,6 @@
                 final_score,
                 complexity_factor: 0.8,
                 coverage_factor: 0.6,
-<<<<<<< HEAD
-                semantic_factor: 0.5,
-=======
-                roi_factor: 0.7, // Kept for compatibility but not used in scoring
->>>>>>> 8aeff585
                 dependency_factor: 0.5,
                 security_factor: 0.0,
                 role_multiplier: 1.0,
@@ -739,11 +726,6 @@
             final_score: 7.89,
             complexity_factor: 0.85,
             coverage_factor: 0.65,
-<<<<<<< HEAD
-            semantic_factor: 0.55,
-=======
-            roi_factor: 0.75, // Kept for compatibility but not used in scoring
->>>>>>> 8aeff585
             dependency_factor: 0.45,
             security_factor: 0.0,
             role_multiplier: 1.0,
@@ -831,11 +813,6 @@
             final_score: 7.899999,
             complexity_factor: 0.855555,
             coverage_factor: 0.654321,
-<<<<<<< HEAD
-            semantic_factor: 0.559876,
-=======
-            roi_factor: 0.751234, // Kept for compatibility but not used in scoring
->>>>>>> 8aeff585
             dependency_factor: 0.456789,
             security_factor: 0.0,
             role_multiplier: 1.0,
@@ -876,11 +853,6 @@
                 final_score: 5.0,
                 complexity_factor: 0.5,
                 coverage_factor: 0.0,
-<<<<<<< HEAD
-                semantic_factor: 0.3,
-=======
-                roi_factor: 0.5, // Kept for compatibility but not used in scoring
->>>>>>> 8aeff585
                 dependency_factor: 0.2,
                 security_factor: 0.0,
                 role_multiplier: 1.0,
@@ -932,11 +904,6 @@
                 final_score: 8.0,
                 complexity_factor: 0.8,
                 coverage_factor: 0.6,
-<<<<<<< HEAD
-                semantic_factor: 0.5,
-=======
-                roi_factor: 0.7, // Kept for compatibility but not used in scoring
->>>>>>> 8aeff585
                 dependency_factor: 0.5,
                 security_factor: 0.0,
                 role_multiplier: 1.0,
@@ -1358,11 +1325,6 @@
                 final_score: 5.0,
                 complexity_factor: 0.5,
                 coverage_factor: 0.0,
-<<<<<<< HEAD
-                semantic_factor: 0.3,
-=======
-                roi_factor: 0.5, // Kept for compatibility but not used in scoring
->>>>>>> 8aeff585
                 dependency_factor: 0.2,
                 security_factor: 0.0,
                 role_multiplier: 1.0,
@@ -1408,11 +1370,6 @@
                 final_score: 6.0,
                 complexity_factor: 0.6,
                 coverage_factor: 0.0,
-<<<<<<< HEAD
-                semantic_factor: 0.3,
-=======
-                roi_factor: 0.5, // Kept for compatibility but not used in scoring
->>>>>>> 8aeff585
                 dependency_factor: 0.2,
                 security_factor: 0.0,
                 role_multiplier: 1.0,
@@ -1528,11 +1485,6 @@
                 final_score: 5.0,
                 complexity_factor: 0.5,
                 coverage_factor: 0.0,
-<<<<<<< HEAD
-                semantic_factor: 0.3,
-=======
-                roi_factor: 0.5, // Kept for compatibility but not used in scoring
->>>>>>> 8aeff585
                 dependency_factor: 0.2,
                 security_factor: 0.0,
                 role_multiplier: 1.0,
