//! Overview page (Page 1) - Core metrics and recommendation.

use super::components::{add_blank_line, add_label_value, add_section_header};
use crate::priority::UnifiedDebtItem;
use crate::tui::results::app::ResultsApp;
use crate::tui::theme::Theme;
use ratatui::{
    layout::Rect,
    style::{Color, Style},
    text::{Line, Span},
    widgets::{Block, Borders, Paragraph, Wrap},
    Frame,
};

/// Render overview page showing core information
pub fn render(
    frame: &mut Frame,
    app: &ResultsApp,
    item: &UnifiedDebtItem,
    area: Rect,
    theme: &Theme,
) {
    let mut lines = Vec::new();

    // Location section
    add_section_header(&mut lines, "location", theme);
    add_label_value(
        &mut lines,
        "file",
        item.location.file.display().to_string(),
        theme,
        area.width,
    );
    add_label_value(
        &mut lines,
        "function",
        item.location.function.clone(),
        theme,
        area.width,
    );
    add_label_value(
        &mut lines,
        "line",
        item.location.line.to_string(),
        theme,
        area.width,
    );
    add_blank_line(&mut lines);

    // Get all items at this location
    let location_items = get_items_at_location(app, item);

    // Score section
    add_section_header(&mut lines, "score", theme);

    if location_items.len() > 1 {
        // Multiple debt types - show combined score
        let combined_score: f64 = location_items
            .iter()
            .map(|i| i.unified_score.final_score)
            .sum();
        let severity = calculate_severity(combined_score);
        let severity_color = severity_color(severity);

        lines.push(Line::from(vec![
            Span::raw("  Combined: "),
            Span::styled(
                format!("{:.1}", combined_score),
                Style::default().fg(theme.primary),
            ),
            Span::raw("  ["),
            Span::styled(severity, Style::default().fg(severity_color)),
            Span::raw("]"),
        ]));
    } else {
        // Single debt type - show single score
        let severity = calculate_severity(item.unified_score.final_score);
        let severity_color = severity_color(severity);

        lines.push(Line::from(vec![
            Span::raw("  Total: "),
            Span::styled(
                format!("{:.1}", item.unified_score.final_score),
                Style::default().fg(theme.primary),
            ),
            Span::raw("  ["),
            Span::styled(severity, Style::default().fg(severity_color)),
            Span::raw("]"),
        ]));
    }
    add_blank_line(&mut lines);

    // Metrics section
    add_section_header(&mut lines, "metrics", theme);
    add_label_value(
        &mut lines,
        "cyclomatic",
        item.cyclomatic_complexity.to_string(),
        theme,
        area.width,
    );
    add_label_value(
        &mut lines,
        "cognitive",
        item.cognitive_complexity.to_string(),
        theme,
        area.width,
    );
    add_label_value(
        &mut lines,
        "nesting",
        item.nesting_depth.to_string(),
        theme,
        area.width,
    );
    add_label_value(
        &mut lines,
        "length",
        item.function_length.to_string(),
        theme,
        area.width,
    );
    add_blank_line(&mut lines);

<<<<<<< HEAD
=======
    // Entropy section
    if item.entropy_details.is_some() || item.entropy_dampening_factor.is_some() {
        add_section_header(&mut lines, "entropy", theme);

        if let Some(ref entropy) = item.entropy_details {
            add_label_value(
                &mut lines,
                "entropy",
                format!("{:.3}", entropy.entropy_score),
                theme,
                area.width,
            );
            add_label_value(
                &mut lines,
                "repetition",
                format!("{:.3}", entropy.pattern_repetition),
                theme,
                area.width,
            );
            add_label_value(
                &mut lines,
                "dampening",
                format!("{:.3}x", entropy.dampening_factor),
                theme,
                area.width,
            );

            // Show original vs adjusted cognitive complexity
            // Note: Only cognitive is dampened, not cyclomatic (structural metric)
            if entropy.dampening_factor < 1.0 {
                lines.push(Line::from(vec![
                    Span::raw("  Cognitive Reduction: "),
                    Span::styled(
                        format!(
                            "{} → {}",
                            entropy.original_complexity, entropy.adjusted_cognitive
                        ),
                        Style::default().fg(theme.primary),
                    ),
                ]));
            }
        } else if let Some(dampening) = item.entropy_dampening_factor {
            add_label_value(
                &mut lines,
                "dampening",
                format!("{:.3}x", dampening),
                theme,
                area.width,
            );
        }

        add_blank_line(&mut lines);
    }

>>>>>>> ffee2b19
    // Coverage section
    add_section_header(&mut lines, "coverage", theme);
    if let Some(coverage) = item.transitive_coverage.as_ref().map(|c| c.direct) {
        lines.push(Line::from(vec![
            Span::raw("  Coverage: "),
            Span::styled(
                format!("{:.1}%", coverage),
                Style::default().fg(coverage_color(coverage)),
            ),
        ]));
    } else {
        lines.push(Line::from(vec![
            Span::raw("  Coverage: "),
            Span::styled("No data", Style::default().fg(theme.muted)),
        ]));
    }
    add_blank_line(&mut lines);

    // Recommendation section
    add_section_header(&mut lines, "recommendation", theme);
    add_label_value(
        &mut lines,
        "action",
        item.recommendation.primary_action.clone(),
        theme,
        area.width,
    );
    add_blank_line(&mut lines);

    lines.push(Line::from(vec![
        Span::raw("  Rationale: "),
        Span::styled(
            item.recommendation.rationale.clone(),
            Style::default().fg(theme.secondary()),
        ),
    ]));
    add_blank_line(&mut lines);

    // Debt type section
    if location_items.len() > 1 {
        // Multiple debt types - show all (simplified, no detailed metrics)
        add_section_header(&mut lines, "debt types", theme);
        for (idx, debt_item) in location_items.iter().enumerate() {
            let debt_name = format_debt_type_name(&debt_item.debt_type);
            lines.push(Line::from(vec![
                Span::raw(format!("  {}. ", idx + 1)),
                Span::styled(debt_name, Style::default().fg(theme.secondary())),
            ]));
        }
    } else {
        // Single debt type - show as before
        add_section_header(&mut lines, "debt type", theme);
        lines.push(Line::from(vec![
            Span::raw("  "),
            Span::styled(
                format_debt_type_name(&item.debt_type),
                Style::default().fg(theme.primary),
            ),
        ]));
    }

    let paragraph = Paragraph::new(lines)
        .block(Block::default().borders(Borders::NONE))
        .wrap(Wrap { trim: false });

    frame.render_widget(paragraph, area);
}

/// Get all debt items at the same location as the selected item
fn get_items_at_location<'a>(
    app: &'a ResultsApp,
    selected: &UnifiedDebtItem,
) -> Vec<&'a UnifiedDebtItem> {
    app.analysis()
        .items
        .iter()
        .filter(|item| {
            item.location.file == selected.location.file
                && item.location.function == selected.location.function
                && item.location.line == selected.location.line
        })
        .collect()
}

/// Format debt type as human-readable name
fn format_debt_type_name(debt_type: &crate::priority::DebtType) -> String {
    use crate::priority::DebtType;
    match debt_type {
        DebtType::ComplexityHotspot { .. } => "High Complexity".to_string(),
        DebtType::TestingGap { .. } => "Testing Gap".to_string(),
        DebtType::DeadCode { .. } => "Dead Code".to_string(),
        DebtType::Duplication { .. } => "Duplication".to_string(),
        DebtType::Risk { .. } => "Risk".to_string(),
        DebtType::TestComplexityHotspot { .. } => "Test Complexity".to_string(),
        DebtType::TestTodo { .. } => "Test TODO".to_string(),
        DebtType::TestDuplication { .. } => "Test Duplication".to_string(),
        DebtType::ErrorSwallowing { .. } => "Error Swallowing".to_string(),
        DebtType::AllocationInefficiency { .. } => "Allocation Inefficiency".to_string(),
        DebtType::StringConcatenation { .. } => "String Concatenation".to_string(),
        DebtType::NestedLoops { .. } => "Nested Loops".to_string(),
        DebtType::BlockingIO { .. } => "Blocking I/O".to_string(),
        DebtType::SuboptimalDataStructure { .. } => "Suboptimal Data Structure".to_string(),
        DebtType::GodObject { .. } => "God Object".to_string(),
        DebtType::GodModule { .. } => "God Module".to_string(),
        DebtType::FeatureEnvy { .. } => "Feature Envy".to_string(),
        DebtType::PrimitiveObsession { .. } => "Primitive Obsession".to_string(),
        DebtType::MagicValues { .. } => "Magic Values".to_string(),
        DebtType::AssertionComplexity { .. } => "Assertion Complexity".to_string(),
        DebtType::FlakyTestPattern { .. } => "Flaky Test Pattern".to_string(),
        DebtType::AsyncMisuse { .. } => "Async Misuse".to_string(),
        DebtType::ResourceLeak { .. } => "Resource Leak".to_string(),
        DebtType::CollectionInefficiency { .. } => "Collection Inefficiency".to_string(),
        DebtType::ScatteredType { .. } => "Scattered Type".to_string(),
        DebtType::OrphanedFunctions { .. } => "Orphaned Functions".to_string(),
        DebtType::UtilitiesSprawl { .. } => "Utilities Sprawl".to_string(),
        // Default for legacy variants
        _ => "Other".to_string(),
    }
}

/// Calculate severity level from score
fn calculate_severity(score: f64) -> &'static str {
    if score >= 100.0 {
        "critical"
    } else if score >= 50.0 {
        "high"
    } else if score >= 10.0 {
        "medium"
    } else {
        "low"
    }
}

/// Get color for severity level
fn severity_color(severity: &str) -> Color {
    match severity {
        "critical" => Color::Red,
        "high" => Color::LightRed,
        "medium" => Color::Yellow,
        "low" => Color::Green,
        _ => Color::White,
    }
}

/// Get color for coverage percentage
fn coverage_color(coverage: f64) -> Color {
    if coverage >= 70.0 {
        Color::Green
    } else if coverage >= 30.0 {
        Color::Yellow
    } else {
        Color::Red
    }
}<|MERGE_RESOLUTION|>--- conflicted
+++ resolved
@@ -122,8 +122,6 @@
     );
     add_blank_line(&mut lines);
 
-<<<<<<< HEAD
-=======
     // Entropy section
     if item.entropy_details.is_some() || item.entropy_dampening_factor.is_some() {
         add_section_header(&mut lines, "entropy", theme);
@@ -178,7 +176,6 @@
         add_blank_line(&mut lines);
     }
 
->>>>>>> ffee2b19
     // Coverage section
     add_section_header(&mut lines, "coverage", theme);
     if let Some(coverage) = item.transitive_coverage.as_ref().map(|c| c.direct) {
