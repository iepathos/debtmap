--- conflicted
+++ resolved
@@ -23,7 +23,6 @@
     let mut lines = Vec::new();
     let mut has_any_data = false;
 
-<<<<<<< HEAD
     // Entropy Analysis section
     if let Some(ref entropy) = item.entropy_details {
         has_any_data = true;
@@ -95,43 +94,6 @@
         add_blank_line(&mut lines);
     }
 
-    // Purity Analysis section
-    if item.is_pure.is_some() || item.purity_level.is_some() {
-        has_any_data = true;
-        add_section_header(&mut lines, "PURITY ANALYSIS", theme);
-
-        if let Some(is_pure) = item.is_pure {
-            add_label_value(
-                &mut lines,
-                "Classification",
-                if is_pure { "Pure" } else { "Impure" }.to_string(),
-                theme,
-            );
-        }
-
-        if let Some(confidence) = item.purity_confidence {
-            add_label_value(
-                &mut lines,
-                "Confidence",
-                format!("{:.1}%", confidence * 100.0),
-                theme,
-            );
-        }
-
-        if let Some(ref purity_level) = item.purity_level {
-            add_label_value(
-                &mut lines,
-                "Purity Level",
-                format!("{:?}", purity_level),
-                theme,
-            );
-        }
-
-        add_blank_line(&mut lines);
-    }
-
-=======
->>>>>>> 78e26d01
     // Pattern Analysis section
     if let Some(ref pattern_analysis) = item.pattern_analysis {
         has_any_data = true;
