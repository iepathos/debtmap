--- conflicted
+++ resolved
@@ -209,28 +209,6 @@
 /// Classifies whether a given path represents a timing-related function.
 /// This is a pure function that can be tested in isolation.
 fn is_timing_function(path: &str) -> bool {
-<<<<<<< HEAD
-    // Group patterns to reduce measured complexity while maintaining clarity
-    // Sleep-related patterns
-    if path.contains("sleep") || path.contains("delay") {
-        return true;
-    }
-
-    // Time measurement patterns
-    if path.contains("timeout") || path.contains("Duration::from") {
-        return true;
-    }
-
-    // Time instant patterns
-    if path.contains("Instant::now") || path.contains("SystemTime::now") {
-        return true;
-    }
-
-    // Async-specific sleep patterns (more specific checks)
-    path.contains("time::sleep")
-        || path.contains("tokio::time::sleep")
-        || path.contains("async_std::task::sleep")
-=======
     // Consolidated timing patterns for better maintainability
     const TIMING_PATTERNS: &[&str] = &[
         // Sleep functions
@@ -253,7 +231,6 @@
         _ if path.is_empty() => false,
         _ => TIMING_PATTERNS.iter().any(|pattern| path.contains(pattern)),
     }
->>>>>>> 51d7af34
 }
 
 fn is_timing_method(method: &str) -> bool {
