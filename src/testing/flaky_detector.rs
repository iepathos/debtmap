--- conflicted
+++ resolved
@@ -207,17 +207,6 @@
 }
 
 fn is_timing_function(path: &str) -> bool {
-<<<<<<< HEAD
-    // Group patterns by category for better maintainability
-    // Sleep-related patterns
-    path.contains("sleep") ||
-    // Time measurement patterns  
-    path.contains("Instant::now") || path.contains("SystemTime::now") ||
-    // Duration and delay patterns
-    path.contains("Duration::from") || path.contains("delay") ||
-    // Timeout patterns
-    path.contains("timeout")
-=======
     // Group patterns to reduce measured complexity while maintaining clarity
     // Sleep-related patterns
     if path.contains("sleep") || path.contains("delay") {
@@ -238,7 +227,6 @@
     path.contains("time::sleep")
         || path.contains("tokio::time::sleep")
         || path.contains("async_std::task::sleep")
->>>>>>> 729c89fd
 }
 
 fn is_timing_method(method: &str) -> bool {
@@ -466,30 +454,21 @@
     }
 
     #[test]
-<<<<<<< HEAD
-    fn test_consolidated_patterns_still_work() {
-        // Test all the specific patterns that were consolidated
-        assert!(is_timing_function("thread::sleep"));
-        assert!(is_timing_function("time::sleep"));
-        assert!(is_timing_function("tokio::time::sleep"));
-        assert!(is_timing_function("async_std::task::sleep"));
-        assert!(is_timing_function("delay_ms"));
-        assert!(is_timing_function("set_timeout"));
-        assert!(is_timing_function("Duration::from_millis"));
-        assert!(is_timing_function("Instant::now"));
-        assert!(is_timing_function("SystemTime::now"));
-=======
     fn test_is_timing_function_comprehensive_coverage() {
         // Test all timing patterns are properly detected
         // Sleep patterns
         assert!(is_timing_function("thread::sleep"));
         assert!(is_timing_function("sleep"));
         assert!(is_timing_function("my_sleep_wrapper"));
+        assert!(is_timing_function("time::sleep"));
+        assert!(is_timing_function("tokio::time::sleep"));
+        assert!(is_timing_function("async_std::task::sleep"));
 
         // Delay patterns
         assert!(is_timing_function("delay"));
         assert!(is_timing_function("apply_delay"));
         assert!(is_timing_function("network_delay"));
+        assert!(is_timing_function("delay_ms"));
 
         // Timeout patterns
         assert!(is_timing_function("timeout"));
@@ -503,17 +482,11 @@
         // Time instant patterns
         assert!(is_timing_function("Instant::now"));
         assert!(is_timing_function("SystemTime::now"));
-
-        // Async-specific sleep patterns
-        assert!(is_timing_function("time::sleep"));
-        assert!(is_timing_function("tokio::time::sleep"));
-        assert!(is_timing_function("async_std::task::sleep"));
 
         // Negative cases - should not match
         assert!(!is_timing_function("process_data"));
         assert!(!is_timing_function("calculate_result"));
         assert!(!is_timing_function("handle_request"));
         assert!(!is_timing_function(""));
->>>>>>> 729c89fd
     }
 }