--- conflicted
+++ resolved
@@ -206,33 +206,7 @@
     analyzer.indicators
 }
 
-/// Classifies whether a given path represents a timing-related function.
-/// This is a pure function that can be tested in isolation.
 fn is_timing_function(path: &str) -> bool {
-<<<<<<< HEAD
-    // Consolidated timing patterns for better maintainability
-    const TIMING_PATTERNS: &[&str] = &[
-        // Sleep functions
-        "thread::sleep",
-        "sleep",
-        "time::sleep",
-        "tokio::time::sleep",
-        "async_std::task::sleep",
-        // Delay and timeout
-        "delay",
-        "timeout",
-        // Time measurement
-        "Duration::from",
-        "Instant::now",
-        "SystemTime::now",
-    ];
-
-    // Using pattern matching for clearer intent
-    match () {
-        _ if path.is_empty() => false,
-        _ => TIMING_PATTERNS.iter().any(|pattern| path.contains(pattern)),
-    }
-=======
     const TIMING_PATTERNS: &[&str] = &[
         "sleep",
         "Instant::now",
@@ -243,7 +217,6 @@
     ];
     
     TIMING_PATTERNS.iter().any(|pattern| path.contains(pattern))
->>>>>>> ad0221eb
 }
 
 fn is_timing_method(method: &str) -> bool {
@@ -363,51 +336,6 @@
         assert!(!is_timing_function("handle_request"));
     }
 
-    #[test]
-    fn test_is_timing_function_edge_cases() {
-        // Test empty string
-        assert!(!is_timing_function(""));
-
-        // Test delay patterns
-        assert!(is_timing_function("with_delay"));
-        assert!(is_timing_function("delay_ms"));
-
-        // Test timeout patterns
-        assert!(is_timing_function("with_timeout"));
-        assert!(is_timing_function("request_timeout"));
-
-        // Test various Duration methods
-        assert!(is_timing_function("Duration::from_millis"));
-        assert!(is_timing_function("Duration::from_nanos"));
-    }
-
-    #[test]
-    fn test_is_timing_function_all_patterns_covered() {
-        // Ensure all defined patterns are tested
-        let test_cases = vec![
-            ("thread::sleep(Duration::from_secs(1))", true),
-            ("sleep_for_retry", true),
-            ("time::sleep_until", true),
-            ("tokio::time::sleep_until", true),
-            ("async_std::task::sleep_for", true),
-            ("apply_delay", true),
-            ("set_timeout", true),
-            ("Duration::from_secs", true),
-            ("Instant::now().elapsed()", true),
-            ("SystemTime::now().duration_since", true),
-            ("normal_function", false),
-            ("data_processor", false),
-        ];
-
-        for (input, expected) in test_cases {
-            assert_eq!(
-                is_timing_function(input),
-                expected,
-                "Failed for input: {}",
-                input
-            );
-        }
-    }
 
     #[test]
     fn test_is_timing_method_detects_timing_methods() {
