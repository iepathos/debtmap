use super::{
    is_test_function, FlakinessType, ReliabilityImpact, TestQualityImpact, TestingAntiPattern,
    TestingDetector,
};
use std::path::Path;
use syn::visit::Visit;
use syn::{Expr, ExprCall, ExprMethodCall, File, Item, ItemFn};

pub struct FlakyTestDetector {}

impl Default for FlakyTestDetector {
    fn default() -> Self {
        Self::new()
    }
}

impl FlakyTestDetector {
    pub fn new() -> Self {
        Self {}
    }
}

impl TestingDetector for FlakyTestDetector {
    fn detect_anti_patterns(&self, file: &File, path: &Path) -> Vec<TestingAntiPattern> {
        let mut patterns = Vec::new();

        for item in &file.items {
            if let Item::Fn(function) = item {
                if is_test_function(function) {
                    let flakiness_indicators = analyze_flakiness(function);

                    for indicator in flakiness_indicators {
                        let line = function.sig.ident.span().start().line;

                        patterns.push(TestingAntiPattern::FlakyTestPattern {
                            test_name: function.sig.ident.to_string(),
                            file: path.to_path_buf(),
                            line,
                            flakiness_type: indicator.flakiness_type,
                            reliability_impact: indicator.impact,
                            stabilization_suggestion: indicator.suggestion,
                        });
                    }
                }
            }

            // Also check test modules
            if let Item::Mod(module) = item {
                if let Some((_, items)) = &module.content {
                    for mod_item in items {
                        if let Item::Fn(function) = mod_item {
                            if is_test_function(function) {
                                let flakiness_indicators = analyze_flakiness(function);

                                for indicator in flakiness_indicators {
                                    let line = function.sig.ident.span().start().line;

                                    patterns.push(TestingAntiPattern::FlakyTestPattern {
                                        test_name: function.sig.ident.to_string(),
                                        file: path.to_path_buf(),
                                        line,
                                        flakiness_type: indicator.flakiness_type,
                                        reliability_impact: indicator.impact,
                                        stabilization_suggestion: indicator.suggestion,
                                    });
                                }
                            }
                        }
                    }
                }
            }
        }

        patterns
    }

    fn detector_name(&self) -> &'static str {
        "FlakyTestDetector"
    }

    fn assess_test_quality_impact(&self, pattern: &TestingAntiPattern) -> TestQualityImpact {
        match pattern {
            TestingAntiPattern::FlakyTestPattern {
                reliability_impact, ..
            } => match reliability_impact {
                ReliabilityImpact::Critical => TestQualityImpact::Critical,
                ReliabilityImpact::High => TestQualityImpact::High,
                ReliabilityImpact::Medium => TestQualityImpact::Medium,
                ReliabilityImpact::Low => TestQualityImpact::Low,
            },
            _ => TestQualityImpact::Medium,
        }
    }
}

#[derive(Debug)]
struct FlakinessIndicator {
    flakiness_type: FlakinessType,
    impact: ReliabilityImpact,
    suggestion: String,
}

struct FlakinessAnalyzer {
    indicators: Vec<FlakinessIndicator>,
}

impl FlakinessAnalyzer {
    fn new() -> Self {
        Self {
            indicators: Vec::new(),
        }
    }
}

impl<'ast> Visit<'ast> for FlakinessAnalyzer {
    fn visit_expr_call(&mut self, node: &'ast ExprCall) {
        if let Expr::Path(path) = &*node.func {
            let path_str = path
                .path
                .segments
                .iter()
                .map(|seg| seg.ident.to_string())
                .collect::<Vec<_>>()
                .join("::");

            // Check for timing functions
            if is_timing_function(&path_str) {
                self.indicators.push(FlakinessIndicator {
                    flakiness_type: FlakinessType::TimingDependency,
                    impact: ReliabilityImpact::High,
                    suggestion:
                        "Replace sleep/timing dependencies with deterministic waits or mocks"
                            .to_string(),
                });
            }

            // Check for random functions
            if is_random_function(&path_str) {
                self.indicators.push(FlakinessIndicator {
                    flakiness_type: FlakinessType::RandomValues,
                    impact: ReliabilityImpact::Medium,
                    suggestion: "Use deterministic test data instead of random values".to_string(),
                });
            }

            // Check for external service calls
            if is_external_service_call(&path_str) {
                self.indicators.push(FlakinessIndicator {
                    flakiness_type: FlakinessType::ExternalDependency,
                    impact: ReliabilityImpact::Critical,
                    suggestion: "Mock external service calls for unit tests".to_string(),
                });
            }

            // Check for filesystem operations
            if is_filesystem_call(&path_str) {
                self.indicators.push(FlakinessIndicator {
                    flakiness_type: FlakinessType::FilesystemDependency,
                    impact: ReliabilityImpact::Medium,
                    suggestion: "Use temporary directories or mock filesystem operations"
                        .to_string(),
                });
            }

            // Check for network operations
            if is_network_call(&path_str) {
                self.indicators.push(FlakinessIndicator {
                    flakiness_type: FlakinessType::NetworkDependency,
                    impact: ReliabilityImpact::Critical,
                    suggestion: "Mock network calls or use test doubles".to_string(),
                });
            }
        }

        syn::visit::visit_expr_call(self, node);
    }

    fn visit_expr_method_call(&mut self, node: &'ast ExprMethodCall) {
        let method_name = node.method.to_string();

        // Check for timing-related methods
        if is_timing_method(&method_name) {
            self.indicators.push(FlakinessIndicator {
                flakiness_type: FlakinessType::TimingDependency,
                impact: ReliabilityImpact::High,
                suggestion: "Avoid time-dependent assertions, use deterministic checks".to_string(),
            });
        }

        // Check for thread spawning
        if method_name == "spawn" || method_name == "join" {
            self.indicators.push(FlakinessIndicator {
                flakiness_type: FlakinessType::ThreadingIssue,
                impact: ReliabilityImpact::High,
                suggestion: "Consider using deterministic concurrency testing tools".to_string(),
            });
        }

        syn::visit::visit_expr_method_call(self, node);
    }
}

fn analyze_flakiness(function: &ItemFn) -> Vec<FlakinessIndicator> {
    let mut analyzer = FlakinessAnalyzer::new();
    analyzer.visit_item_fn(function);
    analyzer.indicators
}

<<<<<<< HEAD
/// Checks if a path contains timing-related patterns
/// Uses functional pattern matching for clarity and reduced complexity
fn is_timing_function(path: &str) -> bool {
    // Refactored using pattern consolidation - complexity reduced to 2
    const TIMING_PATTERNS: &[&str] = &[
        "sleep",
        "Instant::now",
        "SystemTime::now",
        "Duration::from",
        "delay",
        "timeout",
        "wait_for",
        "park_timeout",
        "recv_timeout",
    ];

/// Pure function to check if a string contains any of the given patterns
fn matches_any_pattern(text: &str, patterns: &[&str]) -> bool {
    patterns.iter().any(|pattern| text.contains(pattern))
=======
#[inline]
fn matches_any_pattern(text: &str, patterns: &[&str]) -> bool {
    patterns.iter().any(|pattern| text.contains(pattern))
}

fn is_timing_function(path: &str) -> bool {
    matches_any_pattern(
        path,
        &[
            "sleep",
            "Instant::now",
            "SystemTime::now",
            "Duration::from",
            "delay",
            "timeout",
        ],
    )
>>>>>>> 5371a78a
}

fn is_timing_method(method: &str) -> bool {
    const TIMING_METHODS: &[&str] = &[
        "elapsed",
        "duration_since",
        "checked_duration_since",
        "timeout",
        "wait",
        "wait_timeout",
    ];

    TIMING_METHODS.contains(&method)
}

fn is_random_function(path: &str) -> bool {
    matches_any_pattern(
        path,
        &[
            "rand",
            "random",
            "thread_rng",
            "StdRng",
            "SmallRng",
            "gen_range",
            "sample",
            "shuffle",
            "choose",
        ],
    )
}

fn is_external_service_call(path: &str) -> bool {
    matches_any_pattern(
        path,
        &[
            "reqwest",
            "hyper",
            "http",
            "Client::new",
            "HttpClient",
            "ApiClient",
            "database",
            "db",
            "postgres",
            "mysql",
            "redis",
            "mongodb",
            "sqlx",
            "diesel",
        ],
    )
}

fn is_filesystem_call(path: &str) -> bool {
    matches_any_pattern(
        path,
        &[
            "fs::",
            "File::",
            "std::fs",
            "tokio::fs",
            "async_std::fs",
            "read_to_string",
            "write",
            "create",
            "remove_file",
            "remove_dir",
            "rename",
            "copy",
            "metadata",
        ],
    )
}

fn is_network_call(path: &str) -> bool {
    matches_any_pattern(
        path,
        &[
            "TcpStream",
            "TcpListener",
            "UdpSocket",
            "connect",
            "bind",
            "listen",
            "accept",
            "send_to",
            "recv_from",
        ],
    )
}

#[cfg(test)]
mod tests {
    use super::*;

    #[test]
    fn test_matches_any_pattern() {
        // Test the pure helper function
        assert!(matches_any_pattern("test_sleep", &["sleep", "delay"]));
        assert!(matches_any_pattern("delay_function", &["sleep", "delay"]));
        assert!(!matches_any_pattern("normal_function", &["sleep", "delay"]));
        assert!(!matches_any_pattern("", &["sleep", "delay"]));
        assert!(!matches_any_pattern("test", &[]));
    }

    #[test]
    fn test_is_timing_function_detects_sleep() {
        assert!(is_timing_function("thread::sleep"));
        assert!(is_timing_function("some_function_with_sleep_in_name"));
        assert!(is_timing_function("tokio::time::sleep"));
        assert!(is_timing_function("async_std::task::sleep"));
    }

    #[test]
    fn test_is_timing_function_detects_time_operations() {
        assert!(is_timing_function("Instant::now"));
        assert!(is_timing_function("SystemTime::now"));
        assert!(is_timing_function("Duration::from_secs"));
        assert!(is_timing_function("timeout_handler"));
    }

    #[test]
    fn test_is_timing_function_ignores_non_timing() {
        assert!(!is_timing_function("process_data"));
        assert!(!is_timing_function("calculate_result"));
        assert!(!is_timing_function("handle_request"));
    }

    #[test]
    fn test_is_timing_method_detects_timing_methods() {
        assert!(is_timing_method("elapsed"));
        assert!(is_timing_method("duration_since"));
        assert!(is_timing_method("wait"));
        assert!(is_timing_method("wait_timeout"));
    }

    #[test]
    fn test_is_timing_method_ignores_non_timing() {
        assert!(!is_timing_method("process"));
        assert!(!is_timing_method("calculate"));
        assert!(!is_timing_method("handle"));
    }

    #[test]
    fn test_is_random_function_detects_random_operations() {
        assert!(is_random_function("rand::thread_rng"));
        assert!(is_random_function("random_number"));
        assert!(is_random_function("StdRng::new"));
        assert!(is_random_function("gen_range"));
        assert!(is_random_function("shuffle_items"));
    }

    #[test]
    fn test_is_random_function_ignores_non_random() {
        assert!(!is_random_function("deterministic_function"));
        assert!(!is_random_function("calculate_sum"));
        assert!(!is_random_function("process_data"));
    }

    #[test]
    fn test_is_external_service_call_detects_http_clients() {
        assert!(is_external_service_call("reqwest::Client"));
        assert!(is_external_service_call("hyper::Client"));
        assert!(is_external_service_call("http::request"));
        assert!(is_external_service_call("ApiClient::new"));
    }

    #[test]
    fn test_is_external_service_call_detects_databases() {
        assert!(is_external_service_call("postgres::connect"));
        assert!(is_external_service_call("mysql::query"));
        assert!(is_external_service_call("redis::get"));
        assert!(is_external_service_call("mongodb::find"));
        assert!(is_external_service_call("sqlx::query"));
        assert!(is_external_service_call("diesel::connection"));
    }

    #[test]
    fn test_is_external_service_call_ignores_internal_calls() {
        assert!(!is_external_service_call("internal_function"));
        assert!(!is_external_service_call("process_locally"));
        assert!(!is_external_service_call("calculate_value"));
    }

    #[test]
    fn test_is_filesystem_call_detects_fs_operations() {
        assert!(is_filesystem_call("std::fs::read_to_string"));
        assert!(is_filesystem_call("File::open"));
        assert!(is_filesystem_call("tokio::fs::write"));
        assert!(is_filesystem_call("remove_file"));
        assert!(is_filesystem_call("create_dir"));
    }

    #[test]
    fn test_is_filesystem_call_ignores_non_fs() {
        assert!(!is_filesystem_call("calculate"));
        assert!(!is_filesystem_call("process"));
        assert!(!is_filesystem_call("transform"));
    }

    #[test]
    fn test_is_network_call_detects_network_operations() {
        assert!(is_network_call("TcpStream::connect"));
        assert!(is_network_call("TcpListener::bind"));
        assert!(is_network_call("UdpSocket::bind"));
        assert!(is_network_call("socket.send_to"));
        assert!(is_network_call("listener.accept"));
    }

    #[test]
    fn test_is_network_call_ignores_non_network() {
        assert!(!is_network_call("process_data"));
        assert!(!is_network_call("calculate_result"));
        assert!(!is_network_call("transform_input"));
    }

    #[test]
    fn test_pattern_matching_is_case_sensitive() {
        // These tests ensure our pattern matching is working as expected
        assert!(!is_timing_function("SLEEP")); // case sensitive
        assert!(is_timing_function("sleep")); // lowercase matches

        assert!(!is_random_function("RAND")); // case sensitive
        assert!(is_random_function("rand")); // lowercase matches
    }

    #[test]
    fn test_partial_matches_work() {
        // Ensure contains() logic works for partial matches
        assert!(is_timing_function("my_sleep_function"));
        assert!(is_timing_function("function_with_timeout_logic"));
        assert!(is_network_call("MyTcpStream"));
        assert!(is_filesystem_call("custom_fs::operation"));
    }

    #[test]
    fn test_consolidated_patterns_still_work() {
        // Test all the specific patterns that were consolidated
        assert!(is_timing_function("thread::sleep"));
        assert!(is_timing_function("time::sleep"));
        assert!(is_timing_function("tokio::time::sleep"));
        assert!(is_timing_function("async_std::task::sleep"));
        assert!(is_timing_function("delay_ms"));
        assert!(is_timing_function("set_timeout"));
        assert!(is_timing_function("Duration::from_millis"));
        assert!(is_timing_function("Instant::now"));
        assert!(is_timing_function("SystemTime::now"));
    }

    #[test]
    fn test_is_timing_function_edge_cases() {
        // Test empty string
        assert!(!is_timing_function(""));

        // Test single character strings
        assert!(!is_timing_function("a"));

        // Test exact matches
        assert!(is_timing_function("sleep"));
        assert!(is_timing_function("delay"));
        assert!(is_timing_function("timeout"));

        // Test case sensitivity - function is case-sensitive
        assert!(!is_timing_function("SLEEP")); // Should not match uppercase
        assert!(!is_timing_function("Sleep")); // Should not match mixed case

        // Test with special characters in path
        assert!(is_timing_function("module::sleep_function"));
        assert!(is_timing_function("sleep.function"));
        assert!(is_timing_function("sleep-function"));
    }

    #[test]
    fn test_is_timing_function_boundary_patterns() {
        // Test Duration patterns with various formats
        assert!(is_timing_function("Duration::from_secs"));
        assert!(is_timing_function("Duration::from_millis"));
        assert!(is_timing_function("Duration::from_nanos"));
        assert!(is_timing_function("Duration::from_micros"));

        // Test delay variations
        assert!(is_timing_function("delay_for"));
        assert!(is_timing_function("delay_until"));
        assert!(is_timing_function("with_delay"));

        // Test timeout variations
        assert!(is_timing_function("timeout_after"));
        assert!(is_timing_function("with_timeout"));
        assert!(is_timing_function("set_read_timeout"));

        // Ensure non-timing "Duration" patterns don't match
        assert!(!is_timing_function("calculate_duration")); // "duration" alone without "Duration::from" context
    }

    #[test]
    fn test_is_timing_function_new_patterns() {
        // Test new patterns added during refactoring
        assert!(is_timing_function("wait_for_completion"));
        assert!(is_timing_function("park_timeout_ms"));
        assert!(is_timing_function("recv_timeout"));

        // Test that these are detected as timing functions
        assert!(is_timing_function("thread::park_timeout"));
        assert!(is_timing_function("channel.recv_timeout"));
        assert!(is_timing_function("future.wait_for"));
    }
}<|MERGE_RESOLUTION|>--- conflicted
+++ resolved
@@ -206,32 +206,14 @@
     analyzer.indicators
 }
 
-<<<<<<< HEAD
-/// Checks if a path contains timing-related patterns
-/// Uses functional pattern matching for clarity and reduced complexity
-fn is_timing_function(path: &str) -> bool {
-    // Refactored using pattern consolidation - complexity reduced to 2
-    const TIMING_PATTERNS: &[&str] = &[
-        "sleep",
-        "Instant::now",
-        "SystemTime::now",
-        "Duration::from",
-        "delay",
-        "timeout",
-        "wait_for",
-        "park_timeout",
-        "recv_timeout",
-    ];
-
 /// Pure function to check if a string contains any of the given patterns
-fn matches_any_pattern(text: &str, patterns: &[&str]) -> bool {
-    patterns.iter().any(|pattern| text.contains(pattern))
-=======
 #[inline]
 fn matches_any_pattern(text: &str, patterns: &[&str]) -> bool {
     patterns.iter().any(|pattern| text.contains(pattern))
 }
 
+/// Checks if a path contains timing-related patterns
+/// Uses functional pattern matching for clarity and reduced complexity
 fn is_timing_function(path: &str) -> bool {
     matches_any_pattern(
         path,
@@ -242,9 +224,11 @@
             "Duration::from",
             "delay",
             "timeout",
+            "wait_for",
+            "park_timeout",
+            "recv_timeout",
         ],
     )
->>>>>>> 5371a78a
 }
 
 fn is_timing_method(method: &str) -> bool {
