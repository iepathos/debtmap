use crate::complexity::entropy_core::{LanguageEntropyAnalyzer, PatternMetrics, TokenCategory};
use crate::complexity::entropy_traits::{AnalyzerHelpers, GenericToken};
use rustpython_parser::ast;
use std::collections::HashSet;

/// Python-specific entropy analyzer implementation
pub struct PythonEntropyAnalyzer<'a> {
    _source: &'a str,
}

impl<'a> PythonEntropyAnalyzer<'a> {
    pub fn new(source: &'a str) -> Self {
        Self { _source: source }
    }

    /// Extract tokens from Python AST statements
    fn extract_python_tokens(&self, stmts: &[ast::Stmt]) -> Vec<GenericToken> {
        let mut tokens = Vec::new();
        for stmt in stmts {
            self.extract_tokens_from_stmt(stmt, &mut tokens);
        }
        tokens
    }

    /// Extract tokens from a single statement
    fn extract_tokens_from_stmt(&self, stmt: &ast::Stmt, tokens: &mut Vec<GenericToken>) {
        match stmt {
            // Control flow statements
            ast::Stmt::If(if_stmt) => {
                tokens.push(GenericToken::control_flow("if".to_string()));
                self.extract_tokens_from_expr(&if_stmt.test, tokens);
                for s in &if_stmt.body {
                    self.extract_tokens_from_stmt(s, tokens);
                }
                for s in &if_stmt.orelse {
                    self.extract_tokens_from_stmt(s, tokens);
                }
            }
            ast::Stmt::While(while_stmt) => {
                tokens.push(GenericToken::control_flow("while".to_string()));
                self.extract_tokens_from_expr(&while_stmt.test, tokens);
                for s in &while_stmt.body {
                    self.extract_tokens_from_stmt(s, tokens);
                }
            }
            ast::Stmt::For(for_stmt) => {
                tokens.push(GenericToken::control_flow("for".to_string()));
                self.extract_tokens_from_expr(&for_stmt.target, tokens);
                self.extract_tokens_from_expr(&for_stmt.iter, tokens);
                for s in &for_stmt.body {
                    self.extract_tokens_from_stmt(s, tokens);
                }
            }
            ast::Stmt::With(with_stmt) => {
                tokens.push(GenericToken::keyword("with".to_string()));
                for item in &with_stmt.items {
                    self.extract_tokens_from_expr(&item.context_expr, tokens);
                }
                for s in &with_stmt.body {
                    self.extract_tokens_from_stmt(s, tokens);
                }
            }
            ast::Stmt::Match(match_stmt) => {
                tokens.push(GenericToken::control_flow("match".to_string()));
                self.extract_tokens_from_expr(&match_stmt.subject, tokens);
                for case in &match_stmt.cases {
                    // Pattern matching case
                    tokens.push(GenericToken::keyword("case".to_string()));
                    for s in &case.body {
                        self.extract_tokens_from_stmt(s, tokens);
                    }
                }
            }
            ast::Stmt::Try(try_stmt) => {
                tokens.push(GenericToken::keyword("try".to_string()));
                for s in &try_stmt.body {
                    self.extract_tokens_from_stmt(s, tokens);
                }
                for handler in &try_stmt.handlers {
                    tokens.push(GenericToken::keyword("except".to_string()));
                    match handler {
                        ast::ExceptHandler::ExceptHandler(h) => {
                            for s in &h.body {
                                self.extract_tokens_from_stmt(s, tokens);
                            }
                        }
                    }
                }
                if !try_stmt.orelse.is_empty() {
                    tokens.push(GenericToken::keyword("else".to_string()));
                }
                if !try_stmt.finalbody.is_empty() {
                    tokens.push(GenericToken::keyword("finally".to_string()));
                }
            }
            ast::Stmt::Return(return_stmt) => {
                tokens.push(GenericToken::keyword("return".to_string()));
                if let Some(value) = &return_stmt.value {
                    self.extract_tokens_from_expr(value, tokens);
                }
            }
            ast::Stmt::Raise(raise_stmt) => {
                tokens.push(GenericToken::keyword("raise".to_string()));
                if let Some(exc) = &raise_stmt.exc {
                    self.extract_tokens_from_expr(exc, tokens);
                }
            }
            ast::Stmt::Break(_) => tokens.push(GenericToken::keyword("break".to_string())),
            ast::Stmt::Continue(_) => tokens.push(GenericToken::keyword("continue".to_string())),
            ast::Stmt::Pass(_) => tokens.push(GenericToken::keyword("pass".to_string())),
            ast::Stmt::Assert(assert_stmt) => {
                tokens.push(GenericToken::keyword("assert".to_string()));
                self.extract_tokens_from_expr(&assert_stmt.test, tokens);
            }
            ast::Stmt::Global(_) => tokens.push(GenericToken::keyword("global".to_string())),
            ast::Stmt::Nonlocal(_) => tokens.push(GenericToken::keyword("nonlocal".to_string())),
            ast::Stmt::FunctionDef(func_def) => {
                tokens.push(GenericToken::keyword("def".to_string()));
                tokens.push(GenericToken::identifier(normalize_identifier(
                    &func_def.name,
                )));
                for s in &func_def.body {
                    self.extract_tokens_from_stmt(s, tokens);
                }
            }
            ast::Stmt::AsyncFunctionDef(func_def) => {
                tokens.push(GenericToken::keyword("async".to_string()));
                tokens.push(GenericToken::keyword("def".to_string()));
                tokens.push(GenericToken::identifier(normalize_identifier(
                    &func_def.name,
                )));
                for s in &func_def.body {
                    self.extract_tokens_from_stmt(s, tokens);
                }
            }
            ast::Stmt::ClassDef(class_def) => {
                tokens.push(GenericToken::keyword("class".to_string()));
                tokens.push(GenericToken::identifier(normalize_identifier(
                    &class_def.name,
                )));
                for s in &class_def.body {
                    self.extract_tokens_from_stmt(s, tokens);
                }
            }
            ast::Stmt::Expr(expr_stmt) => {
                self.extract_tokens_from_expr(&expr_stmt.value, tokens);
            }
            ast::Stmt::Assign(assign_stmt) => {
                tokens.push(GenericToken::operator("=".to_string()));
                self.extract_tokens_from_expr(&assign_stmt.value, tokens);
                for target in &assign_stmt.targets {
                    self.extract_tokens_from_expr(target, tokens);
                }
            }
            ast::Stmt::AugAssign(aug_assign) => {
                tokens.push(GenericToken::operator(format!("{:?}=", aug_assign.op)));
                self.extract_tokens_from_expr(&aug_assign.target, tokens);
                self.extract_tokens_from_expr(&aug_assign.value, tokens);
            }
            ast::Stmt::AnnAssign(ann_assign) => {
                if let Some(value) = &ann_assign.value {
                    tokens.push(GenericToken::operator("=".to_string()));
                    self.extract_tokens_from_expr(value, tokens);
                }
                self.extract_tokens_from_expr(&ann_assign.target, tokens);
            }
            _ => {}
        }
    }

    /// Extract tokens from expressions
    fn extract_tokens_from_expr(&self, expr: &ast::Expr, tokens: &mut Vec<GenericToken>) {
        match expr {
            ast::Expr::BoolOp(bool_op) => self.handle_bool_op(bool_op, tokens),
            ast::Expr::BinOp(bin_op) => self.handle_bin_op(bin_op, tokens),
            ast::Expr::UnaryOp(unary_op) => self.handle_unary_op(unary_op, tokens),
            ast::Expr::Lambda(lambda) => self.handle_lambda(lambda, tokens),
            ast::Expr::IfExp(if_exp) => self.handle_if_exp(if_exp, tokens),
            ast::Expr::ListComp(list_comp) => self.handle_list_comp(list_comp, tokens),
            ast::Expr::SetComp(set_comp) => self.handle_set_comp(set_comp, tokens),
            ast::Expr::DictComp(dict_comp) => self.handle_dict_comp(dict_comp, tokens),
            ast::Expr::GeneratorExp(gen_exp) => self.handle_generator_exp(gen_exp, tokens),
            ast::Expr::Await(await_expr) => self.handle_await(await_expr, tokens),
            ast::Expr::Yield(yield_expr) => self.handle_yield(yield_expr, tokens),
            ast::Expr::YieldFrom(yield_from) => self.handle_yield_from(yield_from, tokens),
            ast::Expr::Compare(compare) => self.handle_compare(compare, tokens),
            ast::Expr::Call(call) => self.handle_call(call, tokens),
            ast::Expr::Name(name) => self.handle_name(name, tokens),
            ast::Expr::Constant(constant) => self.handle_constant(constant, tokens),
            ast::Expr::NamedExpr(named) => self.handle_named_expr(named, tokens),
            _ => {}
        }
    }

    // Handler functions for each expression type
    fn handle_bool_op(&self, bool_op: &ast::ExprBoolOp, tokens: &mut Vec<GenericToken>) {
        let op = Self::classify_bool_op(bool_op.op);
        tokens.push(GenericToken::operator(op.to_string()));
        for value in &bool_op.values {
            self.extract_tokens_from_expr(value, tokens);
        }
    }

    fn handle_bin_op(&self, bin_op: &ast::ExprBinOp, tokens: &mut Vec<GenericToken>) {
        let op = format!("{:?}", bin_op.op);
        tokens.push(GenericToken::operator(op));
        self.extract_tokens_from_expr(&bin_op.left, tokens);
        self.extract_tokens_from_expr(&bin_op.right, tokens);
    }

    fn handle_unary_op(&self, unary_op: &ast::ExprUnaryOp, tokens: &mut Vec<GenericToken>) {
        let op = Self::classify_unary_op(unary_op.op);
        tokens.push(GenericToken::operator(op.to_string()));
        self.extract_tokens_from_expr(&unary_op.operand, tokens);
    }

    fn handle_lambda(&self, lambda: &ast::ExprLambda, tokens: &mut Vec<GenericToken>) {
        tokens.push(GenericToken::keyword("lambda".to_string()));
        self.extract_tokens_from_expr(&lambda.body, tokens);
    }

    fn handle_if_exp(&self, if_exp: &ast::ExprIfExp, tokens: &mut Vec<GenericToken>) {
        tokens.push(GenericToken::control_flow("if".to_string()));
        self.extract_tokens_from_expr(&if_exp.test, tokens);
        self.extract_tokens_from_expr(&if_exp.body, tokens);
        self.extract_tokens_from_expr(&if_exp.orelse, tokens);
    }

    fn handle_list_comp(&self, list_comp: &ast::ExprListComp, tokens: &mut Vec<GenericToken>) {
        self.extract_comprehension_tokens(
            "list_comp",
            &list_comp.elt,
            &list_comp.generators,
            tokens,
        );
    }

    fn handle_set_comp(&self, set_comp: &ast::ExprSetComp, tokens: &mut Vec<GenericToken>) {
        self.extract_comprehension_tokens("set_comp", &set_comp.elt, &set_comp.generators, tokens);
    }

    fn handle_dict_comp(&self, dict_comp: &ast::ExprDictComp, tokens: &mut Vec<GenericToken>) {
        tokens.push(Self::create_comprehension_token("dict_comp"));
        self.extract_tokens_from_expr(&dict_comp.key, tokens);
        self.extract_tokens_from_expr(&dict_comp.value, tokens);
        for gen in &dict_comp.generators {
            self.extract_tokens_from_comprehension(gen, tokens);
        }
    }

    fn handle_generator_exp(
        &self,
        gen_exp: &ast::ExprGeneratorExp,
        tokens: &mut Vec<GenericToken>,
    ) {
        self.extract_comprehension_tokens("generator", &gen_exp.elt, &gen_exp.generators, tokens);
    }

    fn handle_await(&self, await_expr: &ast::ExprAwait, tokens: &mut Vec<GenericToken>) {
        tokens.push(GenericToken::keyword("await".to_string()));
        self.extract_tokens_from_expr(&await_expr.value, tokens);
    }

    fn handle_yield(&self, yield_expr: &ast::ExprYield, tokens: &mut Vec<GenericToken>) {
        tokens.push(GenericToken::keyword("yield".to_string()));
        if let Some(value) = &yield_expr.value {
            self.extract_tokens_from_expr(value, tokens);
        }
    }

    fn handle_yield_from(&self, yield_from: &ast::ExprYieldFrom, tokens: &mut Vec<GenericToken>) {
        tokens.push(GenericToken::keyword("yield".to_string()));
        tokens.push(GenericToken::keyword("from".to_string()));
        self.extract_tokens_from_expr(&yield_from.value, tokens);
    }

    fn handle_compare(&self, compare: &ast::ExprCompare, tokens: &mut Vec<GenericToken>) {
        self.extract_tokens_from_expr(&compare.left, tokens);
        for op in &compare.ops {
            let op_str = Self::classify_compare_op(op);
            tokens.push(GenericToken::operator(op_str.to_string()));
        }
        for comp in &compare.comparators {
            self.extract_tokens_from_expr(comp, tokens);
        }
    }

    fn handle_call(&self, call: &ast::ExprCall, tokens: &mut Vec<GenericToken>) {
        tokens.push(GenericToken::function_call("call".to_string()));
        self.extract_tokens_from_expr(&call.func, tokens);
        for arg in &call.args {
            self.extract_tokens_from_expr(arg, tokens);
        }
    }

    fn handle_name(&self, name: &ast::ExprName, tokens: &mut Vec<GenericToken>) {
        tokens.push(GenericToken::identifier(normalize_identifier(&name.id)));
    }

    fn handle_constant(&self, constant: &ast::ExprConstant, tokens: &mut Vec<GenericToken>) {
        let const_type = Self::classify_constant(&constant.value);
        tokens.push(GenericToken::literal(const_type.to_string()));
    }

    fn handle_named_expr(&self, named: &ast::ExprNamedExpr, tokens: &mut Vec<GenericToken>) {
        tokens.push(GenericToken::operator(":=".to_string()));
        self.extract_tokens_from_expr(&named.target, tokens);
        self.extract_tokens_from_expr(&named.value, tokens);
    }

    // Pure function to classify boolean operators
    fn classify_bool_op(op: ast::BoolOp) -> &'static str {
        match op {
            ast::BoolOp::And => "and",
            ast::BoolOp::Or => "or",
        }
    }

    // Pure function to classify unary operators
    fn classify_unary_op(op: ast::UnaryOp) -> &'static str {
        match op {
            ast::UnaryOp::Not => "not",
            ast::UnaryOp::Invert => "~",
            ast::UnaryOp::UAdd => "+",
            ast::UnaryOp::USub => "-",
        }
    }

    // Pure function to classify comparison operators
    fn classify_compare_op(op: &ast::CmpOp) -> &'static str {
        match op {
            ast::CmpOp::Eq => "==",
            ast::CmpOp::NotEq => "!=",
            ast::CmpOp::Lt => "<",
            ast::CmpOp::LtE => "<=",
            ast::CmpOp::Gt => ">",
            ast::CmpOp::GtE => ">=",
            ast::CmpOp::Is => "is",
            ast::CmpOp::IsNot => "is not",
            ast::CmpOp::In => "in",
            ast::CmpOp::NotIn => "not in",
        }
    }

    // Pure function to classify constant types
    fn classify_constant(value: &rustpython_parser::ast::Constant) -> &'static str {
        match value {
            rustpython_parser::ast::Constant::None => "None",
            rustpython_parser::ast::Constant::Bool(_) => "bool",
            rustpython_parser::ast::Constant::Str(_) => "string",
            rustpython_parser::ast::Constant::Bytes(_) => "bytes",
            rustpython_parser::ast::Constant::Int(_) => "int",
            rustpython_parser::ast::Constant::Float(_) => "float",
            rustpython_parser::ast::Constant::Complex { .. } => "complex",
            rustpython_parser::ast::Constant::Ellipsis => "...",
            rustpython_parser::ast::Constant::Tuple(_) => "tuple",
        }
    }

    // Pure function to create comprehension token
    fn create_comprehension_token(comp_type: &str) -> GenericToken {
        GenericToken::new(
            TokenCategory::Custom(comp_type.to_string()),
            1.1,
            comp_type.to_string(),
        )
    }

    // Extract tokens from comprehensions (list, set, generator)
    fn extract_comprehension_tokens(
        &self,
        comp_type: &str,
        elt: &ast::Expr,
        generators: &[ast::Comprehension],
        tokens: &mut Vec<GenericToken>,
    ) {
        tokens.push(Self::create_comprehension_token(comp_type));
        self.extract_tokens_from_expr(elt, tokens);
        for gen in generators {
            self.extract_tokens_from_comprehension(gen, tokens);
        }
    }

    /// Extract tokens from comprehension generators
    fn extract_tokens_from_comprehension(
        &self,
        gen: &ast::Comprehension,
        tokens: &mut Vec<GenericToken>,
    ) {
        tokens.push(GenericToken::control_flow("for".to_string()));
        self.extract_tokens_from_expr(&gen.target, tokens);
        tokens.push(GenericToken::operator("in".to_string()));
        self.extract_tokens_from_expr(&gen.iter, tokens);
        for if_clause in &gen.ifs {
            tokens.push(GenericToken::control_flow("if".to_string()));
            self.extract_tokens_from_expr(if_clause, tokens);
        }
    }

    /// Detect patterns in Python code
    fn detect_python_patterns(&self, stmts: &[ast::Stmt]) -> Vec<String> {
        let mut patterns = Vec::new();
        for stmt in stmts {
            self.collect_patterns_from_stmt(stmt, &mut patterns);
        }
        patterns
    }

    /// Collect patterns from a statement
    fn collect_patterns_from_stmt(&self, stmt: &ast::Stmt, patterns: &mut Vec<String>) {
        match stmt {
            ast::Stmt::If(if_stmt) => {
                patterns.push("if-stmt".to_string());
                for s in &if_stmt.body {
                    self.collect_patterns_from_stmt(s, patterns);
                }
                if !if_stmt.orelse.is_empty() {
                    patterns.push("else-stmt".to_string());
                    for s in &if_stmt.orelse {
                        self.collect_patterns_from_stmt(s, patterns);
                    }
                }
            }
            ast::Stmt::While(_) => patterns.push("while-loop".to_string()),
            ast::Stmt::For(_) => patterns.push("for-loop".to_string()),
            ast::Stmt::With(_) => patterns.push("with-context".to_string()),
            ast::Stmt::Match(match_stmt) => {
                patterns.push(format!("match-{}", match_stmt.cases.len()));
            }
            ast::Stmt::Try(try_stmt) => {
                patterns.push(format!("try-except-{}", try_stmt.handlers.len()));
            }
            ast::Stmt::FunctionDef(_) => patterns.push("function-def".to_string()),
            ast::Stmt::AsyncFunctionDef(_) => patterns.push("async-function".to_string()),
            ast::Stmt::ClassDef(_) => patterns.push("class-def".to_string()),
            ast::Stmt::Return(_) => patterns.push("return".to_string()),
            ast::Stmt::Raise(_) => patterns.push("raise".to_string()),
            ast::Stmt::Assert(_) => patterns.push("assert".to_string()),
            ast::Stmt::Expr(expr_stmt) => {
                self.collect_patterns_from_expr(&expr_stmt.value, patterns);
            }
            ast::Stmt::Assign(_) => patterns.push("assign".to_string()),
            _ => {}
        }
    }

    /// Collect patterns from expressions
    fn collect_patterns_from_expr(&self, expr: &ast::Expr, patterns: &mut Vec<String>) {
        match expr {
            ast::Expr::ListComp(_) => patterns.push("list-comp".to_string()),
            ast::Expr::SetComp(_) => patterns.push("set-comp".to_string()),
            ast::Expr::DictComp(_) => patterns.push("dict-comp".to_string()),
            ast::Expr::GeneratorExp(_) => patterns.push("generator".to_string()),
            ast::Expr::Lambda(_) => patterns.push("lambda".to_string()),
            ast::Expr::Call(_) => patterns.push("call".to_string()),
            ast::Expr::BinOp(_) => patterns.push("binary".to_string()),
            ast::Expr::BoolOp(_) => patterns.push("bool-op".to_string()),
            ast::Expr::Compare(_) => patterns.push("compare".to_string()),
            ast::Expr::NamedExpr(_) => patterns.push("walrus".to_string()),
            _ => {}
        }
    }

    /// Calculate branch similarity for Python
    fn calculate_python_branch_similarity(&self, stmts: &[ast::Stmt]) -> f64 {
        let mut branch_groups = Vec::new();
        for stmt in stmts {
            self.collect_branches_from_stmt(stmt, &mut branch_groups);
        }

        if branch_groups.is_empty() {
            return 0.0;
        }

        let total_similarity: f64 = branch_groups
            .iter()
            .map(|group| group.calculate_similarity())
            .sum();

        (total_similarity / branch_groups.len() as f64).min(1.0)
    }

    /// Collect branches from a statement
    #[allow(clippy::only_used_in_recursion)]
    fn collect_branches_from_stmt(&self, stmt: &ast::Stmt, groups: &mut Vec<BranchGroup>) {
        match stmt {
            ast::Stmt::If(if_stmt) => {
                let mut group = BranchGroup::new();

                // Main if branch
                let if_tokens = self.extract_python_tokens(&if_stmt.body);
                group.add_branch(if_tokens);

                // Else/elif branches
                if !if_stmt.orelse.is_empty() {
                    let else_tokens = self.extract_python_tokens(&if_stmt.orelse);
                    group.add_branch(else_tokens);
                }

                if group.branches.len() > 1 {
                    groups.push(group);
                }

                // Recursively check nested statements
                for s in &if_stmt.body {
                    self.collect_branches_from_stmt(s, groups);
                }
                for s in &if_stmt.orelse {
                    self.collect_branches_from_stmt(s, groups);
                }
            }
            ast::Stmt::Match(match_stmt) => {
                let mut group = BranchGroup::new();

                for case in &match_stmt.cases {
                    let case_tokens = self.extract_python_tokens(&case.body);
                    group.add_branch(case_tokens);
                }

                if group.branches.len() > 1 {
                    groups.push(group);
                }

                // Recursively check case bodies
                for case in &match_stmt.cases {
                    for s in &case.body {
                        self.collect_branches_from_stmt(s, groups);
                    }
                }
            }
            ast::Stmt::Try(try_stmt) => {
                let mut group = BranchGroup::new();

                // Try body
                let try_tokens = self.extract_python_tokens(&try_stmt.body);
                group.add_branch(try_tokens);

                // Exception handlers
                for handler in &try_stmt.handlers {
                    match handler {
                        ast::ExceptHandler::ExceptHandler(h) => {
                            let handler_tokens = self.extract_python_tokens(&h.body);
                            group.add_branch(handler_tokens);
                        }
                    }
                }

                if group.branches.len() > 1 {
                    groups.push(group);
                }

                // Recursively check nested statements
                for s in &try_stmt.body {
                    self.collect_branches_from_stmt(s, groups);
                }
                for handler in &try_stmt.handlers {
                    match handler {
                        ast::ExceptHandler::ExceptHandler(h) => {
                            for s in &h.body {
                                self.collect_branches_from_stmt(s, groups);
                            }
                        }
                    }
                }
            }
            ast::Stmt::For(for_stmt) => {
                for s in &for_stmt.body {
                    self.collect_branches_from_stmt(s, groups);
                }
            }
            ast::Stmt::While(while_stmt) => {
                for s in &while_stmt.body {
                    self.collect_branches_from_stmt(s, groups);
                }
            }
            ast::Stmt::With(with_stmt) => {
                for s in &with_stmt.body {
                    self.collect_branches_from_stmt(s, groups);
                }
            }
            ast::Stmt::FunctionDef(func_def) => {
                for s in &func_def.body {
                    self.collect_branches_from_stmt(s, groups);
                }
            }
            ast::Stmt::AsyncFunctionDef(func_def) => {
                for s in &func_def.body {
                    self.collect_branches_from_stmt(s, groups);
                }
            }
            ast::Stmt::ClassDef(class_def) => {
                for s in &class_def.body {
                    self.collect_branches_from_stmt(s, groups);
                }
            }
            _ => {}
        }
    }

    /// Count unique variables in Python code
    fn count_unique_variables(&self, stmts: &[ast::Stmt]) -> usize {
        let mut variables = HashSet::new();
        for stmt in stmts {
            self.collect_variables_from_stmt(stmt, &mut variables);
        }
        variables.len()
    }

    /// Collect variables from a statement
    #[allow(clippy::only_used_in_recursion)]
    fn collect_variables_from_stmt(&self, stmt: &ast::Stmt, vars: &mut HashSet<String>) {
        match stmt {
            ast::Stmt::Assign(assign) => {
                for target in &assign.targets {
                    self.collect_variables_from_expr(target, vars);
                }
            }
            ast::Stmt::AugAssign(aug) => {
                self.collect_variables_from_expr(&aug.target, vars);
            }
            ast::Stmt::AnnAssign(ann) => {
                self.collect_variables_from_expr(&ann.target, vars);
            }
            ast::Stmt::For(for_stmt) => {
                self.collect_variables_from_expr(&for_stmt.target, vars);
                for s in &for_stmt.body {
                    self.collect_variables_from_stmt(s, vars);
                }
            }
            ast::Stmt::FunctionDef(func) => {
                for arg in &func.args.args {
                    vars.insert(arg.def.arg.to_string());
                }
                for s in &func.body {
                    self.collect_variables_from_stmt(s, vars);
                }
            }
            ast::Stmt::AsyncFunctionDef(func) => {
                for arg in &func.args.args {
                    vars.insert(arg.def.arg.to_string());
                }
                for s in &func.body {
                    self.collect_variables_from_stmt(s, vars);
                }
            }
            ast::Stmt::If(if_stmt) => {
                for s in &if_stmt.body {
                    self.collect_variables_from_stmt(s, vars);
                }
                for s in &if_stmt.orelse {
                    self.collect_variables_from_stmt(s, vars);
                }
            }
            ast::Stmt::While(while_stmt) => {
                for s in &while_stmt.body {
                    self.collect_variables_from_stmt(s, vars);
                }
            }
            ast::Stmt::With(with_stmt) => {
                for item in &with_stmt.items {
                    if let Some(optional_vars) = &item.optional_vars {
                        self.collect_variables_from_expr(optional_vars, vars);
                    }
                }
                for s in &with_stmt.body {
                    self.collect_variables_from_stmt(s, vars);
                }
            }
            ast::Stmt::Try(try_stmt) => {
                for s in &try_stmt.body {
                    self.collect_variables_from_stmt(s, vars);
                }
                for handler in &try_stmt.handlers {
                    match handler {
                        ast::ExceptHandler::ExceptHandler(h) => {
                            if let Some(name) = &h.name {
                                vars.insert(name.to_string());
                            }
                            for s in &h.body {
                                self.collect_variables_from_stmt(s, vars);
                            }
                        }
                    }
                }
            }
            _ => {}
        }
    }

    /// Collect variables from expressions
    #[allow(clippy::only_used_in_recursion)]
    fn collect_variables_from_expr(&self, expr: &ast::Expr, vars: &mut HashSet<String>) {
        match expr {
            ast::Expr::Name(name) => {
                vars.insert(name.id.to_string());
            }
            ast::Expr::Tuple(tuple) => {
                for elt in &tuple.elts {
                    self.collect_variables_from_expr(elt, vars);
                }
            }
            ast::Expr::List(list) => {
                for elt in &list.elts {
                    self.collect_variables_from_expr(elt, vars);
                }
            }
            _ => {}
        }
    }

    /// Calculate maximum nesting depth
    fn calculate_max_nesting(&self, stmts: &[ast::Stmt]) -> u32 {
        let mut max_depth = 0;
        for stmt in stmts {
            max_depth = max_depth.max(self.calculate_stmt_nesting(stmt, 0));
        }
        max_depth
    }

    /// Calculate nesting depth for a statement
    #[allow(clippy::only_used_in_recursion)]
    fn calculate_stmt_nesting(&self, stmt: &ast::Stmt, current_depth: u32) -> u32 {
        let nested_depth = current_depth + 1;
        match stmt {
            ast::Stmt::If(if_stmt) => {
                let mut max = nested_depth;
                for s in &if_stmt.body {
                    max = max.max(self.calculate_stmt_nesting(s, nested_depth));
                }
                for s in &if_stmt.orelse {
                    max = max.max(self.calculate_stmt_nesting(s, nested_depth));
                }
                max
            }
            ast::Stmt::While(while_stmt) => {
                let mut max = nested_depth;
                for s in &while_stmt.body {
                    max = max.max(self.calculate_stmt_nesting(s, nested_depth));
                }
                max
            }
            ast::Stmt::For(for_stmt) => {
                let mut max = nested_depth;
                for s in &for_stmt.body {
                    max = max.max(self.calculate_stmt_nesting(s, nested_depth));
                }
                max
            }
            ast::Stmt::With(with_stmt) => {
                let mut max = nested_depth;
                for s in &with_stmt.body {
                    max = max.max(self.calculate_stmt_nesting(s, nested_depth));
                }
                max
            }
            ast::Stmt::Try(try_stmt) => {
                let mut max = nested_depth;
                for s in &try_stmt.body {
                    max = max.max(self.calculate_stmt_nesting(s, nested_depth));
                }
                for handler in &try_stmt.handlers {
                    match handler {
                        ast::ExceptHandler::ExceptHandler(h) => {
                            for s in &h.body {
                                max = max.max(self.calculate_stmt_nesting(s, nested_depth));
                            }
                        }
                    }
                }
                for s in &try_stmt.finalbody {
                    max = max.max(self.calculate_stmt_nesting(s, nested_depth));
                }
                max
            }
            ast::Stmt::Match(match_stmt) => {
                let mut max = nested_depth;
                for case in &match_stmt.cases {
                    for s in &case.body {
                        max = max.max(self.calculate_stmt_nesting(s, nested_depth));
                    }
                }
                max
            }
            ast::Stmt::FunctionDef(func) => {
                let mut max = nested_depth;
                for s in &func.body {
                    max = max.max(self.calculate_stmt_nesting(s, nested_depth));
                }
                max
            }
            ast::Stmt::AsyncFunctionDef(func) => {
                let mut max = nested_depth;
                for s in &func.body {
                    max = max.max(self.calculate_stmt_nesting(s, nested_depth));
                }
                max
            }
            ast::Stmt::ClassDef(class) => {
                let mut max = nested_depth;
                for s in &class.body {
                    max = max.max(self.calculate_stmt_nesting(s, nested_depth));
                }
                max
            }
            _ => current_depth,
        }
    }
}

impl<'a> AnalyzerHelpers for PythonEntropyAnalyzer<'a> {}

impl<'a> LanguageEntropyAnalyzer for PythonEntropyAnalyzer<'a> {
    type AstNode = Vec<ast::Stmt>;
    type Token = GenericToken;

    fn extract_tokens(&self, node: &Self::AstNode) -> Vec<Self::Token> {
        self.extract_python_tokens(node)
    }

    fn detect_patterns(&self, node: &Self::AstNode) -> PatternMetrics {
        let patterns = self.detect_python_patterns(node);
        let unique_patterns: HashSet<_> = patterns.iter().cloned().collect();

        let mut metrics = PatternMetrics::new();
        metrics.total_patterns = patterns.len();
        metrics.unique_patterns = unique_patterns.len();
        metrics.calculate_repetition();

        metrics
    }

    fn calculate_branch_similarity(&self, node: &Self::AstNode) -> f64 {
        self.calculate_python_branch_similarity(node)
    }

    fn analyze_structure(&self, node: &Self::AstNode) -> (usize, u32) {
        let unique_vars = self.count_unique_variables(node);
        let max_nesting = self.calculate_max_nesting(node);
        (unique_vars, max_nesting)
    }

    fn generate_cache_key(&self, node: &Self::AstNode) -> String {
        // Generate a unique key based on the statements hash
        use sha2::{Digest, Sha256};
        let stmt_repr = format!("{:?}", node);
        let mut hasher = Sha256::new();
        hasher.update(stmt_repr.as_bytes());
        let hash = hasher.finalize();
        format!("python_{:x}", hash)
    }
}

/// Helper struct for branch similarity calculation
struct BranchGroup {
    branches: Vec<Vec<GenericToken>>,
}

impl BranchGroup {
    fn new() -> Self {
        Self {
            branches: Vec::new(),
        }
    }

    fn add_branch(&mut self, tokens: Vec<GenericToken>) {
        self.branches.push(tokens);
    }

    fn calculate_similarity(&self) -> f64 {
        if self.branches.len() < 2 {
            return 0.0;
        }

        let mut total_similarity = 0.0;
        let mut comparisons = 0;

        for i in 0..self.branches.len() {
            for j in i + 1..self.branches.len() {
                total_similarity += self.token_similarity(&self.branches[i], &self.branches[j]);
                comparisons += 1;
            }
        }

        if comparisons > 0 {
            total_similarity / comparisons as f64
        } else {
            0.0
        }
    }

    fn token_similarity(&self, tokens1: &[GenericToken], tokens2: &[GenericToken]) -> f64 {
        if tokens1.is_empty() || tokens2.is_empty() {
            return 0.0;
        }

        let set1: HashSet<_> = tokens1.iter().collect();
        let set2: HashSet<_> = tokens2.iter().collect();

        let intersection = set1.intersection(&set2).count();
        let union = set1.union(&set2).count();

        if union > 0 {
            intersection as f64 / union as f64
        } else {
            0.0
        }
    }
}

/// Normalize identifier names to reduce noise
fn normalize_identifier(name: &str) -> String {
    if name.len() > 3 {
        "VAR".to_string()
    } else {
        name.to_uppercase()
    }
}

#[cfg(test)]
mod tests {
    use super::*;
<<<<<<< HEAD
    use rustpython_parser::ast;

    // Helper function to create a test analyzer
    fn create_test_analyzer() -> PythonEntropyAnalyzer<'static> {
        PythonEntropyAnalyzer::new("")
    }

    // Helper function to parse Python expression
    fn parse_expr(source: &str) -> ast::Expr {
        let full_source = format!("x = {}", source);
        let module =
            rustpython_parser::parse(&full_source, rustpython_parser::Mode::Module, "<test>")
                .expect("Failed to parse");

        let ast::Mod::Module(module) = module else {
            panic!("Expected Module");
        };

        let ast::Stmt::Assign(assign) = &module.body[0] else {
            panic!("Expected assignment");
        };

        (*assign.value).clone()
    }

    #[test]
    fn test_handle_bool_op() {
        let analyzer = create_test_analyzer();
        let expr = parse_expr("True and False or True");
        let mut tokens = Vec::new();

        analyzer.extract_tokens_from_expr(&expr, &mut tokens);

        assert!(
            tokens.len() > 0,
            "Should extract tokens from boolean operation"
        );
    }

    #[test]
    fn test_handle_bin_op() {
        let analyzer = create_test_analyzer();
        let expr = parse_expr("5 + 3 * 2");
        let mut tokens = Vec::new();

        analyzer.extract_tokens_from_expr(&expr, &mut tokens);

        assert!(
            tokens.len() > 0,
            "Should extract tokens from binary operation"
        );
    }

    #[test]
    fn test_handle_unary_op() {
        let analyzer = create_test_analyzer();
        let expr = parse_expr("not True");
        let mut tokens = Vec::new();

        analyzer.extract_tokens_from_expr(&expr, &mut tokens);

        assert!(
            tokens.iter().any(|t| t.value().contains("not")),
            "Should contain 'not' operator"
        );
    }

    #[test]
    fn test_handle_lambda() {
        let analyzer = create_test_analyzer();
        let expr = parse_expr("lambda x: x * 2");
        let mut tokens = Vec::new();

        analyzer.extract_tokens_from_expr(&expr, &mut tokens);

        assert!(
            tokens.iter().any(|t| t.value().contains("lambda")),
            "Should contain 'lambda' keyword"
        );
    }

    #[test]
    fn test_handle_if_exp() {
        let analyzer = create_test_analyzer();
        let expr = parse_expr("5 if True else 3");
        let mut tokens = Vec::new();

        analyzer.extract_tokens_from_expr(&expr, &mut tokens);

        assert!(
            tokens.iter().any(|t| t.value().contains("if")),
            "Should contain 'if' control flow"
        );
    }

    #[test]
    fn test_handle_list_comp() {
        let analyzer = create_test_analyzer();
        let expr = parse_expr("[x * 2 for x in range(10)]");
        let mut tokens = Vec::new();

        analyzer.extract_tokens_from_expr(&expr, &mut tokens);

        assert!(
            tokens.iter().any(|t| t.value().contains("list_comp")),
            "Should contain list comprehension token"
        );
    }

    #[test]
    fn test_handle_call() {
        let analyzer = create_test_analyzer();
        let expr = parse_expr("print('hello')");
        let mut tokens = Vec::new();

        analyzer.extract_tokens_from_expr(&expr, &mut tokens);

        assert!(
            tokens.iter().any(|t| t.value().contains("call")),
            "Should contain function call token"
        );
    }

    #[test]
    fn test_handle_constant() {
        let analyzer = create_test_analyzer();

        // Test string constant
        let expr = parse_expr("'hello'");
        let mut tokens = Vec::new();
        analyzer.extract_tokens_from_expr(&expr, &mut tokens);
        assert!(
            tokens.iter().any(|t| t.value().contains("string")),
            "Should identify string constant"
        );

        // Test integer constant
        let expr = parse_expr("42");
        let mut tokens = Vec::new();
        analyzer.extract_tokens_from_expr(&expr, &mut tokens);
        assert!(
            tokens.iter().any(|t| t.value().contains("int")),
            "Should identify integer constant"
        );
    }

    #[test]
    fn test_handle_compare() {
        let analyzer = create_test_analyzer();
        let expr = parse_expr("x > 5 and y < 10");
        let mut tokens = Vec::new();

        analyzer.extract_tokens_from_expr(&expr, &mut tokens);

        assert!(tokens.len() > 0, "Should extract tokens from comparison");
    }

    #[test]
    fn test_classify_bool_op() {
        assert_eq!(
            PythonEntropyAnalyzer::classify_bool_op(ast::BoolOp::And),
            "and"
        );
        assert_eq!(
            PythonEntropyAnalyzer::classify_bool_op(ast::BoolOp::Or),
            "or"
        );
    }

    #[test]
    fn test_classify_unary_op() {
        assert_eq!(
            PythonEntropyAnalyzer::classify_unary_op(ast::UnaryOp::Not),
            "not"
        );
        assert_eq!(
            PythonEntropyAnalyzer::classify_unary_op(ast::UnaryOp::Invert),
            "~"
        );
        assert_eq!(
            PythonEntropyAnalyzer::classify_unary_op(ast::UnaryOp::UAdd),
            "+"
        );
        assert_eq!(
            PythonEntropyAnalyzer::classify_unary_op(ast::UnaryOp::USub),
            "-"
        );
    }

    #[test]
    fn test_classify_compare_op() {
        assert_eq!(
            PythonEntropyAnalyzer::classify_compare_op(&ast::CmpOp::Eq),
            "=="
        );
        assert_eq!(
            PythonEntropyAnalyzer::classify_compare_op(&ast::CmpOp::NotEq),
            "!="
        );
        assert_eq!(
            PythonEntropyAnalyzer::classify_compare_op(&ast::CmpOp::Lt),
            "<"
        );
        assert_eq!(
            PythonEntropyAnalyzer::classify_compare_op(&ast::CmpOp::LtE),
            "<="
        );
        assert_eq!(
            PythonEntropyAnalyzer::classify_compare_op(&ast::CmpOp::Gt),
            ">"
        );
        assert_eq!(
            PythonEntropyAnalyzer::classify_compare_op(&ast::CmpOp::GtE),
            ">="
        );
        assert_eq!(
            PythonEntropyAnalyzer::classify_compare_op(&ast::CmpOp::Is),
            "is"
        );
        assert_eq!(
            PythonEntropyAnalyzer::classify_compare_op(&ast::CmpOp::IsNot),
            "is not"
        );
        assert_eq!(
            PythonEntropyAnalyzer::classify_compare_op(&ast::CmpOp::In),
            "in"
        );
        assert_eq!(
            PythonEntropyAnalyzer::classify_compare_op(&ast::CmpOp::NotIn),
            "not in"
        );
    }

    #[test]
    fn test_handle_yield() {
        let analyzer = create_test_analyzer();

        // Note: yield expressions need special handling, using simpler test
        let source = "def f(): yield 5";
        let module = rustpython_parser::parse(source, rustpython_parser::Mode::Module, "<test>")
            .expect("Failed to parse");

        let ast::Mod::Module(module) = module else {
            panic!("Expected Module");
        };

        let ast::Stmt::FunctionDef(func) = &module.body[0] else {
            panic!("Expected function");
        };

        let ast::Stmt::Expr(expr_stmt) = &func.body[0] else {
            panic!("Expected expression statement");
        };

        let mut tokens = Vec::new();
        analyzer.extract_tokens_from_expr(&expr_stmt.value, &mut tokens);

        assert!(
            tokens.iter().any(|t| t.value().contains("yield")),
            "Should contain 'yield' keyword"
        );
    }

    #[test]
    fn test_complex_expression() {
        let analyzer = create_test_analyzer();
        let expr = parse_expr("[x * 2 if x > 0 else x / 2 for x in range(10) if x % 2 == 0]");
        let mut tokens = Vec::new();

        analyzer.extract_tokens_from_expr(&expr, &mut tokens);

        assert!(
            tokens.len() > 5,
            "Complex expression should generate multiple tokens"
        );
        assert!(
            tokens.iter().any(|t| t.value().contains("list_comp")),
            "Should contain list comprehension"
        );
=======
    use crate::complexity::entropy_traits::GenericToken;

    fn parse_and_extract_tokens(source: &str) -> Vec<GenericToken> {
        let module =
            rustpython_parser::parse(source, rustpython_parser::Mode::Module, "<test>").unwrap();
        let analyzer = PythonEntropyAnalyzer::new(source);

        match module {
            rustpython_parser::ast::Mod::Module(module) => {
                analyzer.extract_python_tokens(&module.body)
            }
            _ => vec![],
        }
    }

    #[test]
    fn test_extract_tokens_from_bool_op() {
        let source = "x and y or z";
        let tokens = parse_and_extract_tokens(source);

        // Should extract operators and identifiers
        assert!(tokens.iter().any(|t| t.value() == "and"));
        assert!(tokens.iter().any(|t| t.value() == "or"));
        assert!(tokens.iter().any(|t| t.value() == "X")); // normalized identifier
        assert!(tokens.iter().any(|t| t.value() == "Y"));
        assert!(tokens.iter().any(|t| t.value() == "Z"));
    }

    #[test]
    fn test_extract_tokens_from_bin_op() {
        let source = "a + b * c";
        let tokens = parse_and_extract_tokens(source);

        // Should extract binary operators
        assert!(tokens.iter().any(|t| t.value().contains("Add")));
        assert!(tokens.iter().any(|t| t.value().contains("Mult")));
    }

    #[test]
    fn test_extract_tokens_from_unary_op() {
        let source = "not x\n-y\n~z";
        let tokens = parse_and_extract_tokens(source);

        // Should extract unary operators
        assert!(tokens.iter().any(|t| t.value() == "not"));
        assert!(tokens.iter().any(|t| t.value() == "-"));
        assert!(tokens.iter().any(|t| t.value() == "~"));
    }

    #[test]
    fn test_extract_tokens_from_lambda() {
        let source = "lambda x: x + 1";
        let tokens = parse_and_extract_tokens(source);

        // Should extract lambda keyword
        assert!(tokens.iter().any(|t| t.value() == "lambda"));
    }

    #[test]
    fn test_extract_tokens_from_if_exp() {
        let source = "x if condition else y";
        let tokens = parse_and_extract_tokens(source);

        // Should extract if control flow
        assert!(tokens.iter().any(|t| t.value() == "if"));
        assert!(tokens.iter().any(|t| t.value() == "VAR")); // condition is normalized
    }

    #[test]
    fn test_extract_tokens_from_list_comprehension() {
        let source = "[x for x in range(10) if x > 5]";
        let tokens = parse_and_extract_tokens(source);

        // Should extract comprehension tokens
        assert!(tokens.iter().any(|t| t.value() == "list_comp"));
        assert!(tokens.iter().any(|t| t.value() == "for"));
        assert!(tokens.iter().any(|t| t.value() == "in"));
        assert!(tokens.iter().any(|t| t.value() == "if"));
    }

    #[test]
    fn test_extract_tokens_from_dict_comprehension() {
        let source = "{k: v for k, v in items}";
        let tokens = parse_and_extract_tokens(source);

        // Should extract dict comprehension tokens
        assert!(tokens.iter().any(|t| t.value() == "dict_comp"));
        assert!(tokens.iter().any(|t| t.value() == "for"));
        assert!(tokens.iter().any(|t| t.value() == "in"));
    }

    #[test]
    fn test_extract_tokens_from_generator_exp() {
        let source = "(x for x in range(10))";
        let tokens = parse_and_extract_tokens(source);

        // Should extract generator tokens
        assert!(tokens.iter().any(|t| t.value() == "generator"));
        assert!(tokens.iter().any(|t| t.value() == "for"));
    }

    #[test]
    fn test_extract_tokens_from_await_expr() {
        let source = "async def f():\n    await something()";
        let tokens = parse_and_extract_tokens(source);

        // Should extract await keyword
        assert!(tokens.iter().any(|t| t.value() == "await"));
    }

    #[test]
    fn test_extract_tokens_from_yield_expr() {
        let source = "def f():\n    yield x\n    yield from y";
        let tokens = parse_and_extract_tokens(source);

        // Should extract yield keywords
        assert!(tokens.iter().any(|t| t.value() == "yield"));
        assert!(tokens.iter().any(|t| t.value() == "from"));
    }

    #[test]
    fn test_extract_tokens_from_compare() {
        let source = "x < y <= z";
        let tokens = parse_and_extract_tokens(source);

        // Should extract comparison operators
        assert!(tokens.iter().any(|t| t.value() == "<"));
        assert!(tokens.iter().any(|t| t.value() == "<="));
    }

    #[test]
    fn test_extract_tokens_from_call() {
        let source = "func(arg1, arg2)";
        let tokens = parse_and_extract_tokens(source);

        // Should extract function call
        assert!(tokens.iter().any(|t| t.value() == "call"));
        assert!(tokens.iter().any(|t| t.value() == "VAR")); // func is normalized
    }

    #[test]
    fn test_extract_tokens_from_named_expr() {
        let source = "(x := 42)";
        let tokens = parse_and_extract_tokens(source);

        // Should extract walrus operator
        assert!(tokens.iter().any(|t| t.value() == ":="));
    }

    #[test]
    fn test_extract_tokens_from_constants() {
        let source = "42\n'string'\nTrue\nNone";
        let tokens = parse_and_extract_tokens(source);

        // Should extract literal types
        assert!(tokens.iter().any(|t| t.value() == "int"));
        assert!(tokens.iter().any(|t| t.value() == "string"));
        assert!(tokens.iter().any(|t| t.value() == "bool"));
        assert!(tokens.iter().any(|t| t.value() == "None"));
    }

    #[test]
    fn test_normalize_identifier() {
        assert_eq!(normalize_identifier("x"), "X");
        assert_eq!(normalize_identifier("xy"), "XY");
        assert_eq!(normalize_identifier("xyz"), "XYZ");
        assert_eq!(normalize_identifier("long_name"), "VAR");
        assert_eq!(normalize_identifier("another_long_name"), "VAR");
    }

    #[test]
    fn test_complex_nested_expression() {
        let source = "[x + y for x in range(10) if x > 5 and y < 3]";
        let tokens = parse_and_extract_tokens(source);

        // Should handle nested expressions within comprehensions
        assert!(tokens.iter().any(|t| t.value() == "list_comp"));
        assert!(tokens.iter().any(|t| t.value().contains("Add")));
        assert!(tokens.iter().any(|t| t.value() == "and"));
        assert!(tokens.iter().any(|t| t.value() == ">"));
        assert!(tokens.iter().any(|t| t.value() == "<"));
    }

    #[test]
    fn test_deeply_nested_expression() {
        let source = "lambda x: (x if x > 0 else -x) + (y if y > 0 else -y)";
        let tokens = parse_and_extract_tokens(source);

        // Should handle deeply nested conditional expressions
        assert!(tokens.iter().any(|t| t.value() == "lambda"));
        assert!(tokens.iter().filter(|t| t.value() == "if").count() >= 2);
        assert!(tokens.iter().any(|t| t.value().contains("Add")));
>>>>>>> 88d05133
    }
}<|MERGE_RESOLUTION|>--- conflicted
+++ resolved
@@ -919,7 +919,7 @@
 #[cfg(test)]
 mod tests {
     use super::*;
-<<<<<<< HEAD
+    use crate::complexity::entropy_traits::GenericToken;
     use rustpython_parser::ast;
 
     // Helper function to create a test analyzer
@@ -945,6 +945,21 @@
         (*assign.value).clone()
     }
 
+    // Helper function for end-to-end token extraction tests
+    fn parse_and_extract_tokens(source: &str) -> Vec<GenericToken> {
+        let module =
+            rustpython_parser::parse(source, rustpython_parser::Mode::Module, "<test>").unwrap();
+        let analyzer = PythonEntropyAnalyzer::new(source);
+
+        match module {
+            rustpython_parser::ast::Mod::Module(module) => {
+                analyzer.extract_python_tokens(&module.body)
+            }
+            _ => vec![],
+        }
+    }
+
+    // Unit tests for individual handlers
     #[test]
     fn test_handle_bool_op() {
         let analyzer = create_test_analyzer();
@@ -1199,22 +1214,9 @@
             tokens.iter().any(|t| t.value().contains("list_comp")),
             "Should contain list comprehension"
         );
-=======
-    use crate::complexity::entropy_traits::GenericToken;
-
-    fn parse_and_extract_tokens(source: &str) -> Vec<GenericToken> {
-        let module =
-            rustpython_parser::parse(source, rustpython_parser::Mode::Module, "<test>").unwrap();
-        let analyzer = PythonEntropyAnalyzer::new(source);
-
-        match module {
-            rustpython_parser::ast::Mod::Module(module) => {
-                analyzer.extract_python_tokens(&module.body)
-            }
-            _ => vec![],
-        }
-    }
-
+    }
+
+    // End-to-end integration tests
     #[test]
     fn test_extract_tokens_from_bool_op() {
         let source = "x and y or z";
@@ -1392,6 +1394,5 @@
         assert!(tokens.iter().any(|t| t.value() == "lambda"));
         assert!(tokens.iter().filter(|t| t.value() == "if").count() >= 2);
         assert!(tokens.iter().any(|t| t.value().contains("Add")));
->>>>>>> 88d05133
     }
 }