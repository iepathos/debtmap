use crate::complexity::entropy_core::{LanguageEntropyAnalyzer, PatternMetrics, TokenCategory};
use crate::complexity::entropy_traits::{AnalyzerHelpers, GenericToken};
use rustpython_parser::ast;
use std::collections::HashSet;

/// Python-specific entropy analyzer implementation
pub struct PythonEntropyAnalyzer<'a> {
    _source: &'a str,
}

impl<'a> PythonEntropyAnalyzer<'a> {
    pub fn new(source: &'a str) -> Self {
        Self { _source: source }
    }

    /// Extract tokens from Python AST statements
    fn extract_python_tokens(&self, stmts: &[ast::Stmt]) -> Vec<GenericToken> {
        let mut tokens = Vec::new();
        for stmt in stmts {
            self.extract_tokens_from_stmt(stmt, &mut tokens);
        }
        tokens
    }

    /// Extract tokens from a single statement
    fn extract_tokens_from_stmt(&self, stmt: &ast::Stmt, tokens: &mut Vec<GenericToken>) {
        match stmt {
            // Control flow statements
            ast::Stmt::If(if_stmt) => {
                tokens.push(GenericToken::control_flow("if".to_string()));
                self.extract_tokens_from_expr(&if_stmt.test, tokens);
                for s in &if_stmt.body {
                    self.extract_tokens_from_stmt(s, tokens);
                }
                for s in &if_stmt.orelse {
                    self.extract_tokens_from_stmt(s, tokens);
                }
            }
            ast::Stmt::While(while_stmt) => {
                tokens.push(GenericToken::control_flow("while".to_string()));
                self.extract_tokens_from_expr(&while_stmt.test, tokens);
                for s in &while_stmt.body {
                    self.extract_tokens_from_stmt(s, tokens);
                }
            }
            ast::Stmt::For(for_stmt) => {
                tokens.push(GenericToken::control_flow("for".to_string()));
                self.extract_tokens_from_expr(&for_stmt.target, tokens);
                self.extract_tokens_from_expr(&for_stmt.iter, tokens);
                for s in &for_stmt.body {
                    self.extract_tokens_from_stmt(s, tokens);
                }
            }
            ast::Stmt::With(with_stmt) => {
                tokens.push(GenericToken::keyword("with".to_string()));
                for item in &with_stmt.items {
                    self.extract_tokens_from_expr(&item.context_expr, tokens);
                }
                for s in &with_stmt.body {
                    self.extract_tokens_from_stmt(s, tokens);
                }
            }
            ast::Stmt::Match(match_stmt) => {
                tokens.push(GenericToken::control_flow("match".to_string()));
                self.extract_tokens_from_expr(&match_stmt.subject, tokens);
                for case in &match_stmt.cases {
                    // Pattern matching case
                    tokens.push(GenericToken::keyword("case".to_string()));
                    for s in &case.body {
                        self.extract_tokens_from_stmt(s, tokens);
                    }
                }
            }
            ast::Stmt::Try(try_stmt) => {
                tokens.push(GenericToken::keyword("try".to_string()));
                for s in &try_stmt.body {
                    self.extract_tokens_from_stmt(s, tokens);
                }
                for handler in &try_stmt.handlers {
                    tokens.push(GenericToken::keyword("except".to_string()));
                    match handler {
                        ast::ExceptHandler::ExceptHandler(h) => {
                            for s in &h.body {
                                self.extract_tokens_from_stmt(s, tokens);
                            }
                        }
                    }
                }
                if !try_stmt.orelse.is_empty() {
                    tokens.push(GenericToken::keyword("else".to_string()));
                }
                if !try_stmt.finalbody.is_empty() {
                    tokens.push(GenericToken::keyword("finally".to_string()));
                }
            }
            ast::Stmt::Return(return_stmt) => {
                tokens.push(GenericToken::keyword("return".to_string()));
                if let Some(value) = &return_stmt.value {
                    self.extract_tokens_from_expr(value, tokens);
                }
            }
            ast::Stmt::Raise(raise_stmt) => {
                tokens.push(GenericToken::keyword("raise".to_string()));
                if let Some(exc) = &raise_stmt.exc {
                    self.extract_tokens_from_expr(exc, tokens);
                }
            }
            ast::Stmt::Break(_) => tokens.push(GenericToken::keyword("break".to_string())),
            ast::Stmt::Continue(_) => tokens.push(GenericToken::keyword("continue".to_string())),
            ast::Stmt::Pass(_) => tokens.push(GenericToken::keyword("pass".to_string())),
            ast::Stmt::Assert(assert_stmt) => {
                tokens.push(GenericToken::keyword("assert".to_string()));
                self.extract_tokens_from_expr(&assert_stmt.test, tokens);
            }
            ast::Stmt::Global(_) => tokens.push(GenericToken::keyword("global".to_string())),
            ast::Stmt::Nonlocal(_) => tokens.push(GenericToken::keyword("nonlocal".to_string())),
            ast::Stmt::FunctionDef(func_def) => {
                tokens.push(GenericToken::keyword("def".to_string()));
                tokens.push(GenericToken::identifier(normalize_identifier(
                    &func_def.name,
                )));
                for s in &func_def.body {
                    self.extract_tokens_from_stmt(s, tokens);
                }
            }
            ast::Stmt::AsyncFunctionDef(func_def) => {
                tokens.push(GenericToken::keyword("async".to_string()));
                tokens.push(GenericToken::keyword("def".to_string()));
                tokens.push(GenericToken::identifier(normalize_identifier(
                    &func_def.name,
                )));
                for s in &func_def.body {
                    self.extract_tokens_from_stmt(s, tokens);
                }
            }
            ast::Stmt::ClassDef(class_def) => {
                tokens.push(GenericToken::keyword("class".to_string()));
                tokens.push(GenericToken::identifier(normalize_identifier(
                    &class_def.name,
                )));
                for s in &class_def.body {
                    self.extract_tokens_from_stmt(s, tokens);
                }
            }
            ast::Stmt::Expr(expr_stmt) => {
                self.extract_tokens_from_expr(&expr_stmt.value, tokens);
            }
            ast::Stmt::Assign(assign_stmt) => {
                tokens.push(GenericToken::operator("=".to_string()));
                self.extract_tokens_from_expr(&assign_stmt.value, tokens);
                for target in &assign_stmt.targets {
                    self.extract_tokens_from_expr(target, tokens);
                }
            }
            ast::Stmt::AugAssign(aug_assign) => {
                tokens.push(GenericToken::operator(format!("{:?}=", aug_assign.op)));
                self.extract_tokens_from_expr(&aug_assign.target, tokens);
                self.extract_tokens_from_expr(&aug_assign.value, tokens);
            }
            ast::Stmt::AnnAssign(ann_assign) => {
                if let Some(value) = &ann_assign.value {
                    tokens.push(GenericToken::operator("=".to_string()));
                    self.extract_tokens_from_expr(value, tokens);
                }
                self.extract_tokens_from_expr(&ann_assign.target, tokens);
            }
            _ => {}
        }
    }

    /// Map comparison operators to their string representations
    pub fn map_cmp_op(op: &ast::CmpOp) -> &'static str {
        match op {
            ast::CmpOp::Eq => "==",
            ast::CmpOp::NotEq => "!=",
            ast::CmpOp::Lt => "<",
            ast::CmpOp::LtE => "<=",
            ast::CmpOp::Gt => ">",
            ast::CmpOp::GtE => ">=",
            ast::CmpOp::Is => "is",
            ast::CmpOp::IsNot => "is not",
            ast::CmpOp::In => "in",
            ast::CmpOp::NotIn => "not in",
        }
    }

    /// Map unary operators to their string representations
    pub fn map_unary_op(op: &ast::UnaryOp) -> &'static str {
        match op {
            ast::UnaryOp::Not => "not",
            ast::UnaryOp::Invert => "~",
            ast::UnaryOp::UAdd => "+",
            ast::UnaryOp::USub => "-",
        }
    }

    /// Map constant values to their type names
    pub fn map_constant_type(value: &rustpython_parser::ast::Constant) -> &'static str {
        match value {
            rustpython_parser::ast::Constant::None => "None",
            rustpython_parser::ast::Constant::Bool(_) => "bool",
            rustpython_parser::ast::Constant::Str(_) => "string",
            rustpython_parser::ast::Constant::Bytes(_) => "bytes",
            rustpython_parser::ast::Constant::Int(_) => "int",
            rustpython_parser::ast::Constant::Float(_) => "float",
            rustpython_parser::ast::Constant::Complex { .. } => "complex",
            rustpython_parser::ast::Constant::Ellipsis => "...",
            rustpython_parser::ast::Constant::Tuple(_) => "tuple",
        }
    }

    /// Create a comprehension token with standard category and weight
    fn create_comprehension_token(comp_type: &str) -> GenericToken {
        GenericToken::new(
            TokenCategory::Custom(comp_type.to_string()),
            1.1,
            comp_type.to_string(),
        )
    }

    /// Extract tokens from binary operation expressions
    fn extract_binary_op(&self, bin_op: &ast::ExprBinOp, tokens: &mut Vec<GenericToken>) {
        let op = format!("{:?}", bin_op.op);
        tokens.push(GenericToken::operator(op));
        self.extract_tokens_from_expr(&bin_op.left, tokens);
        self.extract_tokens_from_expr(&bin_op.right, tokens);
    }

    /// Extract tokens from boolean operation expressions
    fn extract_bool_op(&self, bool_op: &ast::ExprBoolOp, tokens: &mut Vec<GenericToken>) {
        let op = match bool_op.op {
            ast::BoolOp::And => "and",
            ast::BoolOp::Or => "or",
        };
        tokens.push(GenericToken::operator(op.to_string()));
        for value in &bool_op.values {
            self.extract_tokens_from_expr(value, tokens);
        }
    }

    /// Extract tokens from unary operation expressions
    fn extract_unary_op(&self, unary_op: &ast::ExprUnaryOp, tokens: &mut Vec<GenericToken>) {
        let op = Self::map_unary_op(&unary_op.op);
        tokens.push(GenericToken::operator(op.to_string()));
        self.extract_tokens_from_expr(&unary_op.operand, tokens);
    }

    /// Extract tokens from comparison expressions
    fn extract_compare(&self, compare: &ast::ExprCompare, tokens: &mut Vec<GenericToken>) {
        self.extract_tokens_from_expr(&compare.left, tokens);
        for op in &compare.ops {
            let op_str = Self::map_cmp_op(op);
            tokens.push(GenericToken::operator(op_str.to_string()));
        }
        for comp in &compare.comparators {
            self.extract_tokens_from_expr(comp, tokens);
        }
    }

    /// Extract tokens from comprehension expressions (list, set, dict, generator)
    fn extract_comprehension_expr(
        &self,
        comp_type: &str,
        elt: &ast::Expr,
        generators: &[ast::Comprehension],
        tokens: &mut Vec<GenericToken>,
    ) {
        tokens.push(Self::create_comprehension_token(comp_type));
        self.extract_tokens_from_expr(elt, tokens);
        for gen in generators {
            self.extract_tokens_from_comprehension(gen, tokens);
        }
    }

    /// Extract tokens from expressions
    fn extract_tokens_from_expr(&self, expr: &ast::Expr, tokens: &mut Vec<GenericToken>) {
        match expr {
<<<<<<< HEAD
            ast::Expr::BoolOp(bool_op) => self.extract_bool_op_tokens(bool_op, tokens),
            ast::Expr::BinOp(bin_op) => self.extract_bin_op_tokens(bin_op, tokens),
            ast::Expr::UnaryOp(unary_op) => self.extract_unary_op_tokens(unary_op, tokens),
            ast::Expr::Lambda(lambda) => self.extract_lambda_tokens(lambda, tokens),
            ast::Expr::IfExp(if_exp) => self.extract_if_exp_tokens(if_exp, tokens),
            ast::Expr::ListComp(list_comp) => self.extract_list_comp_tokens(list_comp, tokens),
            ast::Expr::SetComp(set_comp) => self.extract_set_comp_tokens(set_comp, tokens),
            ast::Expr::DictComp(dict_comp) => self.extract_dict_comp_tokens(dict_comp, tokens),
            ast::Expr::GeneratorExp(gen_exp) => self.extract_generator_tokens(gen_exp, tokens),
            ast::Expr::Await(await_expr) => self.extract_await_tokens(await_expr, tokens),
            ast::Expr::Yield(yield_expr) => self.extract_yield_tokens(yield_expr, tokens),
            ast::Expr::YieldFrom(yield_from) => self.extract_yield_from_tokens(yield_from, tokens),
            ast::Expr::Compare(compare) => self.extract_compare_tokens(compare, tokens),
            ast::Expr::Call(call) => self.extract_call_tokens(call, tokens),
            ast::Expr::Name(name) => self.extract_name_tokens(name, tokens),
            ast::Expr::Constant(constant) => self.extract_constant_tokens(constant, tokens),
            ast::Expr::NamedExpr(named) => self.extract_named_expr_tokens(named, tokens),
            _ => {}
        }
    }

    /// Extract tokens from boolean operations (and, or)
    fn extract_bool_op_tokens(&self, bool_op: &ast::ExprBoolOp, tokens: &mut Vec<GenericToken>) {
        let op = match bool_op.op {
            ast::BoolOp::And => "and",
            ast::BoolOp::Or => "or",
        };
        tokens.push(GenericToken::operator(op.to_string()));
        for value in &bool_op.values {
            self.extract_tokens_from_expr(value, tokens);
        }
    }

    /// Extract tokens from binary operations
    fn extract_bin_op_tokens(&self, bin_op: &ast::ExprBinOp, tokens: &mut Vec<GenericToken>) {
        let op = format!("{:?}", bin_op.op);
        tokens.push(GenericToken::operator(op));
        self.extract_tokens_from_expr(&bin_op.left, tokens);
        self.extract_tokens_from_expr(&bin_op.right, tokens);
    }

    /// Extract tokens from unary operations
    fn extract_unary_op_tokens(&self, unary_op: &ast::ExprUnaryOp, tokens: &mut Vec<GenericToken>) {
        let op = match unary_op.op {
=======
            ast::Expr::BoolOp(bool_op) => {
                let op = Self::classify_bool_op(bool_op.op);
                tokens.push(GenericToken::operator(op.to_string()));
                for value in &bool_op.values {
                    self.extract_tokens_from_expr(value, tokens);
                }
            }
            ast::Expr::BinOp(bin_op) => {
                let op = format!("{:?}", bin_op.op);
                tokens.push(GenericToken::operator(op));
                self.extract_tokens_from_expr(&bin_op.left, tokens);
                self.extract_tokens_from_expr(&bin_op.right, tokens);
            }
            ast::Expr::UnaryOp(unary_op) => {
                let op = Self::classify_unary_op(unary_op.op);
                tokens.push(GenericToken::operator(op.to_string()));
                self.extract_tokens_from_expr(&unary_op.operand, tokens);
            }
            ast::Expr::Lambda(lambda) => {
                tokens.push(GenericToken::keyword("lambda".to_string()));
                self.extract_tokens_from_expr(&lambda.body, tokens);
            }
            ast::Expr::IfExp(if_exp) => {
                // Ternary operator
                tokens.push(GenericToken::control_flow("if".to_string()));
                self.extract_tokens_from_expr(&if_exp.test, tokens);
                self.extract_tokens_from_expr(&if_exp.body, tokens);
                self.extract_tokens_from_expr(&if_exp.orelse, tokens);
            }
            ast::Expr::ListComp(list_comp) => {
                self.extract_comprehension_tokens(
                    "list_comp",
                    &list_comp.elt,
                    &list_comp.generators,
                    tokens,
                );
            }
            ast::Expr::SetComp(set_comp) => {
                self.extract_comprehension_tokens(
                    "set_comp",
                    &set_comp.elt,
                    &set_comp.generators,
                    tokens,
                );
            }
            ast::Expr::DictComp(dict_comp) => {
                tokens.push(Self::create_comprehension_token("dict_comp"));
                self.extract_tokens_from_expr(&dict_comp.key, tokens);
                self.extract_tokens_from_expr(&dict_comp.value, tokens);
                for gen in &dict_comp.generators {
                    self.extract_tokens_from_comprehension(gen, tokens);
                }
            }
            ast::Expr::GeneratorExp(gen_exp) => {
                self.extract_comprehension_tokens(
                    "generator",
                    &gen_exp.elt,
                    &gen_exp.generators,
                    tokens,
                );
            }
            ast::Expr::Await(await_expr) => {
                tokens.push(GenericToken::keyword("await".to_string()));
                self.extract_tokens_from_expr(&await_expr.value, tokens);
            }
            ast::Expr::Yield(yield_expr) => {
                tokens.push(GenericToken::keyword("yield".to_string()));
                if let Some(value) = &yield_expr.value {
                    self.extract_tokens_from_expr(value, tokens);
                }
            }
            ast::Expr::YieldFrom(yield_from) => {
                tokens.push(GenericToken::keyword("yield".to_string()));
                tokens.push(GenericToken::keyword("from".to_string()));
                self.extract_tokens_from_expr(&yield_from.value, tokens);
            }
            ast::Expr::Compare(compare) => {
                self.extract_tokens_from_expr(&compare.left, tokens);
                for op in &compare.ops {
                    let op_str = Self::classify_compare_op(op);
                    tokens.push(GenericToken::operator(op_str.to_string()));
                }
                for comp in &compare.comparators {
                    self.extract_tokens_from_expr(comp, tokens);
                }
            }
            ast::Expr::Call(call) => {
                tokens.push(GenericToken::function_call("call".to_string()));
                self.extract_tokens_from_expr(&call.func, tokens);
                for arg in &call.args {
                    self.extract_tokens_from_expr(arg, tokens);
                }
            }
            ast::Expr::Name(name) => {
                tokens.push(GenericToken::identifier(normalize_identifier(&name.id)));
            }
            ast::Expr::Constant(constant) => {
                let const_type = Self::classify_constant(&constant.value);
                tokens.push(GenericToken::literal(const_type.to_string()));
            }
            ast::Expr::NamedExpr(named) => {
                // Walrus operator :=
                tokens.push(GenericToken::operator(":=".to_string()));
                self.extract_tokens_from_expr(&named.target, tokens);
                self.extract_tokens_from_expr(&named.value, tokens);
            }
            _ => {}
        }
    }

    // Pure function to classify boolean operators
    fn classify_bool_op(op: ast::BoolOp) -> &'static str {
        match op {
            ast::BoolOp::And => "and",
            ast::BoolOp::Or => "or",
        }
    }

    // Pure function to classify unary operators
    fn classify_unary_op(op: ast::UnaryOp) -> &'static str {
        match op {
>>>>>>> e3746966
            ast::UnaryOp::Not => "not",
            ast::UnaryOp::Invert => "~",
            ast::UnaryOp::UAdd => "+",
            ast::UnaryOp::USub => "-",
<<<<<<< HEAD
        };
        tokens.push(GenericToken::operator(op.to_string()));
        self.extract_tokens_from_expr(&unary_op.operand, tokens);
    }

    /// Extract tokens from lambda expressions
    fn extract_lambda_tokens(&self, lambda: &ast::ExprLambda, tokens: &mut Vec<GenericToken>) {
        tokens.push(GenericToken::keyword("lambda".to_string()));
        self.extract_tokens_from_expr(&lambda.body, tokens);
    }

    /// Extract tokens from conditional expressions (ternary operator)
    fn extract_if_exp_tokens(&self, if_exp: &ast::ExprIfExp, tokens: &mut Vec<GenericToken>) {
        tokens.push(GenericToken::control_flow("if".to_string()));
        self.extract_tokens_from_expr(&if_exp.test, tokens);
        self.extract_tokens_from_expr(&if_exp.body, tokens);
        self.extract_tokens_from_expr(&if_exp.orelse, tokens);
    }

    /// Helper function for comprehension patterns
    fn extract_comprehension_tokens(
        &self,
        comp_type: &str,
        generators: &[ast::Comprehension],
        tokens: &mut Vec<GenericToken>,
    ) {
        tokens.push(GenericToken::new(
            TokenCategory::Custom(comp_type.to_string()),
            1.1,
            comp_type.to_string(),
        ));
        for gen in generators {
            self.extract_tokens_from_comprehension(gen, tokens);
        }
    }

    /// Extract tokens from list comprehensions
    fn extract_list_comp_tokens(
        &self,
        list_comp: &ast::ExprListComp,
        tokens: &mut Vec<GenericToken>,
    ) {
        self.extract_comprehension_tokens("list_comp", &list_comp.generators, tokens);
        self.extract_tokens_from_expr(&list_comp.elt, tokens);
    }

    /// Extract tokens from set comprehensions
    fn extract_set_comp_tokens(&self, set_comp: &ast::ExprSetComp, tokens: &mut Vec<GenericToken>) {
        self.extract_comprehension_tokens("set_comp", &set_comp.generators, tokens);
        self.extract_tokens_from_expr(&set_comp.elt, tokens);
    }

    /// Extract tokens from dict comprehensions
    fn extract_dict_comp_tokens(
        &self,
        dict_comp: &ast::ExprDictComp,
        tokens: &mut Vec<GenericToken>,
    ) {
        self.extract_comprehension_tokens("dict_comp", &dict_comp.generators, tokens);
        self.extract_tokens_from_expr(&dict_comp.key, tokens);
        self.extract_tokens_from_expr(&dict_comp.value, tokens);
    }

    /// Extract tokens from generator expressions
    fn extract_generator_tokens(
        &self,
        gen_exp: &ast::ExprGeneratorExp,
        tokens: &mut Vec<GenericToken>,
    ) {
        self.extract_comprehension_tokens("generator", &gen_exp.generators, tokens);
        self.extract_tokens_from_expr(&gen_exp.elt, tokens);
    }

    /// Extract tokens from await expressions
    fn extract_await_tokens(&self, await_expr: &ast::ExprAwait, tokens: &mut Vec<GenericToken>) {
        tokens.push(GenericToken::keyword("await".to_string()));
        self.extract_tokens_from_expr(&await_expr.value, tokens);
    }

    /// Extract tokens from yield expressions
    fn extract_yield_tokens(&self, yield_expr: &ast::ExprYield, tokens: &mut Vec<GenericToken>) {
        tokens.push(GenericToken::keyword("yield".to_string()));
        if let Some(value) = &yield_expr.value {
            self.extract_tokens_from_expr(value, tokens);
        }
    }

    /// Extract tokens from yield from expressions
    fn extract_yield_from_tokens(
        &self,
        yield_from: &ast::ExprYieldFrom,
        tokens: &mut Vec<GenericToken>,
    ) {
        tokens.push(GenericToken::keyword("yield".to_string()));
        tokens.push(GenericToken::keyword("from".to_string()));
        self.extract_tokens_from_expr(&yield_from.value, tokens);
    }

    /// Extract comparison operator string from AST
    fn get_comparison_op_str(op: &ast::CmpOp) -> &'static str {
=======
        }
    }

    // Pure function to classify comparison operators
    fn classify_compare_op(op: &ast::CmpOp) -> &'static str {
>>>>>>> e3746966
        match op {
            ast::CmpOp::Eq => "==",
            ast::CmpOp::NotEq => "!=",
            ast::CmpOp::Lt => "<",
            ast::CmpOp::LtE => "<=",
            ast::CmpOp::Gt => ">",
            ast::CmpOp::GtE => ">=",
            ast::CmpOp::Is => "is",
            ast::CmpOp::IsNot => "is not",
            ast::CmpOp::In => "in",
            ast::CmpOp::NotIn => "not in",
        }
    }

<<<<<<< HEAD
    /// Extract tokens from comparison expressions
    fn extract_compare_tokens(&self, compare: &ast::ExprCompare, tokens: &mut Vec<GenericToken>) {
        self.extract_tokens_from_expr(&compare.left, tokens);
        for op in &compare.ops {
            let op_str = Self::get_comparison_op_str(op);
            tokens.push(GenericToken::operator(op_str.to_string()));
        }
        for comp in &compare.comparators {
            self.extract_tokens_from_expr(comp, tokens);
        }
    }

    /// Extract tokens from function call expressions
    fn extract_call_tokens(&self, call: &ast::ExprCall, tokens: &mut Vec<GenericToken>) {
        tokens.push(GenericToken::function_call("call".to_string()));
        self.extract_tokens_from_expr(&call.func, tokens);
        for arg in &call.args {
            self.extract_tokens_from_expr(arg, tokens);
        }
    }

    /// Extract tokens from name expressions
    fn extract_name_tokens(&self, name: &ast::ExprName, tokens: &mut Vec<GenericToken>) {
        tokens.push(GenericToken::identifier(normalize_identifier(&name.id)));
    }

    /// Get constant type string from AST constant
    fn get_constant_type_str(constant: &rustpython_parser::ast::Constant) -> &'static str {
        match constant {
=======
    // Pure function to classify constant types
    fn classify_constant(value: &rustpython_parser::ast::Constant) -> &'static str {
        match value {
>>>>>>> e3746966
            rustpython_parser::ast::Constant::None => "None",
            rustpython_parser::ast::Constant::Bool(_) => "bool",
            rustpython_parser::ast::Constant::Str(_) => "string",
            rustpython_parser::ast::Constant::Bytes(_) => "bytes",
            rustpython_parser::ast::Constant::Int(_) => "int",
            rustpython_parser::ast::Constant::Float(_) => "float",
            rustpython_parser::ast::Constant::Complex { .. } => "complex",
            rustpython_parser::ast::Constant::Ellipsis => "...",
            rustpython_parser::ast::Constant::Tuple(_) => "tuple",
        }
    }

<<<<<<< HEAD
    /// Extract tokens from constant expressions
    fn extract_constant_tokens(
        &self,
        constant: &ast::ExprConstant,
        tokens: &mut Vec<GenericToken>,
    ) {
        let const_type = Self::get_constant_type_str(&constant.value);
        tokens.push(GenericToken::literal(const_type.to_string()));
    }

    /// Extract tokens from named expressions (walrus operator)
    fn extract_named_expr_tokens(
        &self,
        named: &ast::ExprNamedExpr,
        tokens: &mut Vec<GenericToken>,
    ) {
        tokens.push(GenericToken::operator(":=".to_string()));
        self.extract_tokens_from_expr(&named.target, tokens);
        self.extract_tokens_from_expr(&named.value, tokens);
=======
    // Pure function to create comprehension token
    fn create_comprehension_token(comp_type: &str) -> GenericToken {
        GenericToken::new(
            TokenCategory::Custom(comp_type.to_string()),
            1.1,
            comp_type.to_string(),
        )
    }

    // Extract tokens from comprehensions (list, set, generator)
    fn extract_comprehension_tokens(
        &self,
        comp_type: &str,
        elt: &ast::Expr,
        generators: &[ast::Comprehension],
        tokens: &mut Vec<GenericToken>,
    ) {
        tokens.push(Self::create_comprehension_token(comp_type));
        self.extract_tokens_from_expr(elt, tokens);
        for gen in generators {
            self.extract_tokens_from_comprehension(gen, tokens);
        }
>>>>>>> e3746966
    }

    /// Extract tokens from comprehension generators
    fn extract_tokens_from_comprehension(
        &self,
        gen: &ast::Comprehension,
        tokens: &mut Vec<GenericToken>,
    ) {
        tokens.push(GenericToken::control_flow("for".to_string()));
        self.extract_tokens_from_expr(&gen.target, tokens);
        tokens.push(GenericToken::operator("in".to_string()));
        self.extract_tokens_from_expr(&gen.iter, tokens);
        for if_clause in &gen.ifs {
            tokens.push(GenericToken::control_flow("if".to_string()));
            self.extract_tokens_from_expr(if_clause, tokens);
        }
    }

    /// Detect patterns in Python code
    fn detect_python_patterns(&self, stmts: &[ast::Stmt]) -> Vec<String> {
        let mut patterns = Vec::new();
        for stmt in stmts {
            self.collect_patterns_from_stmt(stmt, &mut patterns);
        }
        patterns
    }

    /// Collect patterns from a statement
    fn collect_patterns_from_stmt(&self, stmt: &ast::Stmt, patterns: &mut Vec<String>) {
        match stmt {
            ast::Stmt::If(if_stmt) => {
                patterns.push("if-stmt".to_string());
                for s in &if_stmt.body {
                    self.collect_patterns_from_stmt(s, patterns);
                }
                if !if_stmt.orelse.is_empty() {
                    patterns.push("else-stmt".to_string());
                    for s in &if_stmt.orelse {
                        self.collect_patterns_from_stmt(s, patterns);
                    }
                }
            }
            ast::Stmt::While(_) => patterns.push("while-loop".to_string()),
            ast::Stmt::For(_) => patterns.push("for-loop".to_string()),
            ast::Stmt::With(_) => patterns.push("with-context".to_string()),
            ast::Stmt::Match(match_stmt) => {
                patterns.push(format!("match-{}", match_stmt.cases.len()));
            }
            ast::Stmt::Try(try_stmt) => {
                patterns.push(format!("try-except-{}", try_stmt.handlers.len()));
            }
            ast::Stmt::FunctionDef(_) => patterns.push("function-def".to_string()),
            ast::Stmt::AsyncFunctionDef(_) => patterns.push("async-function".to_string()),
            ast::Stmt::ClassDef(_) => patterns.push("class-def".to_string()),
            ast::Stmt::Return(_) => patterns.push("return".to_string()),
            ast::Stmt::Raise(_) => patterns.push("raise".to_string()),
            ast::Stmt::Assert(_) => patterns.push("assert".to_string()),
            ast::Stmt::Expr(expr_stmt) => {
                self.collect_patterns_from_expr(&expr_stmt.value, patterns);
            }
            ast::Stmt::Assign(_) => patterns.push("assign".to_string()),
            _ => {}
        }
    }

    /// Collect patterns from expressions
    fn collect_patterns_from_expr(&self, expr: &ast::Expr, patterns: &mut Vec<String>) {
        match expr {
            ast::Expr::ListComp(_) => patterns.push("list-comp".to_string()),
            ast::Expr::SetComp(_) => patterns.push("set-comp".to_string()),
            ast::Expr::DictComp(_) => patterns.push("dict-comp".to_string()),
            ast::Expr::GeneratorExp(_) => patterns.push("generator".to_string()),
            ast::Expr::Lambda(_) => patterns.push("lambda".to_string()),
            ast::Expr::Call(_) => patterns.push("call".to_string()),
            ast::Expr::BinOp(_) => patterns.push("binary".to_string()),
            ast::Expr::BoolOp(_) => patterns.push("bool-op".to_string()),
            ast::Expr::Compare(_) => patterns.push("compare".to_string()),
            ast::Expr::NamedExpr(_) => patterns.push("walrus".to_string()),
            _ => {}
        }
    }

    /// Calculate branch similarity for Python
    fn calculate_python_branch_similarity(&self, stmts: &[ast::Stmt]) -> f64 {
        let mut branch_groups = Vec::new();
        for stmt in stmts {
            self.collect_branches_from_stmt(stmt, &mut branch_groups);
        }

        if branch_groups.is_empty() {
            return 0.0;
        }

        let total_similarity: f64 = branch_groups
            .iter()
            .map(|group| group.calculate_similarity())
            .sum();

        (total_similarity / branch_groups.len() as f64).min(1.0)
    }

    /// Collect branches from a statement
    #[allow(clippy::only_used_in_recursion)]
    fn collect_branches_from_stmt(&self, stmt: &ast::Stmt, groups: &mut Vec<BranchGroup>) {
        match stmt {
            ast::Stmt::If(if_stmt) => {
                let mut group = BranchGroup::new();

                // Main if branch
                let if_tokens = self.extract_python_tokens(&if_stmt.body);
                group.add_branch(if_tokens);

                // Else/elif branches
                if !if_stmt.orelse.is_empty() {
                    let else_tokens = self.extract_python_tokens(&if_stmt.orelse);
                    group.add_branch(else_tokens);
                }

                if group.branches.len() > 1 {
                    groups.push(group);
                }

                // Recursively check nested statements
                for s in &if_stmt.body {
                    self.collect_branches_from_stmt(s, groups);
                }
                for s in &if_stmt.orelse {
                    self.collect_branches_from_stmt(s, groups);
                }
            }
            ast::Stmt::Match(match_stmt) => {
                let mut group = BranchGroup::new();

                for case in &match_stmt.cases {
                    let case_tokens = self.extract_python_tokens(&case.body);
                    group.add_branch(case_tokens);
                }

                if group.branches.len() > 1 {
                    groups.push(group);
                }

                // Recursively check case bodies
                for case in &match_stmt.cases {
                    for s in &case.body {
                        self.collect_branches_from_stmt(s, groups);
                    }
                }
            }
            ast::Stmt::Try(try_stmt) => {
                let mut group = BranchGroup::new();

                // Try body
                let try_tokens = self.extract_python_tokens(&try_stmt.body);
                group.add_branch(try_tokens);

                // Exception handlers
                for handler in &try_stmt.handlers {
                    match handler {
                        ast::ExceptHandler::ExceptHandler(h) => {
                            let handler_tokens = self.extract_python_tokens(&h.body);
                            group.add_branch(handler_tokens);
                        }
                    }
                }

                if group.branches.len() > 1 {
                    groups.push(group);
                }

                // Recursively check nested statements
                for s in &try_stmt.body {
                    self.collect_branches_from_stmt(s, groups);
                }
                for handler in &try_stmt.handlers {
                    match handler {
                        ast::ExceptHandler::ExceptHandler(h) => {
                            for s in &h.body {
                                self.collect_branches_from_stmt(s, groups);
                            }
                        }
                    }
                }
            }
            ast::Stmt::For(for_stmt) => {
                for s in &for_stmt.body {
                    self.collect_branches_from_stmt(s, groups);
                }
            }
            ast::Stmt::While(while_stmt) => {
                for s in &while_stmt.body {
                    self.collect_branches_from_stmt(s, groups);
                }
            }
            ast::Stmt::With(with_stmt) => {
                for s in &with_stmt.body {
                    self.collect_branches_from_stmt(s, groups);
                }
            }
            ast::Stmt::FunctionDef(func_def) => {
                for s in &func_def.body {
                    self.collect_branches_from_stmt(s, groups);
                }
            }
            ast::Stmt::AsyncFunctionDef(func_def) => {
                for s in &func_def.body {
                    self.collect_branches_from_stmt(s, groups);
                }
            }
            ast::Stmt::ClassDef(class_def) => {
                for s in &class_def.body {
                    self.collect_branches_from_stmt(s, groups);
                }
            }
            _ => {}
        }
    }

    /// Count unique variables in Python code
    fn count_unique_variables(&self, stmts: &[ast::Stmt]) -> usize {
        let mut variables = HashSet::new();
        for stmt in stmts {
            self.collect_variables_from_stmt(stmt, &mut variables);
        }
        variables.len()
    }

    /// Collect variables from a statement
    #[allow(clippy::only_used_in_recursion)]
    fn collect_variables_from_stmt(&self, stmt: &ast::Stmt, vars: &mut HashSet<String>) {
        match stmt {
            ast::Stmt::Assign(assign) => {
                for target in &assign.targets {
                    self.collect_variables_from_expr(target, vars);
                }
            }
            ast::Stmt::AugAssign(aug) => {
                self.collect_variables_from_expr(&aug.target, vars);
            }
            ast::Stmt::AnnAssign(ann) => {
                self.collect_variables_from_expr(&ann.target, vars);
            }
            ast::Stmt::For(for_stmt) => {
                self.collect_variables_from_expr(&for_stmt.target, vars);
                for s in &for_stmt.body {
                    self.collect_variables_from_stmt(s, vars);
                }
            }
            ast::Stmt::FunctionDef(func) => {
                for arg in &func.args.args {
                    vars.insert(arg.def.arg.to_string());
                }
                for s in &func.body {
                    self.collect_variables_from_stmt(s, vars);
                }
            }
            ast::Stmt::AsyncFunctionDef(func) => {
                for arg in &func.args.args {
                    vars.insert(arg.def.arg.to_string());
                }
                for s in &func.body {
                    self.collect_variables_from_stmt(s, vars);
                }
            }
            ast::Stmt::If(if_stmt) => {
                for s in &if_stmt.body {
                    self.collect_variables_from_stmt(s, vars);
                }
                for s in &if_stmt.orelse {
                    self.collect_variables_from_stmt(s, vars);
                }
            }
            ast::Stmt::While(while_stmt) => {
                for s in &while_stmt.body {
                    self.collect_variables_from_stmt(s, vars);
                }
            }
            ast::Stmt::With(with_stmt) => {
                for item in &with_stmt.items {
                    if let Some(optional_vars) = &item.optional_vars {
                        self.collect_variables_from_expr(optional_vars, vars);
                    }
                }
                for s in &with_stmt.body {
                    self.collect_variables_from_stmt(s, vars);
                }
            }
            ast::Stmt::Try(try_stmt) => {
                for s in &try_stmt.body {
                    self.collect_variables_from_stmt(s, vars);
                }
                for handler in &try_stmt.handlers {
                    match handler {
                        ast::ExceptHandler::ExceptHandler(h) => {
                            if let Some(name) = &h.name {
                                vars.insert(name.to_string());
                            }
                            for s in &h.body {
                                self.collect_variables_from_stmt(s, vars);
                            }
                        }
                    }
                }
            }
            _ => {}
        }
    }

    /// Collect variables from expressions
    #[allow(clippy::only_used_in_recursion)]
    fn collect_variables_from_expr(&self, expr: &ast::Expr, vars: &mut HashSet<String>) {
        match expr {
            ast::Expr::Name(name) => {
                vars.insert(name.id.to_string());
            }
            ast::Expr::Tuple(tuple) => {
                for elt in &tuple.elts {
                    self.collect_variables_from_expr(elt, vars);
                }
            }
            ast::Expr::List(list) => {
                for elt in &list.elts {
                    self.collect_variables_from_expr(elt, vars);
                }
            }
            _ => {}
        }
    }

    /// Calculate maximum nesting depth
    fn calculate_max_nesting(&self, stmts: &[ast::Stmt]) -> u32 {
        let mut max_depth = 0;
        for stmt in stmts {
            max_depth = max_depth.max(self.calculate_stmt_nesting(stmt, 0));
        }
        max_depth
    }

    /// Calculate nesting depth for a statement
    #[allow(clippy::only_used_in_recursion)]
    fn calculate_stmt_nesting(&self, stmt: &ast::Stmt, current_depth: u32) -> u32 {
        let nested_depth = current_depth + 1;
        match stmt {
            ast::Stmt::If(if_stmt) => {
                let mut max = nested_depth;
                for s in &if_stmt.body {
                    max = max.max(self.calculate_stmt_nesting(s, nested_depth));
                }
                for s in &if_stmt.orelse {
                    max = max.max(self.calculate_stmt_nesting(s, nested_depth));
                }
                max
            }
            ast::Stmt::While(while_stmt) => {
                let mut max = nested_depth;
                for s in &while_stmt.body {
                    max = max.max(self.calculate_stmt_nesting(s, nested_depth));
                }
                max
            }
            ast::Stmt::For(for_stmt) => {
                let mut max = nested_depth;
                for s in &for_stmt.body {
                    max = max.max(self.calculate_stmt_nesting(s, nested_depth));
                }
                max
            }
            ast::Stmt::With(with_stmt) => {
                let mut max = nested_depth;
                for s in &with_stmt.body {
                    max = max.max(self.calculate_stmt_nesting(s, nested_depth));
                }
                max
            }
            ast::Stmt::Try(try_stmt) => {
                let mut max = nested_depth;
                for s in &try_stmt.body {
                    max = max.max(self.calculate_stmt_nesting(s, nested_depth));
                }
                for handler in &try_stmt.handlers {
                    match handler {
                        ast::ExceptHandler::ExceptHandler(h) => {
                            for s in &h.body {
                                max = max.max(self.calculate_stmt_nesting(s, nested_depth));
                            }
                        }
                    }
                }
                for s in &try_stmt.finalbody {
                    max = max.max(self.calculate_stmt_nesting(s, nested_depth));
                }
                max
            }
            ast::Stmt::Match(match_stmt) => {
                let mut max = nested_depth;
                for case in &match_stmt.cases {
                    for s in &case.body {
                        max = max.max(self.calculate_stmt_nesting(s, nested_depth));
                    }
                }
                max
            }
            ast::Stmt::FunctionDef(func) => {
                let mut max = nested_depth;
                for s in &func.body {
                    max = max.max(self.calculate_stmt_nesting(s, nested_depth));
                }
                max
            }
            ast::Stmt::AsyncFunctionDef(func) => {
                let mut max = nested_depth;
                for s in &func.body {
                    max = max.max(self.calculate_stmt_nesting(s, nested_depth));
                }
                max
            }
            ast::Stmt::ClassDef(class) => {
                let mut max = nested_depth;
                for s in &class.body {
                    max = max.max(self.calculate_stmt_nesting(s, nested_depth));
                }
                max
            }
            _ => current_depth,
        }
    }
}

impl<'a> AnalyzerHelpers for PythonEntropyAnalyzer<'a> {}

impl<'a> LanguageEntropyAnalyzer for PythonEntropyAnalyzer<'a> {
    type AstNode = Vec<ast::Stmt>;
    type Token = GenericToken;

    fn extract_tokens(&self, node: &Self::AstNode) -> Vec<Self::Token> {
        self.extract_python_tokens(node)
    }

    fn detect_patterns(&self, node: &Self::AstNode) -> PatternMetrics {
        let patterns = self.detect_python_patterns(node);
        let unique_patterns: HashSet<_> = patterns.iter().cloned().collect();

        let mut metrics = PatternMetrics::new();
        metrics.total_patterns = patterns.len();
        metrics.unique_patterns = unique_patterns.len();
        metrics.calculate_repetition();

        metrics
    }

    fn calculate_branch_similarity(&self, node: &Self::AstNode) -> f64 {
        self.calculate_python_branch_similarity(node)
    }

    fn analyze_structure(&self, node: &Self::AstNode) -> (usize, u32) {
        let unique_vars = self.count_unique_variables(node);
        let max_nesting = self.calculate_max_nesting(node);
        (unique_vars, max_nesting)
    }

    fn generate_cache_key(&self, node: &Self::AstNode) -> String {
        // Generate a unique key based on the statements hash
        use sha2::{Digest, Sha256};
        let stmt_repr = format!("{:?}", node);
        let mut hasher = Sha256::new();
        hasher.update(stmt_repr.as_bytes());
        let hash = hasher.finalize();
        format!("python_{:x}", hash)
    }
}

/// Helper struct for branch similarity calculation
struct BranchGroup {
    branches: Vec<Vec<GenericToken>>,
}

impl BranchGroup {
    fn new() -> Self {
        Self {
            branches: Vec::new(),
        }
    }

    fn add_branch(&mut self, tokens: Vec<GenericToken>) {
        self.branches.push(tokens);
    }

    fn calculate_similarity(&self) -> f64 {
        if self.branches.len() < 2 {
            return 0.0;
        }

        let mut total_similarity = 0.0;
        let mut comparisons = 0;

        for i in 0..self.branches.len() {
            for j in i + 1..self.branches.len() {
                total_similarity += self.token_similarity(&self.branches[i], &self.branches[j]);
                comparisons += 1;
            }
        }

        if comparisons > 0 {
            total_similarity / comparisons as f64
        } else {
            0.0
        }
    }

    fn token_similarity(&self, tokens1: &[GenericToken], tokens2: &[GenericToken]) -> f64 {
        if tokens1.is_empty() || tokens2.is_empty() {
            return 0.0;
        }

        let set1: HashSet<_> = tokens1.iter().collect();
        let set2: HashSet<_> = tokens2.iter().collect();

        let intersection = set1.intersection(&set2).count();
        let union = set1.union(&set2).count();

        if union > 0 {
            intersection as f64 / union as f64
        } else {
            0.0
        }
    }
}

/// Normalize identifier names to reduce noise
fn normalize_identifier(name: &str) -> String {
    if name.len() > 3 {
        "VAR".to_string()
    } else {
        name.to_uppercase()
    }
}

#[cfg(test)]
mod tests {
    use super::*;
    use crate::complexity::entropy_core::EntropyToken;
    use rustpython_parser::{ast, Parse};

    fn create_analyzer() -> PythonEntropyAnalyzer<'static> {
        PythonEntropyAnalyzer::new("")
    }

    fn parse_expr(code: &str) -> ast::Expr {
        let full_code = format!("x = {}", code);
        let parsed = ast::Suite::parse(&full_code, "<test>").unwrap();
        if let ast::Stmt::Assign(assign) = &parsed[0] {
            *assign.value.clone()
        } else {
            panic!("Failed to parse expression")
        }
    }

    #[test]
    fn test_extract_bool_op_tokens() {
        let analyzer = create_analyzer();
        let mut tokens = Vec::new();
        let expr = parse_expr("True and False or True");

        analyzer.extract_tokens_from_expr(&expr, &mut tokens);

        // Should have boolean operators
        assert!(tokens.iter().any(|t| t.value() == "and"));
        assert!(tokens.iter().any(|t| t.value() == "or"));
    }

    #[test]
    fn test_extract_bin_op_tokens() {
        let analyzer = create_analyzer();
        let mut tokens = Vec::new();
        let expr = parse_expr("5 + 3 * 2");

        analyzer.extract_tokens_from_expr(&expr, &mut tokens);

        // Should have binary operators
        let op_tokens: Vec<_> = tokens
            .iter()
            .filter(|t| matches!(t.to_category(), TokenCategory::Operator))
            .collect();
        assert_eq!(op_tokens.len(), 2);
    }

    #[test]
    fn test_extract_unary_op_tokens() {
        let analyzer = create_analyzer();
        let mut tokens = Vec::new();
        let expr = parse_expr("not True");

        analyzer.extract_tokens_from_expr(&expr, &mut tokens);

        // Should have unary operator
        assert!(tokens.iter().any(|t| t.value() == "not"));
    }

    #[test]
    fn test_extract_compare_tokens() {
        let analyzer = create_analyzer();
        let mut tokens = Vec::new();
        let expr = parse_expr("x > 5 and y <= 10");

        analyzer.extract_tokens_from_expr(&expr, &mut tokens);

        // Should have comparison operators
        assert!(tokens.iter().any(|t| t.value() == ">"));
        assert!(tokens.iter().any(|t| t.value() == "<="));
    }

    #[test]
    fn test_get_comparison_op_str() {
        assert_eq!(
            PythonEntropyAnalyzer::get_comparison_op_str(&ast::CmpOp::Eq),
            "=="
        );
        assert_eq!(
            PythonEntropyAnalyzer::get_comparison_op_str(&ast::CmpOp::NotEq),
            "!="
        );
        assert_eq!(
            PythonEntropyAnalyzer::get_comparison_op_str(&ast::CmpOp::Lt),
            "<"
        );
        assert_eq!(
            PythonEntropyAnalyzer::get_comparison_op_str(&ast::CmpOp::LtE),
            "<="
        );
        assert_eq!(
            PythonEntropyAnalyzer::get_comparison_op_str(&ast::CmpOp::Gt),
            ">"
        );
        assert_eq!(
            PythonEntropyAnalyzer::get_comparison_op_str(&ast::CmpOp::GtE),
            ">="
        );
        assert_eq!(
            PythonEntropyAnalyzer::get_comparison_op_str(&ast::CmpOp::Is),
            "is"
        );
        assert_eq!(
            PythonEntropyAnalyzer::get_comparison_op_str(&ast::CmpOp::IsNot),
            "is not"
        );
        assert_eq!(
            PythonEntropyAnalyzer::get_comparison_op_str(&ast::CmpOp::In),
            "in"
        );
        assert_eq!(
            PythonEntropyAnalyzer::get_comparison_op_str(&ast::CmpOp::NotIn),
            "not in"
        );
    }

    #[test]
    fn test_extract_list_comp_tokens() {
        let analyzer = create_analyzer();
        let mut tokens = Vec::new();
        let expr = parse_expr("[x * 2 for x in range(10) if x > 5]");

        analyzer.extract_tokens_from_expr(&expr, &mut tokens);

        // Should have list comprehension marker
        assert!(tokens.iter().any(|t| t.value() == "list_comp"));
        // Should have control flow tokens
        assert!(tokens.iter().any(|t| t.value() == "for"));
        assert!(tokens.iter().any(|t| t.value() == "if"));
    }

    #[test]
    fn test_extract_lambda_tokens() {
        let analyzer = create_analyzer();
        let mut tokens = Vec::new();
        let expr = parse_expr("lambda x: x * 2");

        analyzer.extract_tokens_from_expr(&expr, &mut tokens);

        // Should have lambda keyword
        assert!(tokens.iter().any(|t| t.value() == "lambda"));
    }

    #[test]
    fn test_extract_if_exp_tokens() {
        let analyzer = create_analyzer();
        let mut tokens = Vec::new();
        let expr = parse_expr("5 if x > 0 else 10");

        analyzer.extract_tokens_from_expr(&expr, &mut tokens);

        // Should have if control flow
        assert!(tokens.iter().any(|t| t.value() == "if"));
    }

    #[test]
    fn test_extract_call_tokens() {
        let analyzer = create_analyzer();
        let mut tokens = Vec::new();
        let expr = parse_expr("func(1, 2, 3)");

        analyzer.extract_tokens_from_expr(&expr, &mut tokens);

        // Should have function call
        assert!(tokens.iter().any(|t| t.value() == "call"));
    }

    #[test]
    fn test_get_constant_type_str() {
        assert_eq!(
            PythonEntropyAnalyzer::get_constant_type_str(&rustpython_parser::ast::Constant::None),
            "None"
        );
        assert_eq!(
            PythonEntropyAnalyzer::get_constant_type_str(&rustpython_parser::ast::Constant::Bool(
                true
            )),
            "bool"
        );
        assert_eq!(
            PythonEntropyAnalyzer::get_constant_type_str(&rustpython_parser::ast::Constant::Str(
                "test".to_string()
            )),
            "string"
        );
        assert_eq!(
            PythonEntropyAnalyzer::get_constant_type_str(&rustpython_parser::ast::Constant::Int(
                42.into()
            )),
            "int"
        );
        assert_eq!(
            PythonEntropyAnalyzer::get_constant_type_str(&rustpython_parser::ast::Constant::Float(
                3.5
            )),
            "float"
        );
        assert_eq!(
            PythonEntropyAnalyzer::get_constant_type_str(
                &rustpython_parser::ast::Constant::Ellipsis
            ),
            "..."
        );
    }

    #[test]
    fn test_extract_constant_tokens() {
        let analyzer = create_analyzer();
        let mut tokens = Vec::new();
        let expr = parse_expr("42");

        analyzer.extract_tokens_from_expr(&expr, &mut tokens);

        // Should have literal token
        assert!(tokens.iter().any(|t| t.value() == "int"));
    }

    #[test]
    fn test_extract_name_tokens() {
        let analyzer = create_analyzer();
        let mut tokens = Vec::new();
        let expr = parse_expr("variable_name");

        analyzer.extract_tokens_from_expr(&expr, &mut tokens);

        // Should have normalized identifier
        assert!(tokens
            .iter()
            .any(|t| matches!(t.to_category(), TokenCategory::Identifier)));
    }

    #[test]
    fn test_extract_await_tokens() {
        let analyzer = create_analyzer();
        let mut tokens = Vec::new();
        let expr = parse_expr("await async_func()");

        analyzer.extract_tokens_from_expr(&expr, &mut tokens);

        // Should have await keyword
        assert!(tokens.iter().any(|t| t.value() == "await"));
    }

    #[test]
    fn test_extract_yield_tokens() {
        // Parse as statement since yield is a statement-level expression
        let code = "def f():\n    yield 42";
        let parsed = ast::Suite::parse(code, "<test>").unwrap();

        if let ast::Stmt::FunctionDef(func) = &parsed[0] {
            if let ast::Stmt::Expr(expr_stmt) = &func.body[0] {
                let analyzer = create_analyzer();
                let mut tokens = Vec::new();

                analyzer.extract_tokens_from_expr(&expr_stmt.value, &mut tokens);

                // Should have yield keyword
                assert!(tokens.iter().any(|t| t.value() == "yield"));
            }
        }
    }

    #[test]
    fn test_extract_dict_comp_tokens() {
        let analyzer = create_analyzer();
        let mut tokens = Vec::new();
        let expr = parse_expr("{k: v * 2 for k, v in items.items()}");

        analyzer.extract_tokens_from_expr(&expr, &mut tokens);

        // Should have dict comprehension marker
        assert!(tokens.iter().any(|t| t.value() == "dict_comp"));
        // Should have control flow tokens
        assert!(tokens.iter().any(|t| t.value() == "for"));
    }

    #[test]
    fn test_extract_set_comp_tokens() {
        let analyzer = create_analyzer();
        let mut tokens = Vec::new();
        let expr = parse_expr("{x * 2 for x in range(10)}");

        analyzer.extract_tokens_from_expr(&expr, &mut tokens);

        // Should have set comprehension marker
        assert!(tokens.iter().any(|t| t.value() == "set_comp"));
    }

    #[test]
    fn test_normalize_identifier() {
        assert_eq!(normalize_identifier("x"), "X");
        assert_eq!(normalize_identifier("foo"), "FOO");
        assert_eq!(normalize_identifier("long_variable_name"), "VAR");
        assert_eq!(normalize_identifier("test"), "VAR");
    }

    #[test]
    fn test_complex_expression() {
        let analyzer = create_analyzer();
        let mut tokens = Vec::new();
        let expr = parse_expr("[x * 2 if x > 0 else -x for x in range(10) if x != 5]");

        analyzer.extract_tokens_from_expr(&expr, &mut tokens);

        // Should handle complex nested expressions
        assert!(tokens.iter().any(|t| t.value() == "list_comp"));
        assert!(tokens.iter().any(|t| t.value() == "for"));
        assert!(tokens.iter().any(|t| t.value() == "if"));
        assert!(tokens.iter().any(|t| t.value() == "in"));
        assert!(tokens.iter().any(|t| t.value() == "!="));
    }

    #[test]
    fn test_named_expr_tokens() {
        // Walrus operator (Python 3.8+)
        let code = "if (n := len(items)) > 10:\n    pass";
        let parsed = ast::Suite::parse(code, "<test>").unwrap();

        if let ast::Stmt::If(if_stmt) = &parsed[0] {
            let analyzer = create_analyzer();
            let mut tokens = Vec::new();

            analyzer.extract_tokens_from_expr(&if_stmt.test, &mut tokens);

            // Should have walrus operator and comparison
            assert!(tokens.iter().any(|t| t.value() == ":="));
            assert!(tokens.iter().any(|t| t.value() == ">"));
        }
    }
}<|MERGE_RESOLUTION|>--- conflicted
+++ resolved
@@ -168,8 +168,139 @@
         }
     }
 
-    /// Map comparison operators to their string representations
-    pub fn map_cmp_op(op: &ast::CmpOp) -> &'static str {
+    /// Extract tokens from expressions
+    fn extract_tokens_from_expr(&self, expr: &ast::Expr, tokens: &mut Vec<GenericToken>) {
+        match expr {
+            ast::Expr::BoolOp(bool_op) => {
+                let op = Self::classify_bool_op(bool_op.op);
+                tokens.push(GenericToken::operator(op.to_string()));
+                for value in &bool_op.values {
+                    self.extract_tokens_from_expr(value, tokens);
+                }
+            }
+            ast::Expr::BinOp(bin_op) => {
+                let op = format!("{:?}", bin_op.op);
+                tokens.push(GenericToken::operator(op));
+                self.extract_tokens_from_expr(&bin_op.left, tokens);
+                self.extract_tokens_from_expr(&bin_op.right, tokens);
+            }
+            ast::Expr::UnaryOp(unary_op) => {
+                let op = Self::classify_unary_op(unary_op.op);
+                tokens.push(GenericToken::operator(op.to_string()));
+                self.extract_tokens_from_expr(&unary_op.operand, tokens);
+            }
+            ast::Expr::Lambda(lambda) => {
+                tokens.push(GenericToken::keyword("lambda".to_string()));
+                self.extract_tokens_from_expr(&lambda.body, tokens);
+            }
+            ast::Expr::IfExp(if_exp) => {
+                // Ternary operator
+                tokens.push(GenericToken::control_flow("if".to_string()));
+                self.extract_tokens_from_expr(&if_exp.test, tokens);
+                self.extract_tokens_from_expr(&if_exp.body, tokens);
+                self.extract_tokens_from_expr(&if_exp.orelse, tokens);
+            }
+            ast::Expr::ListComp(list_comp) => {
+                self.extract_comprehension_tokens(
+                    "list_comp",
+                    &list_comp.elt,
+                    &list_comp.generators,
+                    tokens,
+                );
+            }
+            ast::Expr::SetComp(set_comp) => {
+                self.extract_comprehension_tokens(
+                    "set_comp",
+                    &set_comp.elt,
+                    &set_comp.generators,
+                    tokens,
+                );
+            }
+            ast::Expr::DictComp(dict_comp) => {
+                tokens.push(Self::create_comprehension_token("dict_comp"));
+                self.extract_tokens_from_expr(&dict_comp.key, tokens);
+                self.extract_tokens_from_expr(&dict_comp.value, tokens);
+                for gen in &dict_comp.generators {
+                    self.extract_tokens_from_comprehension(gen, tokens);
+                }
+            }
+            ast::Expr::GeneratorExp(gen_exp) => {
+                self.extract_comprehension_tokens(
+                    "generator",
+                    &gen_exp.elt,
+                    &gen_exp.generators,
+                    tokens,
+                );
+            }
+            ast::Expr::Await(await_expr) => {
+                tokens.push(GenericToken::keyword("await".to_string()));
+                self.extract_tokens_from_expr(&await_expr.value, tokens);
+            }
+            ast::Expr::Yield(yield_expr) => {
+                tokens.push(GenericToken::keyword("yield".to_string()));
+                if let Some(value) = &yield_expr.value {
+                    self.extract_tokens_from_expr(value, tokens);
+                }
+            }
+            ast::Expr::YieldFrom(yield_from) => {
+                tokens.push(GenericToken::keyword("yield".to_string()));
+                tokens.push(GenericToken::keyword("from".to_string()));
+                self.extract_tokens_from_expr(&yield_from.value, tokens);
+            }
+            ast::Expr::Compare(compare) => {
+                self.extract_tokens_from_expr(&compare.left, tokens);
+                for op in &compare.ops {
+                    let op_str = Self::classify_compare_op(op);
+                    tokens.push(GenericToken::operator(op_str.to_string()));
+                }
+                for comp in &compare.comparators {
+                    self.extract_tokens_from_expr(comp, tokens);
+                }
+            }
+            ast::Expr::Call(call) => {
+                tokens.push(GenericToken::function_call("call".to_string()));
+                self.extract_tokens_from_expr(&call.func, tokens);
+                for arg in &call.args {
+                    self.extract_tokens_from_expr(arg, tokens);
+                }
+            }
+            ast::Expr::Name(name) => {
+                tokens.push(GenericToken::identifier(normalize_identifier(&name.id)));
+            }
+            ast::Expr::Constant(constant) => {
+                let const_type = Self::classify_constant(&constant.value);
+                tokens.push(GenericToken::literal(const_type.to_string()));
+            }
+            ast::Expr::NamedExpr(named) => {
+                // Walrus operator :=
+                tokens.push(GenericToken::operator(":=".to_string()));
+                self.extract_tokens_from_expr(&named.target, tokens);
+                self.extract_tokens_from_expr(&named.value, tokens);
+            }
+            _ => {}
+        }
+    }
+
+    // Pure function to classify boolean operators
+    fn classify_bool_op(op: ast::BoolOp) -> &'static str {
+        match op {
+            ast::BoolOp::And => "and",
+            ast::BoolOp::Or => "or",
+        }
+    }
+
+    // Pure function to classify unary operators
+    fn classify_unary_op(op: ast::UnaryOp) -> &'static str {
+        match op {
+            ast::UnaryOp::Not => "not",
+            ast::UnaryOp::Invert => "~",
+            ast::UnaryOp::UAdd => "+",
+            ast::UnaryOp::USub => "-",
+        }
+    }
+
+    // Pure function to classify comparison operators
+    fn classify_compare_op(op: &ast::CmpOp) -> &'static str {
         match op {
             ast::CmpOp::Eq => "==",
             ast::CmpOp::NotEq => "!=",
@@ -184,18 +315,8 @@
         }
     }
 
-    /// Map unary operators to their string representations
-    pub fn map_unary_op(op: &ast::UnaryOp) -> &'static str {
-        match op {
-            ast::UnaryOp::Not => "not",
-            ast::UnaryOp::Invert => "~",
-            ast::UnaryOp::UAdd => "+",
-            ast::UnaryOp::USub => "-",
-        }
-    }
-
-    /// Map constant values to their type names
-    pub fn map_constant_type(value: &rustpython_parser::ast::Constant) -> &'static str {
+    // Pure function to classify constant types
+    fn classify_constant(value: &rustpython_parser::ast::Constant) -> &'static str {
         match value {
             rustpython_parser::ast::Constant::None => "None",
             rustpython_parser::ast::Constant::Bool(_) => "bool",
@@ -209,434 +330,6 @@
         }
     }
 
-    /// Create a comprehension token with standard category and weight
-    fn create_comprehension_token(comp_type: &str) -> GenericToken {
-        GenericToken::new(
-            TokenCategory::Custom(comp_type.to_string()),
-            1.1,
-            comp_type.to_string(),
-        )
-    }
-
-    /// Extract tokens from binary operation expressions
-    fn extract_binary_op(&self, bin_op: &ast::ExprBinOp, tokens: &mut Vec<GenericToken>) {
-        let op = format!("{:?}", bin_op.op);
-        tokens.push(GenericToken::operator(op));
-        self.extract_tokens_from_expr(&bin_op.left, tokens);
-        self.extract_tokens_from_expr(&bin_op.right, tokens);
-    }
-
-    /// Extract tokens from boolean operation expressions
-    fn extract_bool_op(&self, bool_op: &ast::ExprBoolOp, tokens: &mut Vec<GenericToken>) {
-        let op = match bool_op.op {
-            ast::BoolOp::And => "and",
-            ast::BoolOp::Or => "or",
-        };
-        tokens.push(GenericToken::operator(op.to_string()));
-        for value in &bool_op.values {
-            self.extract_tokens_from_expr(value, tokens);
-        }
-    }
-
-    /// Extract tokens from unary operation expressions
-    fn extract_unary_op(&self, unary_op: &ast::ExprUnaryOp, tokens: &mut Vec<GenericToken>) {
-        let op = Self::map_unary_op(&unary_op.op);
-        tokens.push(GenericToken::operator(op.to_string()));
-        self.extract_tokens_from_expr(&unary_op.operand, tokens);
-    }
-
-    /// Extract tokens from comparison expressions
-    fn extract_compare(&self, compare: &ast::ExprCompare, tokens: &mut Vec<GenericToken>) {
-        self.extract_tokens_from_expr(&compare.left, tokens);
-        for op in &compare.ops {
-            let op_str = Self::map_cmp_op(op);
-            tokens.push(GenericToken::operator(op_str.to_string()));
-        }
-        for comp in &compare.comparators {
-            self.extract_tokens_from_expr(comp, tokens);
-        }
-    }
-
-    /// Extract tokens from comprehension expressions (list, set, dict, generator)
-    fn extract_comprehension_expr(
-        &self,
-        comp_type: &str,
-        elt: &ast::Expr,
-        generators: &[ast::Comprehension],
-        tokens: &mut Vec<GenericToken>,
-    ) {
-        tokens.push(Self::create_comprehension_token(comp_type));
-        self.extract_tokens_from_expr(elt, tokens);
-        for gen in generators {
-            self.extract_tokens_from_comprehension(gen, tokens);
-        }
-    }
-
-    /// Extract tokens from expressions
-    fn extract_tokens_from_expr(&self, expr: &ast::Expr, tokens: &mut Vec<GenericToken>) {
-        match expr {
-<<<<<<< HEAD
-            ast::Expr::BoolOp(bool_op) => self.extract_bool_op_tokens(bool_op, tokens),
-            ast::Expr::BinOp(bin_op) => self.extract_bin_op_tokens(bin_op, tokens),
-            ast::Expr::UnaryOp(unary_op) => self.extract_unary_op_tokens(unary_op, tokens),
-            ast::Expr::Lambda(lambda) => self.extract_lambda_tokens(lambda, tokens),
-            ast::Expr::IfExp(if_exp) => self.extract_if_exp_tokens(if_exp, tokens),
-            ast::Expr::ListComp(list_comp) => self.extract_list_comp_tokens(list_comp, tokens),
-            ast::Expr::SetComp(set_comp) => self.extract_set_comp_tokens(set_comp, tokens),
-            ast::Expr::DictComp(dict_comp) => self.extract_dict_comp_tokens(dict_comp, tokens),
-            ast::Expr::GeneratorExp(gen_exp) => self.extract_generator_tokens(gen_exp, tokens),
-            ast::Expr::Await(await_expr) => self.extract_await_tokens(await_expr, tokens),
-            ast::Expr::Yield(yield_expr) => self.extract_yield_tokens(yield_expr, tokens),
-            ast::Expr::YieldFrom(yield_from) => self.extract_yield_from_tokens(yield_from, tokens),
-            ast::Expr::Compare(compare) => self.extract_compare_tokens(compare, tokens),
-            ast::Expr::Call(call) => self.extract_call_tokens(call, tokens),
-            ast::Expr::Name(name) => self.extract_name_tokens(name, tokens),
-            ast::Expr::Constant(constant) => self.extract_constant_tokens(constant, tokens),
-            ast::Expr::NamedExpr(named) => self.extract_named_expr_tokens(named, tokens),
-            _ => {}
-        }
-    }
-
-    /// Extract tokens from boolean operations (and, or)
-    fn extract_bool_op_tokens(&self, bool_op: &ast::ExprBoolOp, tokens: &mut Vec<GenericToken>) {
-        let op = match bool_op.op {
-            ast::BoolOp::And => "and",
-            ast::BoolOp::Or => "or",
-        };
-        tokens.push(GenericToken::operator(op.to_string()));
-        for value in &bool_op.values {
-            self.extract_tokens_from_expr(value, tokens);
-        }
-    }
-
-    /// Extract tokens from binary operations
-    fn extract_bin_op_tokens(&self, bin_op: &ast::ExprBinOp, tokens: &mut Vec<GenericToken>) {
-        let op = format!("{:?}", bin_op.op);
-        tokens.push(GenericToken::operator(op));
-        self.extract_tokens_from_expr(&bin_op.left, tokens);
-        self.extract_tokens_from_expr(&bin_op.right, tokens);
-    }
-
-    /// Extract tokens from unary operations
-    fn extract_unary_op_tokens(&self, unary_op: &ast::ExprUnaryOp, tokens: &mut Vec<GenericToken>) {
-        let op = match unary_op.op {
-=======
-            ast::Expr::BoolOp(bool_op) => {
-                let op = Self::classify_bool_op(bool_op.op);
-                tokens.push(GenericToken::operator(op.to_string()));
-                for value in &bool_op.values {
-                    self.extract_tokens_from_expr(value, tokens);
-                }
-            }
-            ast::Expr::BinOp(bin_op) => {
-                let op = format!("{:?}", bin_op.op);
-                tokens.push(GenericToken::operator(op));
-                self.extract_tokens_from_expr(&bin_op.left, tokens);
-                self.extract_tokens_from_expr(&bin_op.right, tokens);
-            }
-            ast::Expr::UnaryOp(unary_op) => {
-                let op = Self::classify_unary_op(unary_op.op);
-                tokens.push(GenericToken::operator(op.to_string()));
-                self.extract_tokens_from_expr(&unary_op.operand, tokens);
-            }
-            ast::Expr::Lambda(lambda) => {
-                tokens.push(GenericToken::keyword("lambda".to_string()));
-                self.extract_tokens_from_expr(&lambda.body, tokens);
-            }
-            ast::Expr::IfExp(if_exp) => {
-                // Ternary operator
-                tokens.push(GenericToken::control_flow("if".to_string()));
-                self.extract_tokens_from_expr(&if_exp.test, tokens);
-                self.extract_tokens_from_expr(&if_exp.body, tokens);
-                self.extract_tokens_from_expr(&if_exp.orelse, tokens);
-            }
-            ast::Expr::ListComp(list_comp) => {
-                self.extract_comprehension_tokens(
-                    "list_comp",
-                    &list_comp.elt,
-                    &list_comp.generators,
-                    tokens,
-                );
-            }
-            ast::Expr::SetComp(set_comp) => {
-                self.extract_comprehension_tokens(
-                    "set_comp",
-                    &set_comp.elt,
-                    &set_comp.generators,
-                    tokens,
-                );
-            }
-            ast::Expr::DictComp(dict_comp) => {
-                tokens.push(Self::create_comprehension_token("dict_comp"));
-                self.extract_tokens_from_expr(&dict_comp.key, tokens);
-                self.extract_tokens_from_expr(&dict_comp.value, tokens);
-                for gen in &dict_comp.generators {
-                    self.extract_tokens_from_comprehension(gen, tokens);
-                }
-            }
-            ast::Expr::GeneratorExp(gen_exp) => {
-                self.extract_comprehension_tokens(
-                    "generator",
-                    &gen_exp.elt,
-                    &gen_exp.generators,
-                    tokens,
-                );
-            }
-            ast::Expr::Await(await_expr) => {
-                tokens.push(GenericToken::keyword("await".to_string()));
-                self.extract_tokens_from_expr(&await_expr.value, tokens);
-            }
-            ast::Expr::Yield(yield_expr) => {
-                tokens.push(GenericToken::keyword("yield".to_string()));
-                if let Some(value) = &yield_expr.value {
-                    self.extract_tokens_from_expr(value, tokens);
-                }
-            }
-            ast::Expr::YieldFrom(yield_from) => {
-                tokens.push(GenericToken::keyword("yield".to_string()));
-                tokens.push(GenericToken::keyword("from".to_string()));
-                self.extract_tokens_from_expr(&yield_from.value, tokens);
-            }
-            ast::Expr::Compare(compare) => {
-                self.extract_tokens_from_expr(&compare.left, tokens);
-                for op in &compare.ops {
-                    let op_str = Self::classify_compare_op(op);
-                    tokens.push(GenericToken::operator(op_str.to_string()));
-                }
-                for comp in &compare.comparators {
-                    self.extract_tokens_from_expr(comp, tokens);
-                }
-            }
-            ast::Expr::Call(call) => {
-                tokens.push(GenericToken::function_call("call".to_string()));
-                self.extract_tokens_from_expr(&call.func, tokens);
-                for arg in &call.args {
-                    self.extract_tokens_from_expr(arg, tokens);
-                }
-            }
-            ast::Expr::Name(name) => {
-                tokens.push(GenericToken::identifier(normalize_identifier(&name.id)));
-            }
-            ast::Expr::Constant(constant) => {
-                let const_type = Self::classify_constant(&constant.value);
-                tokens.push(GenericToken::literal(const_type.to_string()));
-            }
-            ast::Expr::NamedExpr(named) => {
-                // Walrus operator :=
-                tokens.push(GenericToken::operator(":=".to_string()));
-                self.extract_tokens_from_expr(&named.target, tokens);
-                self.extract_tokens_from_expr(&named.value, tokens);
-            }
-            _ => {}
-        }
-    }
-
-    // Pure function to classify boolean operators
-    fn classify_bool_op(op: ast::BoolOp) -> &'static str {
-        match op {
-            ast::BoolOp::And => "and",
-            ast::BoolOp::Or => "or",
-        }
-    }
-
-    // Pure function to classify unary operators
-    fn classify_unary_op(op: ast::UnaryOp) -> &'static str {
-        match op {
->>>>>>> e3746966
-            ast::UnaryOp::Not => "not",
-            ast::UnaryOp::Invert => "~",
-            ast::UnaryOp::UAdd => "+",
-            ast::UnaryOp::USub => "-",
-<<<<<<< HEAD
-        };
-        tokens.push(GenericToken::operator(op.to_string()));
-        self.extract_tokens_from_expr(&unary_op.operand, tokens);
-    }
-
-    /// Extract tokens from lambda expressions
-    fn extract_lambda_tokens(&self, lambda: &ast::ExprLambda, tokens: &mut Vec<GenericToken>) {
-        tokens.push(GenericToken::keyword("lambda".to_string()));
-        self.extract_tokens_from_expr(&lambda.body, tokens);
-    }
-
-    /// Extract tokens from conditional expressions (ternary operator)
-    fn extract_if_exp_tokens(&self, if_exp: &ast::ExprIfExp, tokens: &mut Vec<GenericToken>) {
-        tokens.push(GenericToken::control_flow("if".to_string()));
-        self.extract_tokens_from_expr(&if_exp.test, tokens);
-        self.extract_tokens_from_expr(&if_exp.body, tokens);
-        self.extract_tokens_from_expr(&if_exp.orelse, tokens);
-    }
-
-    /// Helper function for comprehension patterns
-    fn extract_comprehension_tokens(
-        &self,
-        comp_type: &str,
-        generators: &[ast::Comprehension],
-        tokens: &mut Vec<GenericToken>,
-    ) {
-        tokens.push(GenericToken::new(
-            TokenCategory::Custom(comp_type.to_string()),
-            1.1,
-            comp_type.to_string(),
-        ));
-        for gen in generators {
-            self.extract_tokens_from_comprehension(gen, tokens);
-        }
-    }
-
-    /// Extract tokens from list comprehensions
-    fn extract_list_comp_tokens(
-        &self,
-        list_comp: &ast::ExprListComp,
-        tokens: &mut Vec<GenericToken>,
-    ) {
-        self.extract_comprehension_tokens("list_comp", &list_comp.generators, tokens);
-        self.extract_tokens_from_expr(&list_comp.elt, tokens);
-    }
-
-    /// Extract tokens from set comprehensions
-    fn extract_set_comp_tokens(&self, set_comp: &ast::ExprSetComp, tokens: &mut Vec<GenericToken>) {
-        self.extract_comprehension_tokens("set_comp", &set_comp.generators, tokens);
-        self.extract_tokens_from_expr(&set_comp.elt, tokens);
-    }
-
-    /// Extract tokens from dict comprehensions
-    fn extract_dict_comp_tokens(
-        &self,
-        dict_comp: &ast::ExprDictComp,
-        tokens: &mut Vec<GenericToken>,
-    ) {
-        self.extract_comprehension_tokens("dict_comp", &dict_comp.generators, tokens);
-        self.extract_tokens_from_expr(&dict_comp.key, tokens);
-        self.extract_tokens_from_expr(&dict_comp.value, tokens);
-    }
-
-    /// Extract tokens from generator expressions
-    fn extract_generator_tokens(
-        &self,
-        gen_exp: &ast::ExprGeneratorExp,
-        tokens: &mut Vec<GenericToken>,
-    ) {
-        self.extract_comprehension_tokens("generator", &gen_exp.generators, tokens);
-        self.extract_tokens_from_expr(&gen_exp.elt, tokens);
-    }
-
-    /// Extract tokens from await expressions
-    fn extract_await_tokens(&self, await_expr: &ast::ExprAwait, tokens: &mut Vec<GenericToken>) {
-        tokens.push(GenericToken::keyword("await".to_string()));
-        self.extract_tokens_from_expr(&await_expr.value, tokens);
-    }
-
-    /// Extract tokens from yield expressions
-    fn extract_yield_tokens(&self, yield_expr: &ast::ExprYield, tokens: &mut Vec<GenericToken>) {
-        tokens.push(GenericToken::keyword("yield".to_string()));
-        if let Some(value) = &yield_expr.value {
-            self.extract_tokens_from_expr(value, tokens);
-        }
-    }
-
-    /// Extract tokens from yield from expressions
-    fn extract_yield_from_tokens(
-        &self,
-        yield_from: &ast::ExprYieldFrom,
-        tokens: &mut Vec<GenericToken>,
-    ) {
-        tokens.push(GenericToken::keyword("yield".to_string()));
-        tokens.push(GenericToken::keyword("from".to_string()));
-        self.extract_tokens_from_expr(&yield_from.value, tokens);
-    }
-
-    /// Extract comparison operator string from AST
-    fn get_comparison_op_str(op: &ast::CmpOp) -> &'static str {
-=======
-        }
-    }
-
-    // Pure function to classify comparison operators
-    fn classify_compare_op(op: &ast::CmpOp) -> &'static str {
->>>>>>> e3746966
-        match op {
-            ast::CmpOp::Eq => "==",
-            ast::CmpOp::NotEq => "!=",
-            ast::CmpOp::Lt => "<",
-            ast::CmpOp::LtE => "<=",
-            ast::CmpOp::Gt => ">",
-            ast::CmpOp::GtE => ">=",
-            ast::CmpOp::Is => "is",
-            ast::CmpOp::IsNot => "is not",
-            ast::CmpOp::In => "in",
-            ast::CmpOp::NotIn => "not in",
-        }
-    }
-
-<<<<<<< HEAD
-    /// Extract tokens from comparison expressions
-    fn extract_compare_tokens(&self, compare: &ast::ExprCompare, tokens: &mut Vec<GenericToken>) {
-        self.extract_tokens_from_expr(&compare.left, tokens);
-        for op in &compare.ops {
-            let op_str = Self::get_comparison_op_str(op);
-            tokens.push(GenericToken::operator(op_str.to_string()));
-        }
-        for comp in &compare.comparators {
-            self.extract_tokens_from_expr(comp, tokens);
-        }
-    }
-
-    /// Extract tokens from function call expressions
-    fn extract_call_tokens(&self, call: &ast::ExprCall, tokens: &mut Vec<GenericToken>) {
-        tokens.push(GenericToken::function_call("call".to_string()));
-        self.extract_tokens_from_expr(&call.func, tokens);
-        for arg in &call.args {
-            self.extract_tokens_from_expr(arg, tokens);
-        }
-    }
-
-    /// Extract tokens from name expressions
-    fn extract_name_tokens(&self, name: &ast::ExprName, tokens: &mut Vec<GenericToken>) {
-        tokens.push(GenericToken::identifier(normalize_identifier(&name.id)));
-    }
-
-    /// Get constant type string from AST constant
-    fn get_constant_type_str(constant: &rustpython_parser::ast::Constant) -> &'static str {
-        match constant {
-=======
-    // Pure function to classify constant types
-    fn classify_constant(value: &rustpython_parser::ast::Constant) -> &'static str {
-        match value {
->>>>>>> e3746966
-            rustpython_parser::ast::Constant::None => "None",
-            rustpython_parser::ast::Constant::Bool(_) => "bool",
-            rustpython_parser::ast::Constant::Str(_) => "string",
-            rustpython_parser::ast::Constant::Bytes(_) => "bytes",
-            rustpython_parser::ast::Constant::Int(_) => "int",
-            rustpython_parser::ast::Constant::Float(_) => "float",
-            rustpython_parser::ast::Constant::Complex { .. } => "complex",
-            rustpython_parser::ast::Constant::Ellipsis => "...",
-            rustpython_parser::ast::Constant::Tuple(_) => "tuple",
-        }
-    }
-
-<<<<<<< HEAD
-    /// Extract tokens from constant expressions
-    fn extract_constant_tokens(
-        &self,
-        constant: &ast::ExprConstant,
-        tokens: &mut Vec<GenericToken>,
-    ) {
-        let const_type = Self::get_constant_type_str(&constant.value);
-        tokens.push(GenericToken::literal(const_type.to_string()));
-    }
-
-    /// Extract tokens from named expressions (walrus operator)
-    fn extract_named_expr_tokens(
-        &self,
-        named: &ast::ExprNamedExpr,
-        tokens: &mut Vec<GenericToken>,
-    ) {
-        tokens.push(GenericToken::operator(":=".to_string()));
-        self.extract_tokens_from_expr(&named.target, tokens);
-        self.extract_tokens_from_expr(&named.value, tokens);
-=======
     // Pure function to create comprehension token
     fn create_comprehension_token(comp_type: &str) -> GenericToken {
         GenericToken::new(
@@ -659,7 +352,6 @@
         for gen in generators {
             self.extract_tokens_from_comprehension(gen, tokens);
         }
->>>>>>> e3746966
     }
 
     /// Extract tokens from comprehension generators
@@ -1195,337 +887,4 @@
     } else {
         name.to_uppercase()
     }
-}
-
-#[cfg(test)]
-mod tests {
-    use super::*;
-    use crate::complexity::entropy_core::EntropyToken;
-    use rustpython_parser::{ast, Parse};
-
-    fn create_analyzer() -> PythonEntropyAnalyzer<'static> {
-        PythonEntropyAnalyzer::new("")
-    }
-
-    fn parse_expr(code: &str) -> ast::Expr {
-        let full_code = format!("x = {}", code);
-        let parsed = ast::Suite::parse(&full_code, "<test>").unwrap();
-        if let ast::Stmt::Assign(assign) = &parsed[0] {
-            *assign.value.clone()
-        } else {
-            panic!("Failed to parse expression")
-        }
-    }
-
-    #[test]
-    fn test_extract_bool_op_tokens() {
-        let analyzer = create_analyzer();
-        let mut tokens = Vec::new();
-        let expr = parse_expr("True and False or True");
-
-        analyzer.extract_tokens_from_expr(&expr, &mut tokens);
-
-        // Should have boolean operators
-        assert!(tokens.iter().any(|t| t.value() == "and"));
-        assert!(tokens.iter().any(|t| t.value() == "or"));
-    }
-
-    #[test]
-    fn test_extract_bin_op_tokens() {
-        let analyzer = create_analyzer();
-        let mut tokens = Vec::new();
-        let expr = parse_expr("5 + 3 * 2");
-
-        analyzer.extract_tokens_from_expr(&expr, &mut tokens);
-
-        // Should have binary operators
-        let op_tokens: Vec<_> = tokens
-            .iter()
-            .filter(|t| matches!(t.to_category(), TokenCategory::Operator))
-            .collect();
-        assert_eq!(op_tokens.len(), 2);
-    }
-
-    #[test]
-    fn test_extract_unary_op_tokens() {
-        let analyzer = create_analyzer();
-        let mut tokens = Vec::new();
-        let expr = parse_expr("not True");
-
-        analyzer.extract_tokens_from_expr(&expr, &mut tokens);
-
-        // Should have unary operator
-        assert!(tokens.iter().any(|t| t.value() == "not"));
-    }
-
-    #[test]
-    fn test_extract_compare_tokens() {
-        let analyzer = create_analyzer();
-        let mut tokens = Vec::new();
-        let expr = parse_expr("x > 5 and y <= 10");
-
-        analyzer.extract_tokens_from_expr(&expr, &mut tokens);
-
-        // Should have comparison operators
-        assert!(tokens.iter().any(|t| t.value() == ">"));
-        assert!(tokens.iter().any(|t| t.value() == "<="));
-    }
-
-    #[test]
-    fn test_get_comparison_op_str() {
-        assert_eq!(
-            PythonEntropyAnalyzer::get_comparison_op_str(&ast::CmpOp::Eq),
-            "=="
-        );
-        assert_eq!(
-            PythonEntropyAnalyzer::get_comparison_op_str(&ast::CmpOp::NotEq),
-            "!="
-        );
-        assert_eq!(
-            PythonEntropyAnalyzer::get_comparison_op_str(&ast::CmpOp::Lt),
-            "<"
-        );
-        assert_eq!(
-            PythonEntropyAnalyzer::get_comparison_op_str(&ast::CmpOp::LtE),
-            "<="
-        );
-        assert_eq!(
-            PythonEntropyAnalyzer::get_comparison_op_str(&ast::CmpOp::Gt),
-            ">"
-        );
-        assert_eq!(
-            PythonEntropyAnalyzer::get_comparison_op_str(&ast::CmpOp::GtE),
-            ">="
-        );
-        assert_eq!(
-            PythonEntropyAnalyzer::get_comparison_op_str(&ast::CmpOp::Is),
-            "is"
-        );
-        assert_eq!(
-            PythonEntropyAnalyzer::get_comparison_op_str(&ast::CmpOp::IsNot),
-            "is not"
-        );
-        assert_eq!(
-            PythonEntropyAnalyzer::get_comparison_op_str(&ast::CmpOp::In),
-            "in"
-        );
-        assert_eq!(
-            PythonEntropyAnalyzer::get_comparison_op_str(&ast::CmpOp::NotIn),
-            "not in"
-        );
-    }
-
-    #[test]
-    fn test_extract_list_comp_tokens() {
-        let analyzer = create_analyzer();
-        let mut tokens = Vec::new();
-        let expr = parse_expr("[x * 2 for x in range(10) if x > 5]");
-
-        analyzer.extract_tokens_from_expr(&expr, &mut tokens);
-
-        // Should have list comprehension marker
-        assert!(tokens.iter().any(|t| t.value() == "list_comp"));
-        // Should have control flow tokens
-        assert!(tokens.iter().any(|t| t.value() == "for"));
-        assert!(tokens.iter().any(|t| t.value() == "if"));
-    }
-
-    #[test]
-    fn test_extract_lambda_tokens() {
-        let analyzer = create_analyzer();
-        let mut tokens = Vec::new();
-        let expr = parse_expr("lambda x: x * 2");
-
-        analyzer.extract_tokens_from_expr(&expr, &mut tokens);
-
-        // Should have lambda keyword
-        assert!(tokens.iter().any(|t| t.value() == "lambda"));
-    }
-
-    #[test]
-    fn test_extract_if_exp_tokens() {
-        let analyzer = create_analyzer();
-        let mut tokens = Vec::new();
-        let expr = parse_expr("5 if x > 0 else 10");
-
-        analyzer.extract_tokens_from_expr(&expr, &mut tokens);
-
-        // Should have if control flow
-        assert!(tokens.iter().any(|t| t.value() == "if"));
-    }
-
-    #[test]
-    fn test_extract_call_tokens() {
-        let analyzer = create_analyzer();
-        let mut tokens = Vec::new();
-        let expr = parse_expr("func(1, 2, 3)");
-
-        analyzer.extract_tokens_from_expr(&expr, &mut tokens);
-
-        // Should have function call
-        assert!(tokens.iter().any(|t| t.value() == "call"));
-    }
-
-    #[test]
-    fn test_get_constant_type_str() {
-        assert_eq!(
-            PythonEntropyAnalyzer::get_constant_type_str(&rustpython_parser::ast::Constant::None),
-            "None"
-        );
-        assert_eq!(
-            PythonEntropyAnalyzer::get_constant_type_str(&rustpython_parser::ast::Constant::Bool(
-                true
-            )),
-            "bool"
-        );
-        assert_eq!(
-            PythonEntropyAnalyzer::get_constant_type_str(&rustpython_parser::ast::Constant::Str(
-                "test".to_string()
-            )),
-            "string"
-        );
-        assert_eq!(
-            PythonEntropyAnalyzer::get_constant_type_str(&rustpython_parser::ast::Constant::Int(
-                42.into()
-            )),
-            "int"
-        );
-        assert_eq!(
-            PythonEntropyAnalyzer::get_constant_type_str(&rustpython_parser::ast::Constant::Float(
-                3.5
-            )),
-            "float"
-        );
-        assert_eq!(
-            PythonEntropyAnalyzer::get_constant_type_str(
-                &rustpython_parser::ast::Constant::Ellipsis
-            ),
-            "..."
-        );
-    }
-
-    #[test]
-    fn test_extract_constant_tokens() {
-        let analyzer = create_analyzer();
-        let mut tokens = Vec::new();
-        let expr = parse_expr("42");
-
-        analyzer.extract_tokens_from_expr(&expr, &mut tokens);
-
-        // Should have literal token
-        assert!(tokens.iter().any(|t| t.value() == "int"));
-    }
-
-    #[test]
-    fn test_extract_name_tokens() {
-        let analyzer = create_analyzer();
-        let mut tokens = Vec::new();
-        let expr = parse_expr("variable_name");
-
-        analyzer.extract_tokens_from_expr(&expr, &mut tokens);
-
-        // Should have normalized identifier
-        assert!(tokens
-            .iter()
-            .any(|t| matches!(t.to_category(), TokenCategory::Identifier)));
-    }
-
-    #[test]
-    fn test_extract_await_tokens() {
-        let analyzer = create_analyzer();
-        let mut tokens = Vec::new();
-        let expr = parse_expr("await async_func()");
-
-        analyzer.extract_tokens_from_expr(&expr, &mut tokens);
-
-        // Should have await keyword
-        assert!(tokens.iter().any(|t| t.value() == "await"));
-    }
-
-    #[test]
-    fn test_extract_yield_tokens() {
-        // Parse as statement since yield is a statement-level expression
-        let code = "def f():\n    yield 42";
-        let parsed = ast::Suite::parse(code, "<test>").unwrap();
-
-        if let ast::Stmt::FunctionDef(func) = &parsed[0] {
-            if let ast::Stmt::Expr(expr_stmt) = &func.body[0] {
-                let analyzer = create_analyzer();
-                let mut tokens = Vec::new();
-
-                analyzer.extract_tokens_from_expr(&expr_stmt.value, &mut tokens);
-
-                // Should have yield keyword
-                assert!(tokens.iter().any(|t| t.value() == "yield"));
-            }
-        }
-    }
-
-    #[test]
-    fn test_extract_dict_comp_tokens() {
-        let analyzer = create_analyzer();
-        let mut tokens = Vec::new();
-        let expr = parse_expr("{k: v * 2 for k, v in items.items()}");
-
-        analyzer.extract_tokens_from_expr(&expr, &mut tokens);
-
-        // Should have dict comprehension marker
-        assert!(tokens.iter().any(|t| t.value() == "dict_comp"));
-        // Should have control flow tokens
-        assert!(tokens.iter().any(|t| t.value() == "for"));
-    }
-
-    #[test]
-    fn test_extract_set_comp_tokens() {
-        let analyzer = create_analyzer();
-        let mut tokens = Vec::new();
-        let expr = parse_expr("{x * 2 for x in range(10)}");
-
-        analyzer.extract_tokens_from_expr(&expr, &mut tokens);
-
-        // Should have set comprehension marker
-        assert!(tokens.iter().any(|t| t.value() == "set_comp"));
-    }
-
-    #[test]
-    fn test_normalize_identifier() {
-        assert_eq!(normalize_identifier("x"), "X");
-        assert_eq!(normalize_identifier("foo"), "FOO");
-        assert_eq!(normalize_identifier("long_variable_name"), "VAR");
-        assert_eq!(normalize_identifier("test"), "VAR");
-    }
-
-    #[test]
-    fn test_complex_expression() {
-        let analyzer = create_analyzer();
-        let mut tokens = Vec::new();
-        let expr = parse_expr("[x * 2 if x > 0 else -x for x in range(10) if x != 5]");
-
-        analyzer.extract_tokens_from_expr(&expr, &mut tokens);
-
-        // Should handle complex nested expressions
-        assert!(tokens.iter().any(|t| t.value() == "list_comp"));
-        assert!(tokens.iter().any(|t| t.value() == "for"));
-        assert!(tokens.iter().any(|t| t.value() == "if"));
-        assert!(tokens.iter().any(|t| t.value() == "in"));
-        assert!(tokens.iter().any(|t| t.value() == "!="));
-    }
-
-    #[test]
-    fn test_named_expr_tokens() {
-        // Walrus operator (Python 3.8+)
-        let code = "if (n := len(items)) > 10:\n    pass";
-        let parsed = ast::Suite::parse(code, "<test>").unwrap();
-
-        if let ast::Stmt::If(if_stmt) = &parsed[0] {
-            let analyzer = create_analyzer();
-            let mut tokens = Vec::new();
-
-            analyzer.extract_tokens_from_expr(&if_stmt.test, &mut tokens);
-
-            // Should have walrus operator and comparison
-            assert!(tokens.iter().any(|t| t.value() == ":="));
-            assert!(tokens.iter().any(|t| t.value() == ">"));
-        }
-    }
 }