use crate::complexity::entropy_core::{LanguageEntropyAnalyzer, PatternMetrics, TokenCategory};
use crate::complexity::entropy_traits::{AnalyzerHelpers, GenericToken};
use rustpython_parser::ast;
use std::collections::HashSet;

/// Python-specific entropy analyzer implementation
pub struct PythonEntropyAnalyzer<'a> {
    _source: &'a str,
}

impl<'a> PythonEntropyAnalyzer<'a> {
    pub fn new(source: &'a str) -> Self {
        Self { _source: source }
    }

    /// Extract tokens from Python AST statements
    fn extract_python_tokens(&self, stmts: &[ast::Stmt]) -> Vec<GenericToken> {
        let mut tokens = Vec::new();
        for stmt in stmts {
            self.extract_tokens_from_stmt(stmt, &mut tokens);
        }
        tokens
    }

    /// Extract tokens from a single statement
    fn extract_tokens_from_stmt(&self, stmt: &ast::Stmt, tokens: &mut Vec<GenericToken>) {
        match stmt {
            // Control flow statements
            ast::Stmt::If(if_stmt) => {
                tokens.push(GenericToken::control_flow("if".to_string()));
                self.extract_tokens_from_expr(&if_stmt.test, tokens);
                for s in &if_stmt.body {
                    self.extract_tokens_from_stmt(s, tokens);
                }
                for s in &if_stmt.orelse {
                    self.extract_tokens_from_stmt(s, tokens);
                }
            }
            ast::Stmt::While(while_stmt) => {
                tokens.push(GenericToken::control_flow("while".to_string()));
                self.extract_tokens_from_expr(&while_stmt.test, tokens);
                for s in &while_stmt.body {
                    self.extract_tokens_from_stmt(s, tokens);
                }
            }
            ast::Stmt::For(for_stmt) => {
                tokens.push(GenericToken::control_flow("for".to_string()));
                self.extract_tokens_from_expr(&for_stmt.target, tokens);
                self.extract_tokens_from_expr(&for_stmt.iter, tokens);
                for s in &for_stmt.body {
                    self.extract_tokens_from_stmt(s, tokens);
                }
            }
            ast::Stmt::With(with_stmt) => {
                tokens.push(GenericToken::keyword("with".to_string()));
                for item in &with_stmt.items {
                    self.extract_tokens_from_expr(&item.context_expr, tokens);
                }
                for s in &with_stmt.body {
                    self.extract_tokens_from_stmt(s, tokens);
                }
            }
            ast::Stmt::Match(match_stmt) => {
                tokens.push(GenericToken::control_flow("match".to_string()));
                self.extract_tokens_from_expr(&match_stmt.subject, tokens);
                for case in &match_stmt.cases {
                    // Pattern matching case
                    tokens.push(GenericToken::keyword("case".to_string()));
                    for s in &case.body {
                        self.extract_tokens_from_stmt(s, tokens);
                    }
                }
            }
            ast::Stmt::Try(try_stmt) => {
                tokens.push(GenericToken::keyword("try".to_string()));
                for s in &try_stmt.body {
                    self.extract_tokens_from_stmt(s, tokens);
                }
                for handler in &try_stmt.handlers {
                    tokens.push(GenericToken::keyword("except".to_string()));
                    match handler {
                        ast::ExceptHandler::ExceptHandler(h) => {
                            for s in &h.body {
                                self.extract_tokens_from_stmt(s, tokens);
                            }
                        }
                    }
                }
                if !try_stmt.orelse.is_empty() {
                    tokens.push(GenericToken::keyword("else".to_string()));
                }
                if !try_stmt.finalbody.is_empty() {
                    tokens.push(GenericToken::keyword("finally".to_string()));
                }
            }
            ast::Stmt::Return(return_stmt) => {
                tokens.push(GenericToken::keyword("return".to_string()));
                if let Some(value) = &return_stmt.value {
                    self.extract_tokens_from_expr(value, tokens);
                }
            }
            ast::Stmt::Raise(raise_stmt) => {
                tokens.push(GenericToken::keyword("raise".to_string()));
                if let Some(exc) = &raise_stmt.exc {
                    self.extract_tokens_from_expr(exc, tokens);
                }
            }
            ast::Stmt::Break(_) => tokens.push(GenericToken::keyword("break".to_string())),
            ast::Stmt::Continue(_) => tokens.push(GenericToken::keyword("continue".to_string())),
            ast::Stmt::Pass(_) => tokens.push(GenericToken::keyword("pass".to_string())),
            ast::Stmt::Assert(assert_stmt) => {
                tokens.push(GenericToken::keyword("assert".to_string()));
                self.extract_tokens_from_expr(&assert_stmt.test, tokens);
            }
            ast::Stmt::Global(_) => tokens.push(GenericToken::keyword("global".to_string())),
            ast::Stmt::Nonlocal(_) => tokens.push(GenericToken::keyword("nonlocal".to_string())),
            ast::Stmt::FunctionDef(func_def) => {
                tokens.push(GenericToken::keyword("def".to_string()));
                tokens.push(GenericToken::identifier(normalize_identifier(
                    &func_def.name,
                )));
                for s in &func_def.body {
                    self.extract_tokens_from_stmt(s, tokens);
                }
            }
            ast::Stmt::AsyncFunctionDef(func_def) => {
                tokens.push(GenericToken::keyword("async".to_string()));
                tokens.push(GenericToken::keyword("def".to_string()));
                tokens.push(GenericToken::identifier(normalize_identifier(
                    &func_def.name,
                )));
                for s in &func_def.body {
                    self.extract_tokens_from_stmt(s, tokens);
                }
            }
            ast::Stmt::ClassDef(class_def) => {
                tokens.push(GenericToken::keyword("class".to_string()));
                tokens.push(GenericToken::identifier(normalize_identifier(
                    &class_def.name,
                )));
                for s in &class_def.body {
                    self.extract_tokens_from_stmt(s, tokens);
                }
            }
            ast::Stmt::Expr(expr_stmt) => {
                self.extract_tokens_from_expr(&expr_stmt.value, tokens);
            }
            ast::Stmt::Assign(assign_stmt) => {
                tokens.push(GenericToken::operator("=".to_string()));
                self.extract_tokens_from_expr(&assign_stmt.value, tokens);
                for target in &assign_stmt.targets {
                    self.extract_tokens_from_expr(target, tokens);
                }
            }
            ast::Stmt::AugAssign(aug_assign) => {
                tokens.push(GenericToken::operator(format!("{:?}=", aug_assign.op)));
                self.extract_tokens_from_expr(&aug_assign.target, tokens);
                self.extract_tokens_from_expr(&aug_assign.value, tokens);
            }
            ast::Stmt::AnnAssign(ann_assign) => {
                if let Some(value) = &ann_assign.value {
                    tokens.push(GenericToken::operator("=".to_string()));
                    self.extract_tokens_from_expr(value, tokens);
                }
                self.extract_tokens_from_expr(&ann_assign.target, tokens);
            }
            _ => {}
        }
    }

    /// Extract tokens from expressions
    fn extract_tokens_from_expr(&self, expr: &ast::Expr, tokens: &mut Vec<GenericToken>) {
        use ast::Expr::*;
        match expr {
<<<<<<< HEAD
            BoolOp(bool_op) => self.process_bool_op(bool_op, tokens),
            BinOp(bin_op) => self.process_bin_op(bin_op, tokens),
            UnaryOp(unary_op) => self.process_unary_op(unary_op, tokens),
            Lambda(lambda) => self.process_lambda(lambda, tokens),
            IfExp(if_exp) => self.process_if_exp(if_exp, tokens),
            ListComp(comp) => self.process_list_comp(comp, tokens),
            SetComp(comp) => self.process_set_comp(comp, tokens),
            DictComp(comp) => self.process_dict_comp(comp, tokens),
            GeneratorExp(gen) => self.process_generator(gen, tokens),
            Await(await_expr) => self.process_await(await_expr, tokens),
            Yield(yield_expr) => self.process_yield(yield_expr, tokens),
            YieldFrom(yield_from) => self.process_yield_from(yield_from, tokens),
            Compare(compare) => self.process_compare(compare, tokens),
            Call(call) => self.process_call(call, tokens),
            Name(name) => Self::process_name(name, tokens),
            Constant(constant) => Self::process_constant(constant, tokens),
            NamedExpr(named) => self.process_named_expr(named, tokens),
            _ => {}
        }
    }

    // Process boolean operations
    fn process_bool_op(&self, bool_op: &ast::ExprBoolOp, tokens: &mut Vec<GenericToken>) {
        let op = Self::classify_bool_op(bool_op.op);
        tokens.push(GenericToken::operator(op.to_string()));
        for value in &bool_op.values {
            self.extract_tokens_from_expr(value, tokens);
        }
    }

    // Process binary operations
    fn process_bin_op(&self, bin_op: &ast::ExprBinOp, tokens: &mut Vec<GenericToken>) {
        let op = format!("{:?}", bin_op.op);
        tokens.push(GenericToken::operator(op));
        self.extract_tokens_from_expr(&bin_op.left, tokens);
        self.extract_tokens_from_expr(&bin_op.right, tokens);
    }

    // Process unary operations
    fn process_unary_op(&self, unary_op: &ast::ExprUnaryOp, tokens: &mut Vec<GenericToken>) {
        let op = Self::classify_unary_op(unary_op.op);
        tokens.push(GenericToken::operator(op.to_string()));
        self.extract_tokens_from_expr(&unary_op.operand, tokens);
    }

    // Process lambda expressions
    fn process_lambda(&self, lambda: &ast::ExprLambda, tokens: &mut Vec<GenericToken>) {
        tokens.push(GenericToken::keyword("lambda".to_string()));
        self.extract_tokens_from_expr(&lambda.body, tokens);
    }

    // Process if expressions (ternary)
    fn process_if_exp(&self, if_exp: &ast::ExprIfExp, tokens: &mut Vec<GenericToken>) {
        tokens.push(GenericToken::control_flow("if".to_string()));
        self.extract_tokens_from_expr(&if_exp.test, tokens);
        self.extract_tokens_from_expr(&if_exp.body, tokens);
        self.extract_tokens_from_expr(&if_exp.orelse, tokens);
    }

    // Process list comprehensions
    fn process_list_comp(&self, comp: &ast::ExprListComp, tokens: &mut Vec<GenericToken>) {
        self.extract_comprehension_tokens(
            "list_comp",
            &comp.elt,
            &comp.generators,
            tokens,
        );
    }

    // Process set comprehensions
    fn process_set_comp(&self, comp: &ast::ExprSetComp, tokens: &mut Vec<GenericToken>) {
        self.extract_comprehension_tokens(
            "set_comp",
            &comp.elt,
            &comp.generators,
            tokens,
        );
    }

    // Process dictionary comprehensions
    fn process_dict_comp(&self, comp: &ast::ExprDictComp, tokens: &mut Vec<GenericToken>) {
        tokens.push(Self::create_comprehension_token("dict_comp"));
        self.extract_tokens_from_expr(&comp.key, tokens);
        self.extract_tokens_from_expr(&comp.value, tokens);
        for gen in &comp.generators {
            self.extract_tokens_from_comprehension(gen, tokens);
        }
    }

    // Process generator expressions
    fn process_generator(&self, gen: &ast::ExprGeneratorExp, tokens: &mut Vec<GenericToken>) {
        self.extract_comprehension_tokens(
            "generator",
            &gen.elt,
            &gen.generators,
            tokens,
        );
    }

    // Process await expressions
    fn process_await(&self, await_expr: &ast::ExprAwait, tokens: &mut Vec<GenericToken>) {
        tokens.push(GenericToken::keyword("await".to_string()));
        self.extract_tokens_from_expr(&await_expr.value, tokens);
    }

    // Process yield expressions
    fn process_yield(&self, yield_expr: &ast::ExprYield, tokens: &mut Vec<GenericToken>) {
        tokens.push(GenericToken::keyword("yield".to_string()));
        if let Some(value) = &yield_expr.value {
            self.extract_tokens_from_expr(value, tokens);
        }
    }

    // Process yield from expressions
    fn process_yield_from(&self, yield_from: &ast::ExprYieldFrom, tokens: &mut Vec<GenericToken>) {
        tokens.push(GenericToken::keyword("yield".to_string()));
        tokens.push(GenericToken::keyword("from".to_string()));
        self.extract_tokens_from_expr(&yield_from.value, tokens);
    }

    // Process comparison expressions
    fn process_compare(&self, compare: &ast::ExprCompare, tokens: &mut Vec<GenericToken>) {
        self.extract_tokens_from_expr(&compare.left, tokens);
        for op in &compare.ops {
            let op_str = Self::classify_compare_op(op);
            tokens.push(GenericToken::operator(op_str.to_string()));
        }
        for comp in &compare.comparators {
            self.extract_tokens_from_expr(comp, tokens);
        }
    }

    // Process function calls
    fn process_call(&self, call: &ast::ExprCall, tokens: &mut Vec<GenericToken>) {
        tokens.push(GenericToken::function_call("call".to_string()));
        self.extract_tokens_from_expr(&call.func, tokens);
        for arg in &call.args {
            self.extract_tokens_from_expr(arg, tokens);
        }
    }

    // Process name references
    fn process_name(name: &ast::ExprName, tokens: &mut Vec<GenericToken>) {
        tokens.push(GenericToken::identifier(normalize_identifier(&name.id)));
    }

    // Process constant values
    fn process_constant(constant: &ast::ExprConstant, tokens: &mut Vec<GenericToken>) {
        let const_type = Self::classify_constant(&constant.value);
        tokens.push(GenericToken::literal(const_type.to_string()));
    }

    // Process named expressions (walrus operator)
    fn process_named_expr(&self, named: &ast::ExprNamedExpr, tokens: &mut Vec<GenericToken>) {
        tokens.push(GenericToken::operator(":=".to_string()));
        self.extract_tokens_from_expr(&named.target, tokens);
        self.extract_tokens_from_expr(&named.value, tokens);
=======
            ast::Expr::BoolOp(bool_op) => self.extract_bool_op_tokens(bool_op, tokens),
            ast::Expr::BinOp(bin_op) => self.extract_bin_op_tokens(bin_op, tokens),
            ast::Expr::UnaryOp(unary_op) => self.extract_unary_op_tokens(unary_op, tokens),
            ast::Expr::Lambda(lambda) => self.extract_lambda_tokens(lambda, tokens),
            ast::Expr::IfExp(if_exp) => self.extract_if_exp_tokens(if_exp, tokens),
            ast::Expr::ListComp(list_comp) => self.extract_list_comp_tokens(list_comp, tokens),
            ast::Expr::SetComp(set_comp) => self.extract_set_comp_tokens(set_comp, tokens),
            ast::Expr::DictComp(dict_comp) => self.extract_dict_comp_tokens(dict_comp, tokens),
            ast::Expr::GeneratorExp(gen_exp) => self.extract_generator_exp_tokens(gen_exp, tokens),
            ast::Expr::Await(await_expr) => self.extract_await_tokens(await_expr, tokens),
            ast::Expr::Yield(yield_expr) => self.extract_yield_tokens(yield_expr, tokens),
            ast::Expr::YieldFrom(yield_from) => self.extract_yield_from_tokens(yield_from, tokens),
            ast::Expr::Compare(compare) => self.extract_compare_tokens(compare, tokens),
            ast::Expr::Call(call) => self.extract_call_tokens(call, tokens),
            ast::Expr::Name(name) => self.extract_name_token(name, tokens),
            ast::Expr::Constant(constant) => self.extract_constant_token(constant, tokens),
            ast::Expr::NamedExpr(named) => self.extract_named_expr_tokens(named, tokens),
            ast::Expr::List(list) => self.extract_list_tokens(list, tokens),
            ast::Expr::Tuple(tuple) => self.extract_tuple_tokens(tuple, tokens),
            ast::Expr::Dict(dict) => self.extract_dict_tokens(dict, tokens),
            ast::Expr::Set(set) => self.extract_set_tokens(set, tokens),
            ast::Expr::Attribute(attr) => self.extract_attribute_tokens(attr, tokens),
            ast::Expr::Subscript(sub) => self.extract_subscript_tokens(sub, tokens),
            ast::Expr::Slice(slice) => self.extract_slice_tokens(slice, tokens),
            ast::Expr::Starred(starred) => self.extract_starred_tokens(starred, tokens),
            ast::Expr::JoinedStr(joined) => self.extract_joined_str_tokens(joined, tokens),
            ast::Expr::FormattedValue(fmt) => self.extract_formatted_value_tokens(fmt, tokens),
        }
    }

    // Extract tokens from boolean operations
    fn extract_bool_op_tokens(&self, bool_op: &ast::ExprBoolOp, tokens: &mut Vec<GenericToken>) {
        let op = Self::classify_bool_op(bool_op.op);
        tokens.push(GenericToken::operator(op.to_string()));
        for value in &bool_op.values {
            self.extract_tokens_from_expr(value, tokens);
        }
    }

    // Extract tokens from binary operations
    fn extract_bin_op_tokens(&self, bin_op: &ast::ExprBinOp, tokens: &mut Vec<GenericToken>) {
        let op = format!("{:?}", bin_op.op);
        tokens.push(GenericToken::operator(op));
        self.extract_tokens_from_expr(&bin_op.left, tokens);
        self.extract_tokens_from_expr(&bin_op.right, tokens);
    }

    // Extract tokens from unary operations
    fn extract_unary_op_tokens(&self, unary_op: &ast::ExprUnaryOp, tokens: &mut Vec<GenericToken>) {
        let op = Self::classify_unary_op(unary_op.op);
        tokens.push(GenericToken::operator(op.to_string()));
        self.extract_tokens_from_expr(&unary_op.operand, tokens);
    }

    // Extract tokens from lambda expressions
    fn extract_lambda_tokens(&self, lambda: &ast::ExprLambda, tokens: &mut Vec<GenericToken>) {
        tokens.push(GenericToken::keyword("lambda".to_string()));
        self.extract_tokens_from_expr(&lambda.body, tokens);
    }

    // Extract tokens from if expressions (ternary)
    fn extract_if_exp_tokens(&self, if_exp: &ast::ExprIfExp, tokens: &mut Vec<GenericToken>) {
        tokens.push(GenericToken::control_flow("if".to_string()));
        self.extract_tokens_from_expr(&if_exp.test, tokens);
        self.extract_tokens_from_expr(&if_exp.body, tokens);
        self.extract_tokens_from_expr(&if_exp.orelse, tokens);
    }

    // Extract tokens from list comprehensions
    fn extract_list_comp_tokens(&self, list_comp: &ast::ExprListComp, tokens: &mut Vec<GenericToken>) {
        self.extract_comprehension_tokens(
            "list_comp",
            &list_comp.elt,
            &list_comp.generators,
            tokens,
        );
    }

    // Extract tokens from set comprehensions
    fn extract_set_comp_tokens(&self, set_comp: &ast::ExprSetComp, tokens: &mut Vec<GenericToken>) {
        self.extract_comprehension_tokens(
            "set_comp",
            &set_comp.elt,
            &set_comp.generators,
            tokens,
        );
    }

    // Extract tokens from dict comprehensions
    fn extract_dict_comp_tokens(&self, dict_comp: &ast::ExprDictComp, tokens: &mut Vec<GenericToken>) {
        tokens.push(Self::create_comprehension_token("dict_comp"));
        self.extract_tokens_from_expr(&dict_comp.key, tokens);
        self.extract_tokens_from_expr(&dict_comp.value, tokens);
        for gen in &dict_comp.generators {
            self.extract_tokens_from_comprehension(gen, tokens);
        }
    }

    // Extract tokens from generator expressions
    fn extract_generator_exp_tokens(&self, gen_exp: &ast::ExprGeneratorExp, tokens: &mut Vec<GenericToken>) {
        self.extract_comprehension_tokens(
            "generator",
            &gen_exp.elt,
            &gen_exp.generators,
            tokens,
        );
    }

    // Extract tokens from await expressions
    fn extract_await_tokens(&self, await_expr: &ast::ExprAwait, tokens: &mut Vec<GenericToken>) {
        tokens.push(GenericToken::keyword("await".to_string()));
        self.extract_tokens_from_expr(&await_expr.value, tokens);
    }

    // Extract tokens from yield expressions
    fn extract_yield_tokens(&self, yield_expr: &ast::ExprYield, tokens: &mut Vec<GenericToken>) {
        tokens.push(GenericToken::keyword("yield".to_string()));
        if let Some(value) = &yield_expr.value {
            self.extract_tokens_from_expr(value, tokens);
        }
    }

    // Extract tokens from yield from expressions
    fn extract_yield_from_tokens(&self, yield_from: &ast::ExprYieldFrom, tokens: &mut Vec<GenericToken>) {
        tokens.push(GenericToken::keyword("yield".to_string()));
        tokens.push(GenericToken::keyword("from".to_string()));
        self.extract_tokens_from_expr(&yield_from.value, tokens);
    }

    // Extract tokens from comparison expressions
    fn extract_compare_tokens(&self, compare: &ast::ExprCompare, tokens: &mut Vec<GenericToken>) {
        self.extract_tokens_from_expr(&compare.left, tokens);
        for op in &compare.ops {
            let op_str = Self::classify_compare_op(op);
            tokens.push(GenericToken::operator(op_str.to_string()));
        }
        for comp in &compare.comparators {
            self.extract_tokens_from_expr(comp, tokens);
        }
    }

    // Extract tokens from function calls
    fn extract_call_tokens(&self, call: &ast::ExprCall, tokens: &mut Vec<GenericToken>) {
        tokens.push(GenericToken::function_call("call".to_string()));
        self.extract_tokens_from_expr(&call.func, tokens);
        for arg in &call.args {
            self.extract_tokens_from_expr(arg, tokens);
        }
    }

    // Extract token from name expressions
    fn extract_name_token(&self, name: &ast::ExprName, tokens: &mut Vec<GenericToken>) {
        tokens.push(GenericToken::identifier(normalize_identifier(&name.id)));
    }

    // Extract token from constant expressions
    fn extract_constant_token(&self, constant: &ast::ExprConstant, tokens: &mut Vec<GenericToken>) {
        let const_type = Self::classify_constant(&constant.value);
        tokens.push(GenericToken::literal(const_type.to_string()));
    }

    // Extract tokens from named expressions (walrus operator)
    fn extract_named_expr_tokens(&self, named: &ast::ExprNamedExpr, tokens: &mut Vec<GenericToken>) {
        tokens.push(GenericToken::operator(":=".to_string()));
        self.extract_tokens_from_expr(&named.target, tokens);
        self.extract_tokens_from_expr(&named.value, tokens);
    }

    // Extract tokens from list literals
    fn extract_list_tokens(&self, list: &ast::ExprList, tokens: &mut Vec<GenericToken>) {
        tokens.push(GenericToken::custom("list".to_string()));
        for elt in &list.elts {
            self.extract_tokens_from_expr(elt, tokens);
        }
    }

    // Extract tokens from tuple literals
    fn extract_tuple_tokens(&self, tuple: &ast::ExprTuple, tokens: &mut Vec<GenericToken>) {
        tokens.push(GenericToken::custom("tuple".to_string()));
        for elt in &tuple.elts {
            self.extract_tokens_from_expr(elt, tokens);
        }
    }

    // Extract tokens from dict literals
    fn extract_dict_tokens(&self, dict: &ast::ExprDict, tokens: &mut Vec<GenericToken>) {
        tokens.push(GenericToken::custom("dict".to_string()));
        for (key, value) in dict.keys.iter().zip(&dict.values) {
            if let Some(k) = key {
                self.extract_tokens_from_expr(k, tokens);
            }
            self.extract_tokens_from_expr(value, tokens);
        }
    }

    // Extract tokens from set literals
    fn extract_set_tokens(&self, set: &ast::ExprSet, tokens: &mut Vec<GenericToken>) {
        tokens.push(GenericToken::custom("set".to_string()));
        for elt in &set.elts {
            self.extract_tokens_from_expr(elt, tokens);
        }
    }

    // Extract tokens from attribute access
    fn extract_attribute_tokens(&self, attr: &ast::ExprAttribute, tokens: &mut Vec<GenericToken>) {
        tokens.push(GenericToken::operator(".".to_string()));
        self.extract_tokens_from_expr(&attr.value, tokens);
        tokens.push(GenericToken::identifier(normalize_identifier(&attr.attr)));
    }

    // Extract tokens from subscript operations
    fn extract_subscript_tokens(&self, sub: &ast::ExprSubscript, tokens: &mut Vec<GenericToken>) {
        tokens.push(GenericToken::operator("[]".to_string()));
        self.extract_tokens_from_expr(&sub.value, tokens);
        self.extract_tokens_from_expr(&sub.slice, tokens);
    }

    // Extract tokens from slice operations
    fn extract_slice_tokens(&self, slice: &ast::ExprSlice, tokens: &mut Vec<GenericToken>) {
        tokens.push(GenericToken::operator(":".to_string()));
        if let Some(lower) = &slice.lower {
            self.extract_tokens_from_expr(lower, tokens);
        }
        if let Some(upper) = &slice.upper {
            self.extract_tokens_from_expr(upper, tokens);
        }
        if let Some(step) = &slice.step {
            self.extract_tokens_from_expr(step, tokens);
        }
    }

    // Extract tokens from starred expressions
    fn extract_starred_tokens(&self, starred: &ast::ExprStarred, tokens: &mut Vec<GenericToken>) {
        tokens.push(GenericToken::operator("*".to_string()));
        self.extract_tokens_from_expr(&starred.value, tokens);
    }

    // Extract tokens from joined strings (f-strings)
    fn extract_joined_str_tokens(&self, joined: &ast::ExprJoinedStr, tokens: &mut Vec<GenericToken>) {
        tokens.push(GenericToken::literal("f-string".to_string()));
        for value in &joined.values {
            self.extract_tokens_from_expr(value, tokens);
        }
    }

    // Extract tokens from formatted values in f-strings
    fn extract_formatted_value_tokens(&self, fmt: &ast::ExprFormattedValue, tokens: &mut Vec<GenericToken>) {
        tokens.push(GenericToken::custom("format".to_string()));
        self.extract_tokens_from_expr(&fmt.value, tokens);
>>>>>>> 8113a737
    }

    // Pure function to classify boolean operators
    fn classify_bool_op(op: ast::BoolOp) -> &'static str {
        match op {
            ast::BoolOp::And => "and",
            ast::BoolOp::Or => "or",
        }
    }

    // Pure function to classify unary operators
    fn classify_unary_op(op: ast::UnaryOp) -> &'static str {
        match op {
            ast::UnaryOp::Not => "not",
            ast::UnaryOp::Invert => "~",
            ast::UnaryOp::UAdd => "+",
            ast::UnaryOp::USub => "-",
        }
    }

    // Pure function to classify comparison operators
    fn classify_compare_op(op: &ast::CmpOp) -> &'static str {
        match op {
            ast::CmpOp::Eq => "==",
            ast::CmpOp::NotEq => "!=",
            ast::CmpOp::Lt => "<",
            ast::CmpOp::LtE => "<=",
            ast::CmpOp::Gt => ">",
            ast::CmpOp::GtE => ">=",
            ast::CmpOp::Is => "is",
            ast::CmpOp::IsNot => "is not",
            ast::CmpOp::In => "in",
            ast::CmpOp::NotIn => "not in",
        }
    }

    // Pure function to classify constant types
    fn classify_constant(value: &rustpython_parser::ast::Constant) -> &'static str {
        match value {
            rustpython_parser::ast::Constant::None => "None",
            rustpython_parser::ast::Constant::Bool(_) => "bool",
            rustpython_parser::ast::Constant::Str(_) => "string",
            rustpython_parser::ast::Constant::Bytes(_) => "bytes",
            rustpython_parser::ast::Constant::Int(_) => "int",
            rustpython_parser::ast::Constant::Float(_) => "float",
            rustpython_parser::ast::Constant::Complex { .. } => "complex",
            rustpython_parser::ast::Constant::Ellipsis => "...",
            rustpython_parser::ast::Constant::Tuple(_) => "tuple",
        }
    }

    // Pure function to create comprehension token
    fn create_comprehension_token(comp_type: &str) -> GenericToken {
        GenericToken::new(
            TokenCategory::Custom(comp_type.to_string()),
            1.1,
            comp_type.to_string(),
        )
    }

    // Extract tokens from comprehensions (list, set, generator)
    fn extract_comprehension_tokens(
        &self,
        comp_type: &str,
        elt: &ast::Expr,
        generators: &[ast::Comprehension],
        tokens: &mut Vec<GenericToken>,
    ) {
        tokens.push(Self::create_comprehension_token(comp_type));
        self.extract_tokens_from_expr(elt, tokens);
        for gen in generators {
            self.extract_tokens_from_comprehension(gen, tokens);
        }
    }

    /// Extract tokens from comprehension generators
    fn extract_tokens_from_comprehension(
        &self,
        gen: &ast::Comprehension,
        tokens: &mut Vec<GenericToken>,
    ) {
        tokens.push(GenericToken::control_flow("for".to_string()));
        self.extract_tokens_from_expr(&gen.target, tokens);
        tokens.push(GenericToken::operator("in".to_string()));
        self.extract_tokens_from_expr(&gen.iter, tokens);
        for if_clause in &gen.ifs {
            tokens.push(GenericToken::control_flow("if".to_string()));
            self.extract_tokens_from_expr(if_clause, tokens);
        }
    }

    /// Detect patterns in Python code
    fn detect_python_patterns(&self, stmts: &[ast::Stmt]) -> Vec<String> {
        let mut patterns = Vec::new();
        for stmt in stmts {
            self.collect_patterns_from_stmt(stmt, &mut patterns);
        }
        patterns
    }

    /// Collect patterns from a statement
    fn collect_patterns_from_stmt(&self, stmt: &ast::Stmt, patterns: &mut Vec<String>) {
        match stmt {
            ast::Stmt::If(if_stmt) => {
                patterns.push("if-stmt".to_string());
                for s in &if_stmt.body {
                    self.collect_patterns_from_stmt(s, patterns);
                }
                if !if_stmt.orelse.is_empty() {
                    patterns.push("else-stmt".to_string());
                    for s in &if_stmt.orelse {
                        self.collect_patterns_from_stmt(s, patterns);
                    }
                }
            }
            ast::Stmt::While(_) => patterns.push("while-loop".to_string()),
            ast::Stmt::For(_) => patterns.push("for-loop".to_string()),
            ast::Stmt::With(_) => patterns.push("with-context".to_string()),
            ast::Stmt::Match(match_stmt) => {
                patterns.push(format!("match-{}", match_stmt.cases.len()));
            }
            ast::Stmt::Try(try_stmt) => {
                patterns.push(format!("try-except-{}", try_stmt.handlers.len()));
            }
            ast::Stmt::FunctionDef(_) => patterns.push("function-def".to_string()),
            ast::Stmt::AsyncFunctionDef(_) => patterns.push("async-function".to_string()),
            ast::Stmt::ClassDef(_) => patterns.push("class-def".to_string()),
            ast::Stmt::Return(_) => patterns.push("return".to_string()),
            ast::Stmt::Raise(_) => patterns.push("raise".to_string()),
            ast::Stmt::Assert(_) => patterns.push("assert".to_string()),
            ast::Stmt::Expr(expr_stmt) => {
                self.collect_patterns_from_expr(&expr_stmt.value, patterns);
            }
            ast::Stmt::Assign(_) => patterns.push("assign".to_string()),
            _ => {}
        }
    }

    /// Collect patterns from expressions
    fn collect_patterns_from_expr(&self, expr: &ast::Expr, patterns: &mut Vec<String>) {
        match expr {
            ast::Expr::ListComp(_) => patterns.push("list-comp".to_string()),
            ast::Expr::SetComp(_) => patterns.push("set-comp".to_string()),
            ast::Expr::DictComp(_) => patterns.push("dict-comp".to_string()),
            ast::Expr::GeneratorExp(_) => patterns.push("generator".to_string()),
            ast::Expr::Lambda(_) => patterns.push("lambda".to_string()),
            ast::Expr::Call(_) => patterns.push("call".to_string()),
            ast::Expr::BinOp(_) => patterns.push("binary".to_string()),
            ast::Expr::BoolOp(_) => patterns.push("bool-op".to_string()),
            ast::Expr::Compare(_) => patterns.push("compare".to_string()),
            ast::Expr::NamedExpr(_) => patterns.push("walrus".to_string()),
            _ => {}
        }
    }

    /// Calculate branch similarity for Python
    fn calculate_python_branch_similarity(&self, stmts: &[ast::Stmt]) -> f64 {
        let mut branch_groups = Vec::new();
        for stmt in stmts {
            self.collect_branches_from_stmt(stmt, &mut branch_groups);
        }

        if branch_groups.is_empty() {
            return 0.0;
        }

        let total_similarity: f64 = branch_groups
            .iter()
            .map(|group| group.calculate_similarity())
            .sum();

        (total_similarity / branch_groups.len() as f64).min(1.0)
    }

    /// Collect branches from a statement
    #[allow(clippy::only_used_in_recursion)]
    fn collect_branches_from_stmt(&self, stmt: &ast::Stmt, groups: &mut Vec<BranchGroup>) {
        match stmt {
            ast::Stmt::If(if_stmt) => {
                let mut group = BranchGroup::new();

                // Main if branch
                let if_tokens = self.extract_python_tokens(&if_stmt.body);
                group.add_branch(if_tokens);

                // Else/elif branches
                if !if_stmt.orelse.is_empty() {
                    let else_tokens = self.extract_python_tokens(&if_stmt.orelse);
                    group.add_branch(else_tokens);
                }

                if group.branches.len() > 1 {
                    groups.push(group);
                }

                // Recursively check nested statements
                for s in &if_stmt.body {
                    self.collect_branches_from_stmt(s, groups);
                }
                for s in &if_stmt.orelse {
                    self.collect_branches_from_stmt(s, groups);
                }
            }
            ast::Stmt::Match(match_stmt) => {
                let mut group = BranchGroup::new();

                for case in &match_stmt.cases {
                    let case_tokens = self.extract_python_tokens(&case.body);
                    group.add_branch(case_tokens);
                }

                if group.branches.len() > 1 {
                    groups.push(group);
                }

                // Recursively check case bodies
                for case in &match_stmt.cases {
                    for s in &case.body {
                        self.collect_branches_from_stmt(s, groups);
                    }
                }
            }
            ast::Stmt::Try(try_stmt) => {
                let mut group = BranchGroup::new();

                // Try body
                let try_tokens = self.extract_python_tokens(&try_stmt.body);
                group.add_branch(try_tokens);

                // Exception handlers
                for handler in &try_stmt.handlers {
                    match handler {
                        ast::ExceptHandler::ExceptHandler(h) => {
                            let handler_tokens = self.extract_python_tokens(&h.body);
                            group.add_branch(handler_tokens);
                        }
                    }
                }

                if group.branches.len() > 1 {
                    groups.push(group);
                }

                // Recursively check nested statements
                for s in &try_stmt.body {
                    self.collect_branches_from_stmt(s, groups);
                }
                for handler in &try_stmt.handlers {
                    match handler {
                        ast::ExceptHandler::ExceptHandler(h) => {
                            for s in &h.body {
                                self.collect_branches_from_stmt(s, groups);
                            }
                        }
                    }
                }
            }
            ast::Stmt::For(for_stmt) => {
                for s in &for_stmt.body {
                    self.collect_branches_from_stmt(s, groups);
                }
            }
            ast::Stmt::While(while_stmt) => {
                for s in &while_stmt.body {
                    self.collect_branches_from_stmt(s, groups);
                }
            }
            ast::Stmt::With(with_stmt) => {
                for s in &with_stmt.body {
                    self.collect_branches_from_stmt(s, groups);
                }
            }
            ast::Stmt::FunctionDef(func_def) => {
                for s in &func_def.body {
                    self.collect_branches_from_stmt(s, groups);
                }
            }
            ast::Stmt::AsyncFunctionDef(func_def) => {
                for s in &func_def.body {
                    self.collect_branches_from_stmt(s, groups);
                }
            }
            ast::Stmt::ClassDef(class_def) => {
                for s in &class_def.body {
                    self.collect_branches_from_stmt(s, groups);
                }
            }
            _ => {}
        }
    }

    /// Count unique variables in Python code
    fn count_unique_variables(&self, stmts: &[ast::Stmt]) -> usize {
        let mut variables = HashSet::new();
        for stmt in stmts {
            self.collect_variables_from_stmt(stmt, &mut variables);
        }
        variables.len()
    }

    /// Collect variables from a statement
    #[allow(clippy::only_used_in_recursion)]
    fn collect_variables_from_stmt(&self, stmt: &ast::Stmt, vars: &mut HashSet<String>) {
        match stmt {
            ast::Stmt::Assign(assign) => {
                for target in &assign.targets {
                    self.collect_variables_from_expr(target, vars);
                }
            }
            ast::Stmt::AugAssign(aug) => {
                self.collect_variables_from_expr(&aug.target, vars);
            }
            ast::Stmt::AnnAssign(ann) => {
                self.collect_variables_from_expr(&ann.target, vars);
            }
            ast::Stmt::For(for_stmt) => {
                self.collect_variables_from_expr(&for_stmt.target, vars);
                for s in &for_stmt.body {
                    self.collect_variables_from_stmt(s, vars);
                }
            }
            ast::Stmt::FunctionDef(func) => {
                for arg in &func.args.args {
                    vars.insert(arg.def.arg.to_string());
                }
                for s in &func.body {
                    self.collect_variables_from_stmt(s, vars);
                }
            }
            ast::Stmt::AsyncFunctionDef(func) => {
                for arg in &func.args.args {
                    vars.insert(arg.def.arg.to_string());
                }
                for s in &func.body {
                    self.collect_variables_from_stmt(s, vars);
                }
            }
            ast::Stmt::If(if_stmt) => {
                for s in &if_stmt.body {
                    self.collect_variables_from_stmt(s, vars);
                }
                for s in &if_stmt.orelse {
                    self.collect_variables_from_stmt(s, vars);
                }
            }
            ast::Stmt::While(while_stmt) => {
                for s in &while_stmt.body {
                    self.collect_variables_from_stmt(s, vars);
                }
            }
            ast::Stmt::With(with_stmt) => {
                for item in &with_stmt.items {
                    if let Some(optional_vars) = &item.optional_vars {
                        self.collect_variables_from_expr(optional_vars, vars);
                    }
                }
                for s in &with_stmt.body {
                    self.collect_variables_from_stmt(s, vars);
                }
            }
            ast::Stmt::Try(try_stmt) => {
                for s in &try_stmt.body {
                    self.collect_variables_from_stmt(s, vars);
                }
                for handler in &try_stmt.handlers {
                    match handler {
                        ast::ExceptHandler::ExceptHandler(h) => {
                            if let Some(name) = &h.name {
                                vars.insert(name.to_string());
                            }
                            for s in &h.body {
                                self.collect_variables_from_stmt(s, vars);
                            }
                        }
                    }
                }
            }
            _ => {}
        }
    }

    /// Collect variables from expressions
    #[allow(clippy::only_used_in_recursion)]
    fn collect_variables_from_expr(&self, expr: &ast::Expr, vars: &mut HashSet<String>) {
        match expr {
            ast::Expr::Name(name) => {
                vars.insert(name.id.to_string());
            }
            ast::Expr::Tuple(tuple) => {
                for elt in &tuple.elts {
                    self.collect_variables_from_expr(elt, vars);
                }
            }
            ast::Expr::List(list) => {
                for elt in &list.elts {
                    self.collect_variables_from_expr(elt, vars);
                }
            }
            _ => {}
        }
    }

    /// Calculate maximum nesting depth
    fn calculate_max_nesting(&self, stmts: &[ast::Stmt]) -> u32 {
        let mut max_depth = 0;
        for stmt in stmts {
            max_depth = max_depth.max(self.calculate_stmt_nesting(stmt, 0));
        }
        max_depth
    }

    /// Calculate nesting depth for a statement
    #[allow(clippy::only_used_in_recursion)]
    fn calculate_stmt_nesting(&self, stmt: &ast::Stmt, current_depth: u32) -> u32 {
        let nested_depth = current_depth + 1;
        match stmt {
            ast::Stmt::If(if_stmt) => {
                let mut max = nested_depth;
                for s in &if_stmt.body {
                    max = max.max(self.calculate_stmt_nesting(s, nested_depth));
                }
                for s in &if_stmt.orelse {
                    max = max.max(self.calculate_stmt_nesting(s, nested_depth));
                }
                max
            }
            ast::Stmt::While(while_stmt) => {
                let mut max = nested_depth;
                for s in &while_stmt.body {
                    max = max.max(self.calculate_stmt_nesting(s, nested_depth));
                }
                max
            }
            ast::Stmt::For(for_stmt) => {
                let mut max = nested_depth;
                for s in &for_stmt.body {
                    max = max.max(self.calculate_stmt_nesting(s, nested_depth));
                }
                max
            }
            ast::Stmt::With(with_stmt) => {
                let mut max = nested_depth;
                for s in &with_stmt.body {
                    max = max.max(self.calculate_stmt_nesting(s, nested_depth));
                }
                max
            }
            ast::Stmt::Try(try_stmt) => {
                let mut max = nested_depth;
                for s in &try_stmt.body {
                    max = max.max(self.calculate_stmt_nesting(s, nested_depth));
                }
                for handler in &try_stmt.handlers {
                    match handler {
                        ast::ExceptHandler::ExceptHandler(h) => {
                            for s in &h.body {
                                max = max.max(self.calculate_stmt_nesting(s, nested_depth));
                            }
                        }
                    }
                }
                for s in &try_stmt.finalbody {
                    max = max.max(self.calculate_stmt_nesting(s, nested_depth));
                }
                max
            }
            ast::Stmt::Match(match_stmt) => {
                let mut max = nested_depth;
                for case in &match_stmt.cases {
                    for s in &case.body {
                        max = max.max(self.calculate_stmt_nesting(s, nested_depth));
                    }
                }
                max
            }
            ast::Stmt::FunctionDef(func) => {
                let mut max = nested_depth;
                for s in &func.body {
                    max = max.max(self.calculate_stmt_nesting(s, nested_depth));
                }
                max
            }
            ast::Stmt::AsyncFunctionDef(func) => {
                let mut max = nested_depth;
                for s in &func.body {
                    max = max.max(self.calculate_stmt_nesting(s, nested_depth));
                }
                max
            }
            ast::Stmt::ClassDef(class) => {
                let mut max = nested_depth;
                for s in &class.body {
                    max = max.max(self.calculate_stmt_nesting(s, nested_depth));
                }
                max
            }
            _ => current_depth,
        }
    }
}

impl<'a> AnalyzerHelpers for PythonEntropyAnalyzer<'a> {}

impl<'a> LanguageEntropyAnalyzer for PythonEntropyAnalyzer<'a> {
    type AstNode = Vec<ast::Stmt>;
    type Token = GenericToken;

    fn extract_tokens(&self, node: &Self::AstNode) -> Vec<Self::Token> {
        self.extract_python_tokens(node)
    }

    fn detect_patterns(&self, node: &Self::AstNode) -> PatternMetrics {
        let patterns = self.detect_python_patterns(node);
        let unique_patterns: HashSet<_> = patterns.iter().cloned().collect();

        let mut metrics = PatternMetrics::new();
        metrics.total_patterns = patterns.len();
        metrics.unique_patterns = unique_patterns.len();
        metrics.calculate_repetition();

        metrics
    }

    fn calculate_branch_similarity(&self, node: &Self::AstNode) -> f64 {
        self.calculate_python_branch_similarity(node)
    }

    fn analyze_structure(&self, node: &Self::AstNode) -> (usize, u32) {
        let unique_vars = self.count_unique_variables(node);
        let max_nesting = self.calculate_max_nesting(node);
        (unique_vars, max_nesting)
    }

    fn generate_cache_key(&self, node: &Self::AstNode) -> String {
        // Generate a unique key based on the statements hash
        use sha2::{Digest, Sha256};
        let stmt_repr = format!("{:?}", node);
        let mut hasher = Sha256::new();
        hasher.update(stmt_repr.as_bytes());
        let hash = hasher.finalize();
        format!("python_{:x}", hash)
    }
}

/// Helper struct for branch similarity calculation
struct BranchGroup {
    branches: Vec<Vec<GenericToken>>,
}

impl BranchGroup {
    fn new() -> Self {
        Self {
            branches: Vec::new(),
        }
    }

    fn add_branch(&mut self, tokens: Vec<GenericToken>) {
        self.branches.push(tokens);
    }

    fn calculate_similarity(&self) -> f64 {
        if self.branches.len() < 2 {
            return 0.0;
        }

        let mut total_similarity = 0.0;
        let mut comparisons = 0;

        for i in 0..self.branches.len() {
            for j in i + 1..self.branches.len() {
                total_similarity += self.token_similarity(&self.branches[i], &self.branches[j]);
                comparisons += 1;
            }
        }

        if comparisons > 0 {
            total_similarity / comparisons as f64
        } else {
            0.0
        }
    }

    fn token_similarity(&self, tokens1: &[GenericToken], tokens2: &[GenericToken]) -> f64 {
        if tokens1.is_empty() || tokens2.is_empty() {
            return 0.0;
        }

        let set1: HashSet<_> = tokens1.iter().collect();
        let set2: HashSet<_> = tokens2.iter().collect();

        let intersection = set1.intersection(&set2).count();
        let union = set1.union(&set2).count();

        if union > 0 {
            intersection as f64 / union as f64
        } else {
            0.0
        }
    }
}

/// Normalize identifier names to reduce noise
fn normalize_identifier(name: &str) -> String {
    if name.len() > 3 {
        "VAR".to_string()
    } else {
        name.to_uppercase()
    }
}

#[cfg(test)]
mod tests {
    use super::*;
<<<<<<< HEAD

    #[test]
    fn test_process_bool_op() {
        let source = "x and y";
        let analyzer = PythonEntropyAnalyzer::new(source);
        let module = rustpython_parser::parse(source, rustpython_parser::Mode::Module, "<test>")
            .expect("Failed to parse");
        
        let ast::Mod::Module(module) = module else {
            panic!("Expected Module");
        };
        
        let mut tokens = Vec::new();
        if let ast::Stmt::Expr(expr_stmt) = &module.body[0] {
            analyzer.extract_tokens_from_expr(&expr_stmt.value, &mut tokens);
        }
        
        assert!(!tokens.is_empty());
        assert!(tokens.iter().any(|t| t.value() == "and"));
    }

    #[test]
    fn test_process_bin_op() {
        let source = "x + y";
        let analyzer = PythonEntropyAnalyzer::new(source);
        let module = rustpython_parser::parse(source, rustpython_parser::Mode::Module, "<test>")
            .expect("Failed to parse");
        
        let ast::Mod::Module(module) = module else {
            panic!("Expected Module");
        };
        
        let mut tokens = Vec::new();
        if let ast::Stmt::Expr(expr_stmt) = &module.body[0] {
            analyzer.extract_tokens_from_expr(&expr_stmt.value, &mut tokens);
        }
        
        assert!(!tokens.is_empty());
        assert!(tokens.iter().any(|t| t.value().contains("Add")));
    }

    #[test]
    fn test_process_unary_op() {
        let source = "not x";
        let analyzer = PythonEntropyAnalyzer::new(source);
        let module = rustpython_parser::parse(source, rustpython_parser::Mode::Module, "<test>")
            .expect("Failed to parse");
        
        let ast::Mod::Module(module) = module else {
            panic!("Expected Module");
        };
        
        let mut tokens = Vec::new();
        if let ast::Stmt::Expr(expr_stmt) = &module.body[0] {
            analyzer.extract_tokens_from_expr(&expr_stmt.value, &mut tokens);
        }
        
        assert_eq!(tokens.len(), 2);
        assert_eq!(tokens[0].value(), "not");
    }

    #[test]
    fn test_process_lambda() {
        let source = "lambda x: x + 1";
        let analyzer = PythonEntropyAnalyzer::new(source);
        let module = rustpython_parser::parse(source, rustpython_parser::Mode::Module, "<test>")
            .expect("Failed to parse");
        
        let ast::Mod::Module(module) = module else {
            panic!("Expected Module");
        };
        
        let mut tokens = Vec::new();
        if let ast::Stmt::Expr(expr_stmt) = &module.body[0] {
            analyzer.extract_tokens_from_expr(&expr_stmt.value, &mut tokens);
        }
        
        assert!(!tokens.is_empty());
        assert_eq!(tokens[0].value(), "lambda");
    }

    #[test]
    fn test_process_if_exp() {
        let source = "x if condition else y";
        let analyzer = PythonEntropyAnalyzer::new(source);
        let module = rustpython_parser::parse(source, rustpython_parser::Mode::Module, "<test>")
            .expect("Failed to parse");
        
        let ast::Mod::Module(module) = module else {
            panic!("Expected Module");
        };
        
        let mut tokens = Vec::new();
        if let ast::Stmt::Expr(expr_stmt) = &module.body[0] {
            analyzer.extract_tokens_from_expr(&expr_stmt.value, &mut tokens);
        }
        
        assert!(tokens.len() >= 4);
        assert!(tokens.iter().any(|t| t.value() == "if"));
    }

    #[test]
    fn test_process_list_comp() {
        let source = "[x for x in range(10)]";
        let analyzer = PythonEntropyAnalyzer::new(source);
        let module = rustpython_parser::parse(source, rustpython_parser::Mode::Module, "<test>")
            .expect("Failed to parse");
        
        let ast::Mod::Module(module) = module else {
            panic!("Expected Module");
        };
        
        let mut tokens = Vec::new();
        if let ast::Stmt::Expr(expr_stmt) = &module.body[0] {
            analyzer.extract_tokens_from_expr(&expr_stmt.value, &mut tokens);
        }
        
        assert!(!tokens.is_empty());
        assert!(tokens.iter().any(|t| t.value().contains("list_comp")));
    }

    #[test]
    fn test_process_call() {
        let source = "func(x, y)";
        let analyzer = PythonEntropyAnalyzer::new(source);
        let module = rustpython_parser::parse(source, rustpython_parser::Mode::Module, "<test>")
            .expect("Failed to parse");
        
        let ast::Mod::Module(module) = module else {
            panic!("Expected Module");
        };
        
        let mut tokens = Vec::new();
        if let ast::Stmt::Expr(expr_stmt) = &module.body[0] {
            analyzer.extract_tokens_from_expr(&expr_stmt.value, &mut tokens);
        }
        
        assert!(tokens.len() >= 3);
        assert!(tokens.iter().any(|t| t.value() == "call"));
    }

    #[test]
    fn test_process_compare() {
        let source = "x > 0";
        let analyzer = PythonEntropyAnalyzer::new(source);
        let module = rustpython_parser::parse(source, rustpython_parser::Mode::Module, "<test>")
            .expect("Failed to parse");
        
        let ast::Mod::Module(module) = module else {
            panic!("Expected Module");
        };
        
        let mut tokens = Vec::new();
        if let ast::Stmt::Expr(expr_stmt) = &module.body[0] {
            analyzer.extract_tokens_from_expr(&expr_stmt.value, &mut tokens);
        }
        
        assert_eq!(tokens.len(), 3);
        assert!(tokens.iter().any(|t| t.value() == ">"));
    }

    #[test]
    fn test_process_yield() {
        let source = "def f():\n    yield 42";
        let analyzer = PythonEntropyAnalyzer::new(source);
        let module = rustpython_parser::parse(source, rustpython_parser::Mode::Module, "<test>")
            .expect("Failed to parse");
        
        let ast::Mod::Module(module) = module else {
            panic!("Expected Module");
        };
        
        let mut tokens = Vec::new();
        if let ast::Stmt::FunctionDef(func) = &module.body[0] {
            for stmt in &func.body {
                analyzer.extract_tokens_from_stmt(stmt, &mut tokens);
            }
        }
        
        assert!(tokens.iter().any(|t| t.value() == "yield"));
=======
    use crate::complexity::entropy_core::{EntropyToken, TokenCategory};
    use rustpython_parser::{ast, Parse};

    fn parse_python_expr(code: &str) -> ast::Expr {
        let full_code = format!("x = {}", code);
        let parsed = ast::Suite::parse(&full_code, "<test>").unwrap();
        match &parsed[0] {
            ast::Stmt::Assign(assign) => assign.value.as_ref().clone(),
            _ => panic!("Expected assignment statement"),
        }
    }

    #[test]
    fn test_extract_bool_op_tokens() {
        let analyzer = PythonEntropyAnalyzer::new("");
        let expr = parse_python_expr("True and False or True");
        let mut tokens = Vec::new();
        analyzer.extract_tokens_from_expr(&expr, &mut tokens);
        
        // Should have boolean operators and literals
        assert!(tokens.iter().any(|t| matches!(t.to_category(), TokenCategory::Operator)));
        assert!(tokens.iter().any(|t| matches!(t.to_category(), TokenCategory::Literal)));
    }

    #[test]
    fn test_extract_bin_op_tokens() {
        let analyzer = PythonEntropyAnalyzer::new("");
        let expr = parse_python_expr("5 + 3 * 2");
        let mut tokens = Vec::new();
        analyzer.extract_tokens_from_expr(&expr, &mut tokens);
        
        // Should have binary operators and number literals
        assert!(tokens.iter().any(|t| matches!(t.to_category(), TokenCategory::Operator)));
        assert!(tokens.iter().any(|t| matches!(t.to_category(), TokenCategory::Literal)));
    }

    #[test]
    fn test_extract_unary_op_tokens() {
        let analyzer = PythonEntropyAnalyzer::new("");
        let expr = parse_python_expr("-x");
        let mut tokens = Vec::new();
        analyzer.extract_tokens_from_expr(&expr, &mut tokens);
        
        // Should have unary operator
        assert!(tokens.iter().any(|t| matches!(t.to_category(), TokenCategory::Operator)));
    }

    #[test]
    fn test_extract_lambda_tokens() {
        let analyzer = PythonEntropyAnalyzer::new("");
        let expr = parse_python_expr("lambda x: x * 2");
        let mut tokens = Vec::new();
        analyzer.extract_tokens_from_expr(&expr, &mut tokens);
        
        // Should have lambda keyword
        assert!(tokens.iter().any(|t| matches!(t.to_category(), TokenCategory::Keyword)));
    }

    #[test]
    fn test_extract_if_exp_tokens() {
        let analyzer = PythonEntropyAnalyzer::new("");
        let expr = parse_python_expr("5 if True else 3");
        let mut tokens = Vec::new();
        analyzer.extract_tokens_from_expr(&expr, &mut tokens);
        
        // Should have control flow token
        assert!(tokens.iter().any(|t| matches!(t.to_category(), TokenCategory::ControlFlow)));
    }

    #[test]
    fn test_extract_list_comp_tokens() {
        let analyzer = PythonEntropyAnalyzer::new("");
        let expr = parse_python_expr("[x for x in range(10)]");
        let mut tokens = Vec::new();
        analyzer.extract_tokens_from_expr(&expr, &mut tokens);
        
        // Should have list comprehension tokens
        assert!(!tokens.is_empty());
        assert!(tokens.iter().any(|t| matches!(t.to_category(), TokenCategory::Custom(_))));
    }

    #[test]
    fn test_extract_dict_comp_tokens() {
        let analyzer = PythonEntropyAnalyzer::new("");
        let expr = parse_python_expr("{x: x*2 for x in range(5)}");
        let mut tokens = Vec::new();
        analyzer.extract_tokens_from_expr(&expr, &mut tokens);
        
        // Should have dict comprehension tokens
        assert!(tokens.iter().any(|t| matches!(t.to_category(), TokenCategory::Custom(_))));
    }

    #[test]
    fn test_extract_call_tokens() {
        let analyzer = PythonEntropyAnalyzer::new("");
        let expr = parse_python_expr("print('hello', 'world')");
        let mut tokens = Vec::new();
        analyzer.extract_tokens_from_expr(&expr, &mut tokens);
        
        // Should have function call token
        assert!(tokens.iter().any(|t| matches!(t.to_category(), TokenCategory::FunctionCall)));
    }

    #[test]
    fn test_extract_compare_tokens() {
        let analyzer = PythonEntropyAnalyzer::new("");
        let expr = parse_python_expr("x > 5 and y <= 10");
        let mut tokens = Vec::new();
        analyzer.extract_tokens_from_expr(&expr, &mut tokens);
        
        // Should have comparison operators
        assert!(tokens.iter().any(|t| matches!(t.to_category(), TokenCategory::Operator)));
    }

    #[test]
    fn test_extract_name_token() {
        let analyzer = PythonEntropyAnalyzer::new("");
        let expr = parse_python_expr("variable_name");
        let mut tokens = Vec::new();
        analyzer.extract_tokens_from_expr(&expr, &mut tokens);
        
        // Should have identifier token
        assert!(tokens.iter().any(|t| matches!(t.to_category(), TokenCategory::Identifier)));
    }

    #[test]
    fn test_extract_constant_token() {
        let analyzer = PythonEntropyAnalyzer::new("");
        let expr = parse_python_expr("42");
        let mut tokens = Vec::new();
        analyzer.extract_tokens_from_expr(&expr, &mut tokens);
        
        // Should have literal token
        assert!(tokens.iter().any(|t| matches!(t.to_category(), TokenCategory::Literal)));
    }

    #[test]
    fn test_extract_list_tokens() {
        let analyzer = PythonEntropyAnalyzer::new("");
        let expr = parse_python_expr("[1, 2, 3]");
        let mut tokens = Vec::new();
        analyzer.extract_tokens_from_expr(&expr, &mut tokens);
        
        // Should have list custom token
        assert!(tokens.iter().any(|t| matches!(t.to_category(), TokenCategory::Custom(_))));
    }

    #[test]
    fn test_extract_dict_tokens() {
        let analyzer = PythonEntropyAnalyzer::new("");
        let expr = parse_python_expr("{'a': 1, 'b': 2}");
        let mut tokens = Vec::new();
        analyzer.extract_tokens_from_expr(&expr, &mut tokens);
        
        // Should have dict custom token
        assert!(tokens.iter().any(|t| matches!(t.to_category(), TokenCategory::Custom(_))));
    }

    #[test]
    fn test_extract_attribute_tokens() {
        let analyzer = PythonEntropyAnalyzer::new("");
        let expr = parse_python_expr("obj.attribute");
        let mut tokens = Vec::new();
        analyzer.extract_tokens_from_expr(&expr, &mut tokens);
        
        // Should have dot operator and identifier
        assert!(tokens.iter().any(|t| matches!(t.to_category(), TokenCategory::Operator)));
        assert!(tokens.iter().any(|t| matches!(t.to_category(), TokenCategory::Identifier)));
    }

    #[test]
    fn test_extract_subscript_tokens() {
        let analyzer = PythonEntropyAnalyzer::new("");
        let expr = parse_python_expr("arr[0]");
        let mut tokens = Vec::new();
        analyzer.extract_tokens_from_expr(&expr, &mut tokens);
        
        // Should have subscript operator
        assert!(tokens.iter().any(|t| matches!(t.to_category(), TokenCategory::Operator)));
>>>>>>> 8113a737
    }

    #[test]
    fn test_classify_bool_op() {
        assert_eq!(PythonEntropyAnalyzer::classify_bool_op(ast::BoolOp::And), "and");
        assert_eq!(PythonEntropyAnalyzer::classify_bool_op(ast::BoolOp::Or), "or");
    }

    #[test]
    fn test_classify_unary_op() {
        assert_eq!(PythonEntropyAnalyzer::classify_unary_op(ast::UnaryOp::Not), "not");
        assert_eq!(PythonEntropyAnalyzer::classify_unary_op(ast::UnaryOp::Invert), "~");
        assert_eq!(PythonEntropyAnalyzer::classify_unary_op(ast::UnaryOp::UAdd), "+");
        assert_eq!(PythonEntropyAnalyzer::classify_unary_op(ast::UnaryOp::USub), "-");
    }

    #[test]
    fn test_classify_compare_op() {
        assert_eq!(PythonEntropyAnalyzer::classify_compare_op(&ast::CmpOp::Eq), "==");
        assert_eq!(PythonEntropyAnalyzer::classify_compare_op(&ast::CmpOp::NotEq), "!=");
        assert_eq!(PythonEntropyAnalyzer::classify_compare_op(&ast::CmpOp::Lt), "<");
        assert_eq!(PythonEntropyAnalyzer::classify_compare_op(&ast::CmpOp::LtE), "<=");
        assert_eq!(PythonEntropyAnalyzer::classify_compare_op(&ast::CmpOp::Gt), ">");
        assert_eq!(PythonEntropyAnalyzer::classify_compare_op(&ast::CmpOp::GtE), ">=");
<<<<<<< HEAD
=======
        assert_eq!(PythonEntropyAnalyzer::classify_compare_op(&ast::CmpOp::Is), "is");
        assert_eq!(PythonEntropyAnalyzer::classify_compare_op(&ast::CmpOp::IsNot), "is not");
        assert_eq!(PythonEntropyAnalyzer::classify_compare_op(&ast::CmpOp::In), "in");
        assert_eq!(PythonEntropyAnalyzer::classify_compare_op(&ast::CmpOp::NotIn), "not in");
>>>>>>> 8113a737
    }

    #[test]
    fn test_normalize_identifier() {
        assert_eq!(normalize_identifier("x"), "X");
<<<<<<< HEAD
        assert_eq!(normalize_identifier("abc"), "ABC");
        assert_eq!(normalize_identifier("long_name"), "VAR");
        assert_eq!(normalize_identifier("function"), "VAR");
    }

    #[test]
    fn test_complex_expression() {
        let source = "(x + y) * z if condition else default_value";
        let analyzer = PythonEntropyAnalyzer::new(source);
        let module = rustpython_parser::parse(source, rustpython_parser::Mode::Module, "<test>")
            .expect("Failed to parse");
        
        let ast::Mod::Module(module) = module else {
            panic!("Expected Module");
        };
        
        let mut tokens = Vec::new();
        if let ast::Stmt::Expr(expr_stmt) = &module.body[0] {
            analyzer.extract_tokens_from_expr(&expr_stmt.value, &mut tokens);
        }
        
        // Should have multiple operators and identifiers
        assert!(tokens.len() > 5);
        assert!(tokens.iter().any(|t| t.value() == "if"));
        assert!(tokens.iter().any(|t| t.value().contains("Add")));
        assert!(tokens.iter().any(|t| t.value().contains("Mult")));
=======
        assert_eq!(normalize_identifier("foo"), "FOO");
        assert_eq!(normalize_identifier("long_variable_name"), "VAR");
        assert_eq!(normalize_identifier("test"), "VAR");
    }

    #[test]
    fn test_complex_nested_expression() {
        let analyzer = PythonEntropyAnalyzer::new("");
        let expr = parse_python_expr("[x * 2 for x in range(10) if x > 5]");
        let mut tokens = Vec::new();
        analyzer.extract_tokens_from_expr(&expr, &mut tokens);
        
        // Should extract tokens from complex nested expression
        assert!(!tokens.is_empty());
        // Should have multiple token types
        let has_custom = tokens.iter().any(|t| matches!(t.to_category(), TokenCategory::Custom(_)));
        let has_operator = tokens.iter().any(|t| matches!(t.to_category(), TokenCategory::Operator));
        assert!(has_custom && has_operator);
>>>>>>> 8113a737
    }
}<|MERGE_RESOLUTION|>--- conflicted
+++ resolved
@@ -170,167 +170,7 @@
 
     /// Extract tokens from expressions
     fn extract_tokens_from_expr(&self, expr: &ast::Expr, tokens: &mut Vec<GenericToken>) {
-        use ast::Expr::*;
         match expr {
-<<<<<<< HEAD
-            BoolOp(bool_op) => self.process_bool_op(bool_op, tokens),
-            BinOp(bin_op) => self.process_bin_op(bin_op, tokens),
-            UnaryOp(unary_op) => self.process_unary_op(unary_op, tokens),
-            Lambda(lambda) => self.process_lambda(lambda, tokens),
-            IfExp(if_exp) => self.process_if_exp(if_exp, tokens),
-            ListComp(comp) => self.process_list_comp(comp, tokens),
-            SetComp(comp) => self.process_set_comp(comp, tokens),
-            DictComp(comp) => self.process_dict_comp(comp, tokens),
-            GeneratorExp(gen) => self.process_generator(gen, tokens),
-            Await(await_expr) => self.process_await(await_expr, tokens),
-            Yield(yield_expr) => self.process_yield(yield_expr, tokens),
-            YieldFrom(yield_from) => self.process_yield_from(yield_from, tokens),
-            Compare(compare) => self.process_compare(compare, tokens),
-            Call(call) => self.process_call(call, tokens),
-            Name(name) => Self::process_name(name, tokens),
-            Constant(constant) => Self::process_constant(constant, tokens),
-            NamedExpr(named) => self.process_named_expr(named, tokens),
-            _ => {}
-        }
-    }
-
-    // Process boolean operations
-    fn process_bool_op(&self, bool_op: &ast::ExprBoolOp, tokens: &mut Vec<GenericToken>) {
-        let op = Self::classify_bool_op(bool_op.op);
-        tokens.push(GenericToken::operator(op.to_string()));
-        for value in &bool_op.values {
-            self.extract_tokens_from_expr(value, tokens);
-        }
-    }
-
-    // Process binary operations
-    fn process_bin_op(&self, bin_op: &ast::ExprBinOp, tokens: &mut Vec<GenericToken>) {
-        let op = format!("{:?}", bin_op.op);
-        tokens.push(GenericToken::operator(op));
-        self.extract_tokens_from_expr(&bin_op.left, tokens);
-        self.extract_tokens_from_expr(&bin_op.right, tokens);
-    }
-
-    // Process unary operations
-    fn process_unary_op(&self, unary_op: &ast::ExprUnaryOp, tokens: &mut Vec<GenericToken>) {
-        let op = Self::classify_unary_op(unary_op.op);
-        tokens.push(GenericToken::operator(op.to_string()));
-        self.extract_tokens_from_expr(&unary_op.operand, tokens);
-    }
-
-    // Process lambda expressions
-    fn process_lambda(&self, lambda: &ast::ExprLambda, tokens: &mut Vec<GenericToken>) {
-        tokens.push(GenericToken::keyword("lambda".to_string()));
-        self.extract_tokens_from_expr(&lambda.body, tokens);
-    }
-
-    // Process if expressions (ternary)
-    fn process_if_exp(&self, if_exp: &ast::ExprIfExp, tokens: &mut Vec<GenericToken>) {
-        tokens.push(GenericToken::control_flow("if".to_string()));
-        self.extract_tokens_from_expr(&if_exp.test, tokens);
-        self.extract_tokens_from_expr(&if_exp.body, tokens);
-        self.extract_tokens_from_expr(&if_exp.orelse, tokens);
-    }
-
-    // Process list comprehensions
-    fn process_list_comp(&self, comp: &ast::ExprListComp, tokens: &mut Vec<GenericToken>) {
-        self.extract_comprehension_tokens(
-            "list_comp",
-            &comp.elt,
-            &comp.generators,
-            tokens,
-        );
-    }
-
-    // Process set comprehensions
-    fn process_set_comp(&self, comp: &ast::ExprSetComp, tokens: &mut Vec<GenericToken>) {
-        self.extract_comprehension_tokens(
-            "set_comp",
-            &comp.elt,
-            &comp.generators,
-            tokens,
-        );
-    }
-
-    // Process dictionary comprehensions
-    fn process_dict_comp(&self, comp: &ast::ExprDictComp, tokens: &mut Vec<GenericToken>) {
-        tokens.push(Self::create_comprehension_token("dict_comp"));
-        self.extract_tokens_from_expr(&comp.key, tokens);
-        self.extract_tokens_from_expr(&comp.value, tokens);
-        for gen in &comp.generators {
-            self.extract_tokens_from_comprehension(gen, tokens);
-        }
-    }
-
-    // Process generator expressions
-    fn process_generator(&self, gen: &ast::ExprGeneratorExp, tokens: &mut Vec<GenericToken>) {
-        self.extract_comprehension_tokens(
-            "generator",
-            &gen.elt,
-            &gen.generators,
-            tokens,
-        );
-    }
-
-    // Process await expressions
-    fn process_await(&self, await_expr: &ast::ExprAwait, tokens: &mut Vec<GenericToken>) {
-        tokens.push(GenericToken::keyword("await".to_string()));
-        self.extract_tokens_from_expr(&await_expr.value, tokens);
-    }
-
-    // Process yield expressions
-    fn process_yield(&self, yield_expr: &ast::ExprYield, tokens: &mut Vec<GenericToken>) {
-        tokens.push(GenericToken::keyword("yield".to_string()));
-        if let Some(value) = &yield_expr.value {
-            self.extract_tokens_from_expr(value, tokens);
-        }
-    }
-
-    // Process yield from expressions
-    fn process_yield_from(&self, yield_from: &ast::ExprYieldFrom, tokens: &mut Vec<GenericToken>) {
-        tokens.push(GenericToken::keyword("yield".to_string()));
-        tokens.push(GenericToken::keyword("from".to_string()));
-        self.extract_tokens_from_expr(&yield_from.value, tokens);
-    }
-
-    // Process comparison expressions
-    fn process_compare(&self, compare: &ast::ExprCompare, tokens: &mut Vec<GenericToken>) {
-        self.extract_tokens_from_expr(&compare.left, tokens);
-        for op in &compare.ops {
-            let op_str = Self::classify_compare_op(op);
-            tokens.push(GenericToken::operator(op_str.to_string()));
-        }
-        for comp in &compare.comparators {
-            self.extract_tokens_from_expr(comp, tokens);
-        }
-    }
-
-    // Process function calls
-    fn process_call(&self, call: &ast::ExprCall, tokens: &mut Vec<GenericToken>) {
-        tokens.push(GenericToken::function_call("call".to_string()));
-        self.extract_tokens_from_expr(&call.func, tokens);
-        for arg in &call.args {
-            self.extract_tokens_from_expr(arg, tokens);
-        }
-    }
-
-    // Process name references
-    fn process_name(name: &ast::ExprName, tokens: &mut Vec<GenericToken>) {
-        tokens.push(GenericToken::identifier(normalize_identifier(&name.id)));
-    }
-
-    // Process constant values
-    fn process_constant(constant: &ast::ExprConstant, tokens: &mut Vec<GenericToken>) {
-        let const_type = Self::classify_constant(&constant.value);
-        tokens.push(GenericToken::literal(const_type.to_string()));
-    }
-
-    // Process named expressions (walrus operator)
-    fn process_named_expr(&self, named: &ast::ExprNamedExpr, tokens: &mut Vec<GenericToken>) {
-        tokens.push(GenericToken::operator(":=".to_string()));
-        self.extract_tokens_from_expr(&named.target, tokens);
-        self.extract_tokens_from_expr(&named.value, tokens);
-=======
             ast::Expr::BoolOp(bool_op) => self.extract_bool_op_tokens(bool_op, tokens),
             ast::Expr::BinOp(bin_op) => self.extract_bin_op_tokens(bin_op, tokens),
             ast::Expr::UnaryOp(unary_op) => self.extract_unary_op_tokens(unary_op, tokens),
@@ -580,7 +420,6 @@
     fn extract_formatted_value_tokens(&self, fmt: &ast::ExprFormattedValue, tokens: &mut Vec<GenericToken>) {
         tokens.push(GenericToken::custom("format".to_string()));
         self.extract_tokens_from_expr(&fmt.value, tokens);
->>>>>>> 8113a737
     }
 
     // Pure function to classify boolean operators
@@ -1194,188 +1033,6 @@
 #[cfg(test)]
 mod tests {
     use super::*;
-<<<<<<< HEAD
-
-    #[test]
-    fn test_process_bool_op() {
-        let source = "x and y";
-        let analyzer = PythonEntropyAnalyzer::new(source);
-        let module = rustpython_parser::parse(source, rustpython_parser::Mode::Module, "<test>")
-            .expect("Failed to parse");
-        
-        let ast::Mod::Module(module) = module else {
-            panic!("Expected Module");
-        };
-        
-        let mut tokens = Vec::new();
-        if let ast::Stmt::Expr(expr_stmt) = &module.body[0] {
-            analyzer.extract_tokens_from_expr(&expr_stmt.value, &mut tokens);
-        }
-        
-        assert!(!tokens.is_empty());
-        assert!(tokens.iter().any(|t| t.value() == "and"));
-    }
-
-    #[test]
-    fn test_process_bin_op() {
-        let source = "x + y";
-        let analyzer = PythonEntropyAnalyzer::new(source);
-        let module = rustpython_parser::parse(source, rustpython_parser::Mode::Module, "<test>")
-            .expect("Failed to parse");
-        
-        let ast::Mod::Module(module) = module else {
-            panic!("Expected Module");
-        };
-        
-        let mut tokens = Vec::new();
-        if let ast::Stmt::Expr(expr_stmt) = &module.body[0] {
-            analyzer.extract_tokens_from_expr(&expr_stmt.value, &mut tokens);
-        }
-        
-        assert!(!tokens.is_empty());
-        assert!(tokens.iter().any(|t| t.value().contains("Add")));
-    }
-
-    #[test]
-    fn test_process_unary_op() {
-        let source = "not x";
-        let analyzer = PythonEntropyAnalyzer::new(source);
-        let module = rustpython_parser::parse(source, rustpython_parser::Mode::Module, "<test>")
-            .expect("Failed to parse");
-        
-        let ast::Mod::Module(module) = module else {
-            panic!("Expected Module");
-        };
-        
-        let mut tokens = Vec::new();
-        if let ast::Stmt::Expr(expr_stmt) = &module.body[0] {
-            analyzer.extract_tokens_from_expr(&expr_stmt.value, &mut tokens);
-        }
-        
-        assert_eq!(tokens.len(), 2);
-        assert_eq!(tokens[0].value(), "not");
-    }
-
-    #[test]
-    fn test_process_lambda() {
-        let source = "lambda x: x + 1";
-        let analyzer = PythonEntropyAnalyzer::new(source);
-        let module = rustpython_parser::parse(source, rustpython_parser::Mode::Module, "<test>")
-            .expect("Failed to parse");
-        
-        let ast::Mod::Module(module) = module else {
-            panic!("Expected Module");
-        };
-        
-        let mut tokens = Vec::new();
-        if let ast::Stmt::Expr(expr_stmt) = &module.body[0] {
-            analyzer.extract_tokens_from_expr(&expr_stmt.value, &mut tokens);
-        }
-        
-        assert!(!tokens.is_empty());
-        assert_eq!(tokens[0].value(), "lambda");
-    }
-
-    #[test]
-    fn test_process_if_exp() {
-        let source = "x if condition else y";
-        let analyzer = PythonEntropyAnalyzer::new(source);
-        let module = rustpython_parser::parse(source, rustpython_parser::Mode::Module, "<test>")
-            .expect("Failed to parse");
-        
-        let ast::Mod::Module(module) = module else {
-            panic!("Expected Module");
-        };
-        
-        let mut tokens = Vec::new();
-        if let ast::Stmt::Expr(expr_stmt) = &module.body[0] {
-            analyzer.extract_tokens_from_expr(&expr_stmt.value, &mut tokens);
-        }
-        
-        assert!(tokens.len() >= 4);
-        assert!(tokens.iter().any(|t| t.value() == "if"));
-    }
-
-    #[test]
-    fn test_process_list_comp() {
-        let source = "[x for x in range(10)]";
-        let analyzer = PythonEntropyAnalyzer::new(source);
-        let module = rustpython_parser::parse(source, rustpython_parser::Mode::Module, "<test>")
-            .expect("Failed to parse");
-        
-        let ast::Mod::Module(module) = module else {
-            panic!("Expected Module");
-        };
-        
-        let mut tokens = Vec::new();
-        if let ast::Stmt::Expr(expr_stmt) = &module.body[0] {
-            analyzer.extract_tokens_from_expr(&expr_stmt.value, &mut tokens);
-        }
-        
-        assert!(!tokens.is_empty());
-        assert!(tokens.iter().any(|t| t.value().contains("list_comp")));
-    }
-
-    #[test]
-    fn test_process_call() {
-        let source = "func(x, y)";
-        let analyzer = PythonEntropyAnalyzer::new(source);
-        let module = rustpython_parser::parse(source, rustpython_parser::Mode::Module, "<test>")
-            .expect("Failed to parse");
-        
-        let ast::Mod::Module(module) = module else {
-            panic!("Expected Module");
-        };
-        
-        let mut tokens = Vec::new();
-        if let ast::Stmt::Expr(expr_stmt) = &module.body[0] {
-            analyzer.extract_tokens_from_expr(&expr_stmt.value, &mut tokens);
-        }
-        
-        assert!(tokens.len() >= 3);
-        assert!(tokens.iter().any(|t| t.value() == "call"));
-    }
-
-    #[test]
-    fn test_process_compare() {
-        let source = "x > 0";
-        let analyzer = PythonEntropyAnalyzer::new(source);
-        let module = rustpython_parser::parse(source, rustpython_parser::Mode::Module, "<test>")
-            .expect("Failed to parse");
-        
-        let ast::Mod::Module(module) = module else {
-            panic!("Expected Module");
-        };
-        
-        let mut tokens = Vec::new();
-        if let ast::Stmt::Expr(expr_stmt) = &module.body[0] {
-            analyzer.extract_tokens_from_expr(&expr_stmt.value, &mut tokens);
-        }
-        
-        assert_eq!(tokens.len(), 3);
-        assert!(tokens.iter().any(|t| t.value() == ">"));
-    }
-
-    #[test]
-    fn test_process_yield() {
-        let source = "def f():\n    yield 42";
-        let analyzer = PythonEntropyAnalyzer::new(source);
-        let module = rustpython_parser::parse(source, rustpython_parser::Mode::Module, "<test>")
-            .expect("Failed to parse");
-        
-        let ast::Mod::Module(module) = module else {
-            panic!("Expected Module");
-        };
-        
-        let mut tokens = Vec::new();
-        if let ast::Stmt::FunctionDef(func) = &module.body[0] {
-            for stmt in &func.body {
-                analyzer.extract_tokens_from_stmt(stmt, &mut tokens);
-            }
-        }
-        
-        assert!(tokens.iter().any(|t| t.value() == "yield"));
-=======
     use crate::complexity::entropy_core::{EntropyToken, TokenCategory};
     use rustpython_parser::{ast, Parse};
 
@@ -1555,7 +1212,6 @@
         
         // Should have subscript operator
         assert!(tokens.iter().any(|t| matches!(t.to_category(), TokenCategory::Operator)));
->>>>>>> 8113a737
     }
 
     #[test]
@@ -1580,46 +1236,15 @@
         assert_eq!(PythonEntropyAnalyzer::classify_compare_op(&ast::CmpOp::LtE), "<=");
         assert_eq!(PythonEntropyAnalyzer::classify_compare_op(&ast::CmpOp::Gt), ">");
         assert_eq!(PythonEntropyAnalyzer::classify_compare_op(&ast::CmpOp::GtE), ">=");
-<<<<<<< HEAD
-=======
         assert_eq!(PythonEntropyAnalyzer::classify_compare_op(&ast::CmpOp::Is), "is");
         assert_eq!(PythonEntropyAnalyzer::classify_compare_op(&ast::CmpOp::IsNot), "is not");
         assert_eq!(PythonEntropyAnalyzer::classify_compare_op(&ast::CmpOp::In), "in");
         assert_eq!(PythonEntropyAnalyzer::classify_compare_op(&ast::CmpOp::NotIn), "not in");
->>>>>>> 8113a737
     }
 
     #[test]
     fn test_normalize_identifier() {
         assert_eq!(normalize_identifier("x"), "X");
-<<<<<<< HEAD
-        assert_eq!(normalize_identifier("abc"), "ABC");
-        assert_eq!(normalize_identifier("long_name"), "VAR");
-        assert_eq!(normalize_identifier("function"), "VAR");
-    }
-
-    #[test]
-    fn test_complex_expression() {
-        let source = "(x + y) * z if condition else default_value";
-        let analyzer = PythonEntropyAnalyzer::new(source);
-        let module = rustpython_parser::parse(source, rustpython_parser::Mode::Module, "<test>")
-            .expect("Failed to parse");
-        
-        let ast::Mod::Module(module) = module else {
-            panic!("Expected Module");
-        };
-        
-        let mut tokens = Vec::new();
-        if let ast::Stmt::Expr(expr_stmt) = &module.body[0] {
-            analyzer.extract_tokens_from_expr(&expr_stmt.value, &mut tokens);
-        }
-        
-        // Should have multiple operators and identifiers
-        assert!(tokens.len() > 5);
-        assert!(tokens.iter().any(|t| t.value() == "if"));
-        assert!(tokens.iter().any(|t| t.value().contains("Add")));
-        assert!(tokens.iter().any(|t| t.value().contains("Mult")));
-=======
         assert_eq!(normalize_identifier("foo"), "FOO");
         assert_eq!(normalize_identifier("long_variable_name"), "VAR");
         assert_eq!(normalize_identifier("test"), "VAR");
@@ -1638,6 +1263,5 @@
         let has_custom = tokens.iter().any(|t| matches!(t.to_category(), TokenCategory::Custom(_)));
         let has_operator = tokens.iter().any(|t| matches!(t.to_category(), TokenCategory::Operator));
         assert!(has_custom && has_operator);
->>>>>>> 8113a737
     }
 }