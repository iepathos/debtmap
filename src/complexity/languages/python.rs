use crate::complexity::entropy_core::{LanguageEntropyAnalyzer, PatternMetrics, TokenCategory};
use crate::complexity::entropy_traits::{AnalyzerHelpers, GenericToken};
use rustpython_parser::ast;
use std::collections::HashSet;

/// Python-specific entropy analyzer implementation
pub struct PythonEntropyAnalyzer<'a> {
    _source: &'a str,
}

impl<'a> PythonEntropyAnalyzer<'a> {
    pub fn new(source: &'a str) -> Self {
        Self { _source: source }
    }

    /// Extract tokens from Python AST statements
    fn extract_python_tokens(&self, stmts: &[ast::Stmt]) -> Vec<GenericToken> {
        let mut tokens = Vec::new();
        for stmt in stmts {
            self.extract_tokens_from_stmt(stmt, &mut tokens);
        }
        tokens
    }

    /// Extract tokens from a single statement
    fn extract_tokens_from_stmt(&self, stmt: &ast::Stmt, tokens: &mut Vec<GenericToken>) {
        use ast::Stmt::*;
        match stmt {
            // Control flow statements
            If(if_stmt) => self.process_if_stmt(if_stmt, tokens),
            While(while_stmt) => self.process_while_stmt(while_stmt, tokens),
            For(for_stmt) => self.process_for_stmt(for_stmt, tokens),
            With(with_stmt) => self.process_with_stmt(with_stmt, tokens),
            Match(match_stmt) => self.process_match_stmt(match_stmt, tokens),
            Try(try_stmt) => self.process_try_stmt(try_stmt, tokens),

            // Simple statements
            Return(return_stmt) => self.process_return_stmt(return_stmt, tokens),
            Raise(raise_stmt) => self.process_raise_stmt(raise_stmt, tokens),
            Break(_) => tokens.push(GenericToken::keyword("break".to_string())),
            Continue(_) => tokens.push(GenericToken::keyword("continue".to_string())),
            Pass(_) => tokens.push(GenericToken::keyword("pass".to_string())),
            Assert(assert_stmt) => self.process_assert_stmt(assert_stmt, tokens),
            Global(_) => tokens.push(GenericToken::keyword("global".to_string())),
            Nonlocal(_) => tokens.push(GenericToken::keyword("nonlocal".to_string())),

            // Definition statements
            FunctionDef(func_def) => self.process_function_def(func_def, tokens),
            AsyncFunctionDef(func_def) => self.process_async_function_def(func_def, tokens),
            ClassDef(class_def) => self.process_class_def(class_def, tokens),

            // Assignment statements
            Expr(expr_stmt) => self.extract_tokens_from_expr(&expr_stmt.value, tokens),
            Assign(assign_stmt) => self.process_assign_stmt(assign_stmt, tokens),
            AugAssign(aug_assign) => self.process_aug_assign_stmt(aug_assign, tokens),
            AnnAssign(ann_assign) => self.process_ann_assign_stmt(ann_assign, tokens),
            _ => {}
        }
    }

    // Process if statement
    fn process_if_stmt(&self, if_stmt: &ast::StmtIf, tokens: &mut Vec<GenericToken>) {
        tokens.push(GenericToken::control_flow("if".to_string()));
        self.extract_tokens_from_expr(&if_stmt.test, tokens);
        self.process_stmt_body(&if_stmt.body, tokens);
        self.process_stmt_body(&if_stmt.orelse, tokens);
    }

    // Process while statement
    fn process_while_stmt(&self, while_stmt: &ast::StmtWhile, tokens: &mut Vec<GenericToken>) {
        tokens.push(GenericToken::control_flow("while".to_string()));
        self.extract_tokens_from_expr(&while_stmt.test, tokens);
        self.process_stmt_body(&while_stmt.body, tokens);
    }

    // Process for statement
    fn process_for_stmt(&self, for_stmt: &ast::StmtFor, tokens: &mut Vec<GenericToken>) {
        tokens.push(GenericToken::control_flow("for".to_string()));
        self.extract_tokens_from_expr(&for_stmt.target, tokens);
        self.extract_tokens_from_expr(&for_stmt.iter, tokens);
        self.process_stmt_body(&for_stmt.body, tokens);
    }

    // Process with statement
    fn process_with_stmt(&self, with_stmt: &ast::StmtWith, tokens: &mut Vec<GenericToken>) {
        tokens.push(GenericToken::keyword("with".to_string()));
        for item in &with_stmt.items {
            self.extract_tokens_from_expr(&item.context_expr, tokens);
        }
        self.process_stmt_body(&with_stmt.body, tokens);
    }

    // Process match statement
    fn process_match_stmt(&self, match_stmt: &ast::StmtMatch, tokens: &mut Vec<GenericToken>) {
        tokens.push(GenericToken::control_flow("match".to_string()));
        self.extract_tokens_from_expr(&match_stmt.subject, tokens);
        for case in &match_stmt.cases {
            tokens.push(GenericToken::keyword("case".to_string()));
            self.process_stmt_body(&case.body, tokens);
        }
    }

    // Process try statement
    fn process_try_stmt(&self, try_stmt: &ast::StmtTry, tokens: &mut Vec<GenericToken>) {
        tokens.push(GenericToken::keyword("try".to_string()));
        self.process_stmt_body(&try_stmt.body, tokens);

        for handler in &try_stmt.handlers {
            tokens.push(GenericToken::keyword("except".to_string()));
            match handler {
                ast::ExceptHandler::ExceptHandler(h) => {
                    self.process_stmt_body(&h.body, tokens);
                }
            }
        }

        if !try_stmt.orelse.is_empty() {
            tokens.push(GenericToken::keyword("else".to_string()));
        }
        if !try_stmt.finalbody.is_empty() {
            tokens.push(GenericToken::keyword("finally".to_string()));
        }
    }

    // Process return statement
    fn process_return_stmt(&self, return_stmt: &ast::StmtReturn, tokens: &mut Vec<GenericToken>) {
        tokens.push(GenericToken::keyword("return".to_string()));
        if let Some(value) = &return_stmt.value {
            self.extract_tokens_from_expr(value, tokens);
        }
    }

    // Process raise statement
    fn process_raise_stmt(&self, raise_stmt: &ast::StmtRaise, tokens: &mut Vec<GenericToken>) {
        tokens.push(GenericToken::keyword("raise".to_string()));
        if let Some(exc) = &raise_stmt.exc {
            self.extract_tokens_from_expr(exc, tokens);
        }
    }

    // Process assert statement
    fn process_assert_stmt(&self, assert_stmt: &ast::StmtAssert, tokens: &mut Vec<GenericToken>) {
        tokens.push(GenericToken::keyword("assert".to_string()));
        self.extract_tokens_from_expr(&assert_stmt.test, tokens);
    }

    // Process function definition
    fn process_function_def(
        &self,
        func_def: &ast::StmtFunctionDef,
        tokens: &mut Vec<GenericToken>,
    ) {
        tokens.push(GenericToken::keyword("def".to_string()));
        tokens.push(GenericToken::identifier(normalize_identifier(
            &func_def.name,
        )));
        self.process_stmt_body(&func_def.body, tokens);
    }

    // Process async function definition
    fn process_async_function_def(
        &self,
        func_def: &ast::StmtAsyncFunctionDef,
        tokens: &mut Vec<GenericToken>,
    ) {
        tokens.push(GenericToken::keyword("async".to_string()));
        tokens.push(GenericToken::keyword("def".to_string()));
        tokens.push(GenericToken::identifier(normalize_identifier(
            &func_def.name,
        )));
        self.process_stmt_body(&func_def.body, tokens);
    }

    // Process class definition
    fn process_class_def(&self, class_def: &ast::StmtClassDef, tokens: &mut Vec<GenericToken>) {
        tokens.push(GenericToken::keyword("class".to_string()));
        tokens.push(GenericToken::identifier(normalize_identifier(
            &class_def.name,
        )));
        self.process_stmt_body(&class_def.body, tokens);
    }

    // Process assignment statement
    fn process_assign_stmt(&self, assign_stmt: &ast::StmtAssign, tokens: &mut Vec<GenericToken>) {
        tokens.push(GenericToken::operator("=".to_string()));
        self.extract_tokens_from_expr(&assign_stmt.value, tokens);
        for target in &assign_stmt.targets {
            self.extract_tokens_from_expr(target, tokens);
        }
    }

    // Process augmented assignment
    fn process_aug_assign_stmt(
        &self,
        aug_assign: &ast::StmtAugAssign,
        tokens: &mut Vec<GenericToken>,
    ) {
        tokens.push(GenericToken::operator(format!("{:?}=", aug_assign.op)));
        self.extract_tokens_from_expr(&aug_assign.target, tokens);
        self.extract_tokens_from_expr(&aug_assign.value, tokens);
    }

    // Process annotated assignment
    fn process_ann_assign_stmt(
        &self,
        ann_assign: &ast::StmtAnnAssign,
        tokens: &mut Vec<GenericToken>,
    ) {
        if let Some(value) = &ann_assign.value {
            tokens.push(GenericToken::operator("=".to_string()));
            self.extract_tokens_from_expr(value, tokens);
        }
        self.extract_tokens_from_expr(&ann_assign.target, tokens);
    }

    // Helper to process statement bodies
    fn process_stmt_body(&self, body: &[ast::Stmt], tokens: &mut Vec<GenericToken>) {
        for s in body {
            self.extract_tokens_from_stmt(s, tokens);
        }
    }

    /// Extract tokens from expressions
    fn extract_tokens_from_expr(&self, expr: &ast::Expr, tokens: &mut Vec<GenericToken>) {
        match expr {
            ast::Expr::BoolOp(bool_op) => self.extract_bool_op_tokens(bool_op, tokens),
            ast::Expr::BinOp(bin_op) => self.extract_bin_op_tokens(bin_op, tokens),
            ast::Expr::UnaryOp(unary_op) => self.extract_unary_op_tokens(unary_op, tokens),
            ast::Expr::Lambda(lambda) => self.extract_lambda_tokens(lambda, tokens),
            ast::Expr::IfExp(if_exp) => self.extract_if_exp_tokens(if_exp, tokens),
            ast::Expr::ListComp(list_comp) => self.extract_list_comp_tokens(list_comp, tokens),
            ast::Expr::SetComp(set_comp) => self.extract_set_comp_tokens(set_comp, tokens),
            ast::Expr::DictComp(dict_comp) => self.extract_dict_comp_tokens(dict_comp, tokens),
            ast::Expr::GeneratorExp(gen_exp) => self.extract_generator_exp_tokens(gen_exp, tokens),
            ast::Expr::Await(await_expr) => self.extract_await_tokens(await_expr, tokens),
            ast::Expr::Yield(yield_expr) => self.extract_yield_tokens(yield_expr, tokens),
            ast::Expr::YieldFrom(yield_from) => self.extract_yield_from_tokens(yield_from, tokens),
            ast::Expr::Compare(compare) => self.extract_compare_tokens(compare, tokens),
            ast::Expr::Call(call) => self.extract_call_tokens(call, tokens),
            ast::Expr::Name(name) => self.extract_name_token(name, tokens),
            ast::Expr::Constant(constant) => self.extract_constant_token(constant, tokens),
            ast::Expr::NamedExpr(named) => self.extract_named_expr_tokens(named, tokens),
            ast::Expr::List(list) => self.extract_list_tokens(list, tokens),
            ast::Expr::Tuple(tuple) => self.extract_tuple_tokens(tuple, tokens),
            ast::Expr::Dict(dict) => self.extract_dict_tokens(dict, tokens),
            ast::Expr::Set(set) => self.extract_set_tokens(set, tokens),
            ast::Expr::Attribute(attr) => self.extract_attribute_tokens(attr, tokens),
            ast::Expr::Subscript(sub) => self.extract_subscript_tokens(sub, tokens),
            ast::Expr::Slice(slice) => self.extract_slice_tokens(slice, tokens),
            ast::Expr::Starred(starred) => self.extract_starred_tokens(starred, tokens),
            ast::Expr::JoinedStr(joined) => self.extract_joined_str_tokens(joined, tokens),
            ast::Expr::FormattedValue(fmt) => self.extract_formatted_value_tokens(fmt, tokens),
        }
    }

    // Extract tokens from boolean operations
    fn extract_bool_op_tokens(&self, bool_op: &ast::ExprBoolOp, tokens: &mut Vec<GenericToken>) {
        let op = Self::classify_bool_op(bool_op.op);
        tokens.push(GenericToken::operator(op.to_string()));
        for value in &bool_op.values {
            self.extract_tokens_from_expr(value, tokens);
        }
    }

    // Extract tokens from binary operations
    fn extract_bin_op_tokens(&self, bin_op: &ast::ExprBinOp, tokens: &mut Vec<GenericToken>) {
        let op = format!("{:?}", bin_op.op);
        tokens.push(GenericToken::operator(op));
        self.extract_tokens_from_expr(&bin_op.left, tokens);
        self.extract_tokens_from_expr(&bin_op.right, tokens);
    }

    // Extract tokens from unary operations
    fn extract_unary_op_tokens(&self, unary_op: &ast::ExprUnaryOp, tokens: &mut Vec<GenericToken>) {
        let op = Self::classify_unary_op(unary_op.op);
        tokens.push(GenericToken::operator(op.to_string()));
        self.extract_tokens_from_expr(&unary_op.operand, tokens);
    }

    // Extract tokens from lambda expressions
    fn extract_lambda_tokens(&self, lambda: &ast::ExprLambda, tokens: &mut Vec<GenericToken>) {
        tokens.push(GenericToken::keyword("lambda".to_string()));
        self.extract_tokens_from_expr(&lambda.body, tokens);
    }

    // Extract tokens from if expressions (ternary)
    fn extract_if_exp_tokens(&self, if_exp: &ast::ExprIfExp, tokens: &mut Vec<GenericToken>) {
        tokens.push(GenericToken::control_flow("if".to_string()));
        self.extract_tokens_from_expr(&if_exp.test, tokens);
        self.extract_tokens_from_expr(&if_exp.body, tokens);
        self.extract_tokens_from_expr(&if_exp.orelse, tokens);
    }

<<<<<<< HEAD
    // Extract tokens from list comprehensions
    fn extract_list_comp_tokens(&self, list_comp: &ast::ExprListComp, tokens: &mut Vec<GenericToken>) {
        self.extract_comprehension_tokens(
            "list_comp",
            &list_comp.elt,
            &list_comp.generators,
            tokens,
        );
    }

    // Extract tokens from set comprehensions
    fn extract_set_comp_tokens(&self, set_comp: &ast::ExprSetComp, tokens: &mut Vec<GenericToken>) {
        self.extract_comprehension_tokens(
            "set_comp",
            &set_comp.elt,
            &set_comp.generators,
            tokens,
        );
=======
    // Process list comprehensions
    fn process_list_comp(&self, comp: &ast::ExprListComp, tokens: &mut Vec<GenericToken>) {
        self.extract_comprehension_tokens("list_comp", &comp.elt, &comp.generators, tokens);
    }

    // Process set comprehensions
    fn process_set_comp(&self, comp: &ast::ExprSetComp, tokens: &mut Vec<GenericToken>) {
        self.extract_comprehension_tokens("set_comp", &comp.elt, &comp.generators, tokens);
>>>>>>> c28f0863
    }

    // Extract tokens from dict comprehensions
    fn extract_dict_comp_tokens(&self, dict_comp: &ast::ExprDictComp, tokens: &mut Vec<GenericToken>) {
        tokens.push(Self::create_comprehension_token("dict_comp"));
        self.extract_tokens_from_expr(&dict_comp.key, tokens);
        self.extract_tokens_from_expr(&dict_comp.value, tokens);
        for gen in &dict_comp.generators {
            self.extract_tokens_from_comprehension(gen, tokens);
        }
    }

<<<<<<< HEAD
    // Extract tokens from generator expressions
    fn extract_generator_exp_tokens(&self, gen_exp: &ast::ExprGeneratorExp, tokens: &mut Vec<GenericToken>) {
        self.extract_comprehension_tokens(
            "generator",
            &gen_exp.elt,
            &gen_exp.generators,
            tokens,
        );
=======
    // Process generator expressions
    fn process_generator(&self, gen: &ast::ExprGeneratorExp, tokens: &mut Vec<GenericToken>) {
        self.extract_comprehension_tokens("generator", &gen.elt, &gen.generators, tokens);
>>>>>>> c28f0863
    }

    // Extract tokens from await expressions
    fn extract_await_tokens(&self, await_expr: &ast::ExprAwait, tokens: &mut Vec<GenericToken>) {
        tokens.push(GenericToken::keyword("await".to_string()));
        self.extract_tokens_from_expr(&await_expr.value, tokens);
    }

    // Extract tokens from yield expressions
    fn extract_yield_tokens(&self, yield_expr: &ast::ExprYield, tokens: &mut Vec<GenericToken>) {
        tokens.push(GenericToken::keyword("yield".to_string()));
        if let Some(value) = &yield_expr.value {
            self.extract_tokens_from_expr(value, tokens);
        }
    }

    // Extract tokens from yield from expressions
    fn extract_yield_from_tokens(&self, yield_from: &ast::ExprYieldFrom, tokens: &mut Vec<GenericToken>) {
        tokens.push(GenericToken::keyword("yield".to_string()));
        tokens.push(GenericToken::keyword("from".to_string()));
        self.extract_tokens_from_expr(&yield_from.value, tokens);
    }

    // Extract tokens from comparison expressions
    fn extract_compare_tokens(&self, compare: &ast::ExprCompare, tokens: &mut Vec<GenericToken>) {
        self.extract_tokens_from_expr(&compare.left, tokens);
        for op in &compare.ops {
            let op_str = Self::classify_compare_op(op);
            tokens.push(GenericToken::operator(op_str.to_string()));
        }
        for comp in &compare.comparators {
            self.extract_tokens_from_expr(comp, tokens);
        }
    }

    // Extract tokens from function calls
    fn extract_call_tokens(&self, call: &ast::ExprCall, tokens: &mut Vec<GenericToken>) {
        tokens.push(GenericToken::function_call("call".to_string()));
        self.extract_tokens_from_expr(&call.func, tokens);
        for arg in &call.args {
            self.extract_tokens_from_expr(arg, tokens);
        }
    }

    // Extract token from name expressions
    fn extract_name_token(&self, name: &ast::ExprName, tokens: &mut Vec<GenericToken>) {
        tokens.push(GenericToken::identifier(normalize_identifier(&name.id)));
    }

    // Extract token from constant expressions
    fn extract_constant_token(&self, constant: &ast::ExprConstant, tokens: &mut Vec<GenericToken>) {
        let const_type = Self::classify_constant(&constant.value);
        tokens.push(GenericToken::literal(const_type.to_string()));
    }

    // Extract tokens from named expressions (walrus operator)
    fn extract_named_expr_tokens(&self, named: &ast::ExprNamedExpr, tokens: &mut Vec<GenericToken>) {
        tokens.push(GenericToken::operator(":=".to_string()));
        self.extract_tokens_from_expr(&named.target, tokens);
        self.extract_tokens_from_expr(&named.value, tokens);
    }

    // Extract tokens from list literals
    fn extract_list_tokens(&self, list: &ast::ExprList, tokens: &mut Vec<GenericToken>) {
        tokens.push(GenericToken::custom("list".to_string()));
        for elt in &list.elts {
            self.extract_tokens_from_expr(elt, tokens);
        }
    }

    // Extract tokens from tuple literals
    fn extract_tuple_tokens(&self, tuple: &ast::ExprTuple, tokens: &mut Vec<GenericToken>) {
        tokens.push(GenericToken::custom("tuple".to_string()));
        for elt in &tuple.elts {
            self.extract_tokens_from_expr(elt, tokens);
        }
    }

    // Extract tokens from dict literals
    fn extract_dict_tokens(&self, dict: &ast::ExprDict, tokens: &mut Vec<GenericToken>) {
        tokens.push(GenericToken::custom("dict".to_string()));
        for (key, value) in dict.keys.iter().zip(&dict.values) {
            if let Some(k) = key {
                self.extract_tokens_from_expr(k, tokens);
            }
            self.extract_tokens_from_expr(value, tokens);
        }
    }

    // Extract tokens from set literals
    fn extract_set_tokens(&self, set: &ast::ExprSet, tokens: &mut Vec<GenericToken>) {
        tokens.push(GenericToken::custom("set".to_string()));
        for elt in &set.elts {
            self.extract_tokens_from_expr(elt, tokens);
        }
    }

    // Extract tokens from attribute access
    fn extract_attribute_tokens(&self, attr: &ast::ExprAttribute, tokens: &mut Vec<GenericToken>) {
        tokens.push(GenericToken::operator(".".to_string()));
        self.extract_tokens_from_expr(&attr.value, tokens);
        tokens.push(GenericToken::identifier(normalize_identifier(&attr.attr)));
    }

    // Extract tokens from subscript operations
    fn extract_subscript_tokens(&self, sub: &ast::ExprSubscript, tokens: &mut Vec<GenericToken>) {
        tokens.push(GenericToken::operator("[]".to_string()));
        self.extract_tokens_from_expr(&sub.value, tokens);
        self.extract_tokens_from_expr(&sub.slice, tokens);
    }

    // Extract tokens from slice operations
    fn extract_slice_tokens(&self, slice: &ast::ExprSlice, tokens: &mut Vec<GenericToken>) {
        tokens.push(GenericToken::operator(":".to_string()));
        if let Some(lower) = &slice.lower {
            self.extract_tokens_from_expr(lower, tokens);
        }
        if let Some(upper) = &slice.upper {
            self.extract_tokens_from_expr(upper, tokens);
        }
        if let Some(step) = &slice.step {
            self.extract_tokens_from_expr(step, tokens);
        }
    }

    // Extract tokens from starred expressions
    fn extract_starred_tokens(&self, starred: &ast::ExprStarred, tokens: &mut Vec<GenericToken>) {
        tokens.push(GenericToken::operator("*".to_string()));
        self.extract_tokens_from_expr(&starred.value, tokens);
    }

    // Extract tokens from joined strings (f-strings)
    fn extract_joined_str_tokens(&self, joined: &ast::ExprJoinedStr, tokens: &mut Vec<GenericToken>) {
        tokens.push(GenericToken::literal("f-string".to_string()));
        for value in &joined.values {
            self.extract_tokens_from_expr(value, tokens);
        }
    }

    // Extract tokens from formatted values in f-strings
    fn extract_formatted_value_tokens(&self, fmt: &ast::ExprFormattedValue, tokens: &mut Vec<GenericToken>) {
        tokens.push(GenericToken::custom("format".to_string()));
        self.extract_tokens_from_expr(&fmt.value, tokens);
    }

    // Pure function to classify boolean operators
    fn classify_bool_op(op: ast::BoolOp) -> &'static str {
        match op {
            ast::BoolOp::And => "and",
            ast::BoolOp::Or => "or",
        }
    }

    // Pure function to classify unary operators
    fn classify_unary_op(op: ast::UnaryOp) -> &'static str {
        match op {
            ast::UnaryOp::Not => "not",
            ast::UnaryOp::Invert => "~",
            ast::UnaryOp::UAdd => "+",
            ast::UnaryOp::USub => "-",
        }
    }

    // Pure function to classify comparison operators
    fn classify_compare_op(op: &ast::CmpOp) -> &'static str {
        match op {
            ast::CmpOp::Eq => "==",
            ast::CmpOp::NotEq => "!=",
            ast::CmpOp::Lt => "<",
            ast::CmpOp::LtE => "<=",
            ast::CmpOp::Gt => ">",
            ast::CmpOp::GtE => ">=",
            ast::CmpOp::Is => "is",
            ast::CmpOp::IsNot => "is not",
            ast::CmpOp::In => "in",
            ast::CmpOp::NotIn => "not in",
        }
    }

    // Pure function to classify constant types
    fn classify_constant(value: &rustpython_parser::ast::Constant) -> &'static str {
        match value {
            rustpython_parser::ast::Constant::None => "None",
            rustpython_parser::ast::Constant::Bool(_) => "bool",
            rustpython_parser::ast::Constant::Str(_) => "string",
            rustpython_parser::ast::Constant::Bytes(_) => "bytes",
            rustpython_parser::ast::Constant::Int(_) => "int",
            rustpython_parser::ast::Constant::Float(_) => "float",
            rustpython_parser::ast::Constant::Complex { .. } => "complex",
            rustpython_parser::ast::Constant::Ellipsis => "...",
            rustpython_parser::ast::Constant::Tuple(_) => "tuple",
        }
    }

    // Pure function to create comprehension token
    fn create_comprehension_token(comp_type: &str) -> GenericToken {
        GenericToken::new(
            TokenCategory::Custom(comp_type.to_string()),
            1.1,
            comp_type.to_string(),
        )
    }

    // Extract tokens from comprehensions (list, set, generator)
    fn extract_comprehension_tokens(
        &self,
        comp_type: &str,
        elt: &ast::Expr,
        generators: &[ast::Comprehension],
        tokens: &mut Vec<GenericToken>,
    ) {
        tokens.push(Self::create_comprehension_token(comp_type));
        self.extract_tokens_from_expr(elt, tokens);
        for gen in generators {
            self.extract_tokens_from_comprehension(gen, tokens);
        }
    }

    /// Extract tokens from comprehension generators
    fn extract_tokens_from_comprehension(
        &self,
        gen: &ast::Comprehension,
        tokens: &mut Vec<GenericToken>,
    ) {
        tokens.push(GenericToken::control_flow("for".to_string()));
        self.extract_tokens_from_expr(&gen.target, tokens);
        tokens.push(GenericToken::operator("in".to_string()));
        self.extract_tokens_from_expr(&gen.iter, tokens);
        for if_clause in &gen.ifs {
            tokens.push(GenericToken::control_flow("if".to_string()));
            self.extract_tokens_from_expr(if_clause, tokens);
        }
    }

    /// Detect patterns in Python code
    fn detect_python_patterns(&self, stmts: &[ast::Stmt]) -> Vec<String> {
        let mut patterns = Vec::new();
        for stmt in stmts {
            self.collect_patterns_from_stmt(stmt, &mut patterns);
        }
        patterns
    }

    /// Collect patterns from a statement
    fn collect_patterns_from_stmt(&self, stmt: &ast::Stmt, patterns: &mut Vec<String>) {
        match stmt {
            ast::Stmt::If(if_stmt) => {
                patterns.push("if-stmt".to_string());
                for s in &if_stmt.body {
                    self.collect_patterns_from_stmt(s, patterns);
                }
                if !if_stmt.orelse.is_empty() {
                    patterns.push("else-stmt".to_string());
                    for s in &if_stmt.orelse {
                        self.collect_patterns_from_stmt(s, patterns);
                    }
                }
            }
            ast::Stmt::While(_) => patterns.push("while-loop".to_string()),
            ast::Stmt::For(_) => patterns.push("for-loop".to_string()),
            ast::Stmt::With(_) => patterns.push("with-context".to_string()),
            ast::Stmt::Match(match_stmt) => {
                patterns.push(format!("match-{}", match_stmt.cases.len()));
            }
            ast::Stmt::Try(try_stmt) => {
                patterns.push(format!("try-except-{}", try_stmt.handlers.len()));
            }
            ast::Stmt::FunctionDef(_) => patterns.push("function-def".to_string()),
            ast::Stmt::AsyncFunctionDef(_) => patterns.push("async-function".to_string()),
            ast::Stmt::ClassDef(_) => patterns.push("class-def".to_string()),
            ast::Stmt::Return(_) => patterns.push("return".to_string()),
            ast::Stmt::Raise(_) => patterns.push("raise".to_string()),
            ast::Stmt::Assert(_) => patterns.push("assert".to_string()),
            ast::Stmt::Expr(expr_stmt) => {
                self.collect_patterns_from_expr(&expr_stmt.value, patterns);
            }
            ast::Stmt::Assign(_) => patterns.push("assign".to_string()),
            _ => {}
        }
    }

    /// Collect patterns from expressions
    fn collect_patterns_from_expr(&self, expr: &ast::Expr, patterns: &mut Vec<String>) {
        match expr {
            ast::Expr::ListComp(_) => patterns.push("list-comp".to_string()),
            ast::Expr::SetComp(_) => patterns.push("set-comp".to_string()),
            ast::Expr::DictComp(_) => patterns.push("dict-comp".to_string()),
            ast::Expr::GeneratorExp(_) => patterns.push("generator".to_string()),
            ast::Expr::Lambda(_) => patterns.push("lambda".to_string()),
            ast::Expr::Call(_) => patterns.push("call".to_string()),
            ast::Expr::BinOp(_) => patterns.push("binary".to_string()),
            ast::Expr::BoolOp(_) => patterns.push("bool-op".to_string()),
            ast::Expr::Compare(_) => patterns.push("compare".to_string()),
            ast::Expr::NamedExpr(_) => patterns.push("walrus".to_string()),
            _ => {}
        }
    }

    /// Calculate branch similarity for Python
    fn calculate_python_branch_similarity(&self, stmts: &[ast::Stmt]) -> f64 {
        let mut branch_groups = Vec::new();
        for stmt in stmts {
            self.collect_branches_from_stmt(stmt, &mut branch_groups);
        }

        if branch_groups.is_empty() {
            return 0.0;
        }

        let total_similarity: f64 = branch_groups
            .iter()
            .map(|group| group.calculate_similarity())
            .sum();

        (total_similarity / branch_groups.len() as f64).min(1.0)
    }

    /// Collect branches from a statement
    #[allow(clippy::only_used_in_recursion)]
    fn collect_branches_from_stmt(&self, stmt: &ast::Stmt, groups: &mut Vec<BranchGroup>) {
        match stmt {
            ast::Stmt::If(if_stmt) => {
                let mut group = BranchGroup::new();

                // Main if branch
                let if_tokens = self.extract_python_tokens(&if_stmt.body);
                group.add_branch(if_tokens);

                // Else/elif branches
                if !if_stmt.orelse.is_empty() {
                    let else_tokens = self.extract_python_tokens(&if_stmt.orelse);
                    group.add_branch(else_tokens);
                }

                if group.branches.len() > 1 {
                    groups.push(group);
                }

                // Recursively check nested statements
                for s in &if_stmt.body {
                    self.collect_branches_from_stmt(s, groups);
                }
                for s in &if_stmt.orelse {
                    self.collect_branches_from_stmt(s, groups);
                }
            }
            ast::Stmt::Match(match_stmt) => {
                let mut group = BranchGroup::new();

                for case in &match_stmt.cases {
                    let case_tokens = self.extract_python_tokens(&case.body);
                    group.add_branch(case_tokens);
                }

                if group.branches.len() > 1 {
                    groups.push(group);
                }

                // Recursively check case bodies
                for case in &match_stmt.cases {
                    for s in &case.body {
                        self.collect_branches_from_stmt(s, groups);
                    }
                }
            }
            ast::Stmt::Try(try_stmt) => {
                let mut group = BranchGroup::new();

                // Try body
                let try_tokens = self.extract_python_tokens(&try_stmt.body);
                group.add_branch(try_tokens);

                // Exception handlers
                for handler in &try_stmt.handlers {
                    match handler {
                        ast::ExceptHandler::ExceptHandler(h) => {
                            let handler_tokens = self.extract_python_tokens(&h.body);
                            group.add_branch(handler_tokens);
                        }
                    }
                }

                if group.branches.len() > 1 {
                    groups.push(group);
                }

                // Recursively check nested statements
                for s in &try_stmt.body {
                    self.collect_branches_from_stmt(s, groups);
                }
                for handler in &try_stmt.handlers {
                    match handler {
                        ast::ExceptHandler::ExceptHandler(h) => {
                            for s in &h.body {
                                self.collect_branches_from_stmt(s, groups);
                            }
                        }
                    }
                }
            }
            ast::Stmt::For(for_stmt) => {
                for s in &for_stmt.body {
                    self.collect_branches_from_stmt(s, groups);
                }
            }
            ast::Stmt::While(while_stmt) => {
                for s in &while_stmt.body {
                    self.collect_branches_from_stmt(s, groups);
                }
            }
            ast::Stmt::With(with_stmt) => {
                for s in &with_stmt.body {
                    self.collect_branches_from_stmt(s, groups);
                }
            }
            ast::Stmt::FunctionDef(func_def) => {
                for s in &func_def.body {
                    self.collect_branches_from_stmt(s, groups);
                }
            }
            ast::Stmt::AsyncFunctionDef(func_def) => {
                for s in &func_def.body {
                    self.collect_branches_from_stmt(s, groups);
                }
            }
            ast::Stmt::ClassDef(class_def) => {
                for s in &class_def.body {
                    self.collect_branches_from_stmt(s, groups);
                }
            }
            _ => {}
        }
    }

    /// Count unique variables in Python code
    fn count_unique_variables(&self, stmts: &[ast::Stmt]) -> usize {
        let mut variables = HashSet::new();
        for stmt in stmts {
            self.collect_variables_from_stmt(stmt, &mut variables);
        }
        variables.len()
    }

    /// Collect variables from a statement
    #[allow(clippy::only_used_in_recursion)]
    fn collect_variables_from_stmt(&self, stmt: &ast::Stmt, vars: &mut HashSet<String>) {
        match stmt {
            ast::Stmt::Assign(assign) => {
                for target in &assign.targets {
                    self.collect_variables_from_expr(target, vars);
                }
            }
            ast::Stmt::AugAssign(aug) => {
                self.collect_variables_from_expr(&aug.target, vars);
            }
            ast::Stmt::AnnAssign(ann) => {
                self.collect_variables_from_expr(&ann.target, vars);
            }
            ast::Stmt::For(for_stmt) => {
                self.collect_variables_from_expr(&for_stmt.target, vars);
                for s in &for_stmt.body {
                    self.collect_variables_from_stmt(s, vars);
                }
            }
            ast::Stmt::FunctionDef(func) => {
                for arg in &func.args.args {
                    vars.insert(arg.def.arg.to_string());
                }
                for s in &func.body {
                    self.collect_variables_from_stmt(s, vars);
                }
            }
            ast::Stmt::AsyncFunctionDef(func) => {
                for arg in &func.args.args {
                    vars.insert(arg.def.arg.to_string());
                }
                for s in &func.body {
                    self.collect_variables_from_stmt(s, vars);
                }
            }
            ast::Stmt::If(if_stmt) => {
                for s in &if_stmt.body {
                    self.collect_variables_from_stmt(s, vars);
                }
                for s in &if_stmt.orelse {
                    self.collect_variables_from_stmt(s, vars);
                }
            }
            ast::Stmt::While(while_stmt) => {
                for s in &while_stmt.body {
                    self.collect_variables_from_stmt(s, vars);
                }
            }
            ast::Stmt::With(with_stmt) => {
                for item in &with_stmt.items {
                    if let Some(optional_vars) = &item.optional_vars {
                        self.collect_variables_from_expr(optional_vars, vars);
                    }
                }
                for s in &with_stmt.body {
                    self.collect_variables_from_stmt(s, vars);
                }
            }
            ast::Stmt::Try(try_stmt) => {
                for s in &try_stmt.body {
                    self.collect_variables_from_stmt(s, vars);
                }
                for handler in &try_stmt.handlers {
                    match handler {
                        ast::ExceptHandler::ExceptHandler(h) => {
                            if let Some(name) = &h.name {
                                vars.insert(name.to_string());
                            }
                            for s in &h.body {
                                self.collect_variables_from_stmt(s, vars);
                            }
                        }
                    }
                }
            }
            _ => {}
        }
    }

    /// Collect variables from expressions
    #[allow(clippy::only_used_in_recursion)]
    fn collect_variables_from_expr(&self, expr: &ast::Expr, vars: &mut HashSet<String>) {
        match expr {
            ast::Expr::Name(name) => {
                vars.insert(name.id.to_string());
            }
            ast::Expr::Tuple(tuple) => {
                for elt in &tuple.elts {
                    self.collect_variables_from_expr(elt, vars);
                }
            }
            ast::Expr::List(list) => {
                for elt in &list.elts {
                    self.collect_variables_from_expr(elt, vars);
                }
            }
            _ => {}
        }
    }

    /// Calculate maximum nesting depth
    fn calculate_max_nesting(&self, stmts: &[ast::Stmt]) -> u32 {
        let mut max_depth = 0;
        for stmt in stmts {
            max_depth = max_depth.max(self.calculate_stmt_nesting(stmt, 0));
        }
        max_depth
    }

    /// Calculate nesting depth for a statement
    #[allow(clippy::only_used_in_recursion)]
    fn calculate_stmt_nesting(&self, stmt: &ast::Stmt, current_depth: u32) -> u32 {
        let nested_depth = current_depth + 1;
        match stmt {
            ast::Stmt::If(if_stmt) => {
                let mut max = nested_depth;
                for s in &if_stmt.body {
                    max = max.max(self.calculate_stmt_nesting(s, nested_depth));
                }
                for s in &if_stmt.orelse {
                    max = max.max(self.calculate_stmt_nesting(s, nested_depth));
                }
                max
            }
            ast::Stmt::While(while_stmt) => {
                let mut max = nested_depth;
                for s in &while_stmt.body {
                    max = max.max(self.calculate_stmt_nesting(s, nested_depth));
                }
                max
            }
            ast::Stmt::For(for_stmt) => {
                let mut max = nested_depth;
                for s in &for_stmt.body {
                    max = max.max(self.calculate_stmt_nesting(s, nested_depth));
                }
                max
            }
            ast::Stmt::With(with_stmt) => {
                let mut max = nested_depth;
                for s in &with_stmt.body {
                    max = max.max(self.calculate_stmt_nesting(s, nested_depth));
                }
                max
            }
            ast::Stmt::Try(try_stmt) => {
                let mut max = nested_depth;
                for s in &try_stmt.body {
                    max = max.max(self.calculate_stmt_nesting(s, nested_depth));
                }
                for handler in &try_stmt.handlers {
                    match handler {
                        ast::ExceptHandler::ExceptHandler(h) => {
                            for s in &h.body {
                                max = max.max(self.calculate_stmt_nesting(s, nested_depth));
                            }
                        }
                    }
                }
                for s in &try_stmt.finalbody {
                    max = max.max(self.calculate_stmt_nesting(s, nested_depth));
                }
                max
            }
            ast::Stmt::Match(match_stmt) => {
                let mut max = nested_depth;
                for case in &match_stmt.cases {
                    for s in &case.body {
                        max = max.max(self.calculate_stmt_nesting(s, nested_depth));
                    }
                }
                max
            }
            ast::Stmt::FunctionDef(func) => {
                let mut max = nested_depth;
                for s in &func.body {
                    max = max.max(self.calculate_stmt_nesting(s, nested_depth));
                }
                max
            }
            ast::Stmt::AsyncFunctionDef(func) => {
                let mut max = nested_depth;
                for s in &func.body {
                    max = max.max(self.calculate_stmt_nesting(s, nested_depth));
                }
                max
            }
            ast::Stmt::ClassDef(class) => {
                let mut max = nested_depth;
                for s in &class.body {
                    max = max.max(self.calculate_stmt_nesting(s, nested_depth));
                }
                max
            }
            _ => current_depth,
        }
    }
}

impl<'a> AnalyzerHelpers for PythonEntropyAnalyzer<'a> {}

impl<'a> LanguageEntropyAnalyzer for PythonEntropyAnalyzer<'a> {
    type AstNode = Vec<ast::Stmt>;
    type Token = GenericToken;

    fn extract_tokens(&self, node: &Self::AstNode) -> Vec<Self::Token> {
        self.extract_python_tokens(node)
    }

    fn detect_patterns(&self, node: &Self::AstNode) -> PatternMetrics {
        let patterns = self.detect_python_patterns(node);
        let unique_patterns: HashSet<_> = patterns.iter().cloned().collect();

        let mut metrics = PatternMetrics::new();
        metrics.total_patterns = patterns.len();
        metrics.unique_patterns = unique_patterns.len();
        metrics.calculate_repetition();

        metrics
    }

    fn calculate_branch_similarity(&self, node: &Self::AstNode) -> f64 {
        self.calculate_python_branch_similarity(node)
    }

    fn analyze_structure(&self, node: &Self::AstNode) -> (usize, u32) {
        let unique_vars = self.count_unique_variables(node);
        let max_nesting = self.calculate_max_nesting(node);
        (unique_vars, max_nesting)
    }

    fn generate_cache_key(&self, node: &Self::AstNode) -> String {
        // Generate a unique key based on the statements hash
        use sha2::{Digest, Sha256};
        let stmt_repr = format!("{:?}", node);
        let mut hasher = Sha256::new();
        hasher.update(stmt_repr.as_bytes());
        let hash = hasher.finalize();
        format!("python_{:x}", hash)
    }
}

/// Helper struct for branch similarity calculation
struct BranchGroup {
    branches: Vec<Vec<GenericToken>>,
}

impl BranchGroup {
    fn new() -> Self {
        Self {
            branches: Vec::new(),
        }
    }

    fn add_branch(&mut self, tokens: Vec<GenericToken>) {
        self.branches.push(tokens);
    }

    fn calculate_similarity(&self) -> f64 {
        if self.branches.len() < 2 {
            return 0.0;
        }

        let mut total_similarity = 0.0;
        let mut comparisons = 0;

        for i in 0..self.branches.len() {
            for j in i + 1..self.branches.len() {
                total_similarity += self.token_similarity(&self.branches[i], &self.branches[j]);
                comparisons += 1;
            }
        }

        if comparisons > 0 {
            total_similarity / comparisons as f64
        } else {
            0.0
        }
    }

    fn token_similarity(&self, tokens1: &[GenericToken], tokens2: &[GenericToken]) -> f64 {
        if tokens1.is_empty() || tokens2.is_empty() {
            return 0.0;
        }

        let set1: HashSet<_> = tokens1.iter().collect();
        let set2: HashSet<_> = tokens2.iter().collect();

        let intersection = set1.intersection(&set2).count();
        let union = set1.union(&set2).count();

        if union > 0 {
            intersection as f64 / union as f64
        } else {
            0.0
        }
    }
}

/// Normalize identifier names to reduce noise
fn normalize_identifier(name: &str) -> String {
    if name.len() > 3 {
        "VAR".to_string()
    } else {
        name.to_uppercase()
    }
}

#[cfg(test)]
mod tests {
    use super::*;
    use crate::complexity::entropy_core::{EntropyToken, TokenCategory};
    use rustpython_parser::{ast, Parse};

    fn parse_python_expr(code: &str) -> ast::Expr {
        let full_code = format!("x = {}", code);
        let parsed = ast::Suite::parse(&full_code, "<test>").unwrap();
        match &parsed[0] {
            ast::Stmt::Assign(assign) => assign.value.as_ref().clone(),
            _ => panic!("Expected assignment statement"),
        }
    }

    #[test]
<<<<<<< HEAD
    fn test_extract_bool_op_tokens() {
        let analyzer = PythonEntropyAnalyzer::new("");
        let expr = parse_python_expr("True and False or True");
        let mut tokens = Vec::new();
        analyzer.extract_tokens_from_expr(&expr, &mut tokens);
        
        // Should have boolean operators and literals
        assert!(tokens.iter().any(|t| matches!(t.to_category(), TokenCategory::Operator)));
        assert!(tokens.iter().any(|t| matches!(t.to_category(), TokenCategory::Literal)));
    }

    #[test]
    fn test_extract_bin_op_tokens() {
        let analyzer = PythonEntropyAnalyzer::new("");
        let expr = parse_python_expr("5 + 3 * 2");
        let mut tokens = Vec::new();
        analyzer.extract_tokens_from_expr(&expr, &mut tokens);
        
        // Should have binary operators and number literals
        assert!(tokens.iter().any(|t| matches!(t.to_category(), TokenCategory::Operator)));
        assert!(tokens.iter().any(|t| matches!(t.to_category(), TokenCategory::Literal)));
    }

    #[test]
    fn test_extract_unary_op_tokens() {
        let analyzer = PythonEntropyAnalyzer::new("");
        let expr = parse_python_expr("-x");
        let mut tokens = Vec::new();
        analyzer.extract_tokens_from_expr(&expr, &mut tokens);
        
        // Should have unary operator
        assert!(tokens.iter().any(|t| matches!(t.to_category(), TokenCategory::Operator)));
    }

    #[test]
    fn test_extract_lambda_tokens() {
        let analyzer = PythonEntropyAnalyzer::new("");
        let expr = parse_python_expr("lambda x: x * 2");
        let mut tokens = Vec::new();
        analyzer.extract_tokens_from_expr(&expr, &mut tokens);
        
        // Should have lambda keyword
        assert!(tokens.iter().any(|t| matches!(t.to_category(), TokenCategory::Keyword)));
    }

    #[test]
    fn test_extract_if_exp_tokens() {
        let analyzer = PythonEntropyAnalyzer::new("");
        let expr = parse_python_expr("5 if True else 3");
        let mut tokens = Vec::new();
        analyzer.extract_tokens_from_expr(&expr, &mut tokens);
        
        // Should have control flow token
        assert!(tokens.iter().any(|t| matches!(t.to_category(), TokenCategory::ControlFlow)));
    }

    #[test]
    fn test_extract_list_comp_tokens() {
        let analyzer = PythonEntropyAnalyzer::new("");
        let expr = parse_python_expr("[x for x in range(10)]");
        let mut tokens = Vec::new();
        analyzer.extract_tokens_from_expr(&expr, &mut tokens);
        
        // Should have list comprehension tokens
=======
    fn test_process_bool_op() {
        let source = "x and y";
        let analyzer = PythonEntropyAnalyzer::new(source);
        let module = rustpython_parser::parse(source, rustpython_parser::Mode::Module, "<test>")
            .expect("Failed to parse");

        let ast::Mod::Module(module) = module else {
            panic!("Expected Module");
        };

        let mut tokens = Vec::new();
        if let ast::Stmt::Expr(expr_stmt) = &module.body[0] {
            analyzer.extract_tokens_from_expr(&expr_stmt.value, &mut tokens);
        }

        assert!(!tokens.is_empty());
        assert!(tokens.iter().any(|t| t.value() == "and"));
    }

    #[test]
    fn test_process_bin_op() {
        let source = "x + y";
        let analyzer = PythonEntropyAnalyzer::new(source);
        let module = rustpython_parser::parse(source, rustpython_parser::Mode::Module, "<test>")
            .expect("Failed to parse");

        let ast::Mod::Module(module) = module else {
            panic!("Expected Module");
        };

        let mut tokens = Vec::new();
        if let ast::Stmt::Expr(expr_stmt) = &module.body[0] {
            analyzer.extract_tokens_from_expr(&expr_stmt.value, &mut tokens);
        }

>>>>>>> c28f0863
        assert!(!tokens.is_empty());
        assert!(tokens.iter().any(|t| matches!(t.to_category(), TokenCategory::Custom(_))));
    }

    #[test]
<<<<<<< HEAD
    fn test_extract_dict_comp_tokens() {
        let analyzer = PythonEntropyAnalyzer::new("");
        let expr = parse_python_expr("{x: x*2 for x in range(5)}");
        let mut tokens = Vec::new();
        analyzer.extract_tokens_from_expr(&expr, &mut tokens);
        
        // Should have dict comprehension tokens
        assert!(tokens.iter().any(|t| matches!(t.to_category(), TokenCategory::Custom(_))));
    }

    #[test]
    fn test_extract_call_tokens() {
        let analyzer = PythonEntropyAnalyzer::new("");
        let expr = parse_python_expr("print('hello', 'world')");
        let mut tokens = Vec::new();
        analyzer.extract_tokens_from_expr(&expr, &mut tokens);
        
        // Should have function call token
        assert!(tokens.iter().any(|t| matches!(t.to_category(), TokenCategory::FunctionCall)));
    }

    #[test]
    fn test_extract_compare_tokens() {
        let analyzer = PythonEntropyAnalyzer::new("");
        let expr = parse_python_expr("x > 5 and y <= 10");
        let mut tokens = Vec::new();
        analyzer.extract_tokens_from_expr(&expr, &mut tokens);
        
        // Should have comparison operators
        assert!(tokens.iter().any(|t| matches!(t.to_category(), TokenCategory::Operator)));
    }

    #[test]
    fn test_extract_name_token() {
        let analyzer = PythonEntropyAnalyzer::new("");
        let expr = parse_python_expr("variable_name");
        let mut tokens = Vec::new();
        analyzer.extract_tokens_from_expr(&expr, &mut tokens);
        
        // Should have identifier token
        assert!(tokens.iter().any(|t| matches!(t.to_category(), TokenCategory::Identifier)));
    }

    #[test]
    fn test_extract_constant_token() {
        let analyzer = PythonEntropyAnalyzer::new("");
        let expr = parse_python_expr("42");
        let mut tokens = Vec::new();
        analyzer.extract_tokens_from_expr(&expr, &mut tokens);
        
        // Should have literal token
        assert!(tokens.iter().any(|t| matches!(t.to_category(), TokenCategory::Literal)));
    }

    #[test]
    fn test_extract_list_tokens() {
        let analyzer = PythonEntropyAnalyzer::new("");
        let expr = parse_python_expr("[1, 2, 3]");
        let mut tokens = Vec::new();
        analyzer.extract_tokens_from_expr(&expr, &mut tokens);
        
        // Should have list custom token
        assert!(tokens.iter().any(|t| matches!(t.to_category(), TokenCategory::Custom(_))));
    }

    #[test]
    fn test_extract_dict_tokens() {
        let analyzer = PythonEntropyAnalyzer::new("");
        let expr = parse_python_expr("{'a': 1, 'b': 2}");
        let mut tokens = Vec::new();
        analyzer.extract_tokens_from_expr(&expr, &mut tokens);
        
        // Should have dict custom token
        assert!(tokens.iter().any(|t| matches!(t.to_category(), TokenCategory::Custom(_))));
    }

    #[test]
    fn test_extract_attribute_tokens() {
        let analyzer = PythonEntropyAnalyzer::new("");
        let expr = parse_python_expr("obj.attribute");
        let mut tokens = Vec::new();
        analyzer.extract_tokens_from_expr(&expr, &mut tokens);
        
        // Should have dot operator and identifier
        assert!(tokens.iter().any(|t| matches!(t.to_category(), TokenCategory::Operator)));
        assert!(tokens.iter().any(|t| matches!(t.to_category(), TokenCategory::Identifier)));
    }

    #[test]
    fn test_extract_subscript_tokens() {
        let analyzer = PythonEntropyAnalyzer::new("");
        let expr = parse_python_expr("arr[0]");
        let mut tokens = Vec::new();
        analyzer.extract_tokens_from_expr(&expr, &mut tokens);
        
        // Should have subscript operator
        assert!(tokens.iter().any(|t| matches!(t.to_category(), TokenCategory::Operator)));
    }

    #[test]
    fn test_classify_bool_op() {
        assert_eq!(PythonEntropyAnalyzer::classify_bool_op(ast::BoolOp::And), "and");
        assert_eq!(PythonEntropyAnalyzer::classify_bool_op(ast::BoolOp::Or), "or");
    }

    #[test]
    fn test_classify_unary_op() {
        assert_eq!(PythonEntropyAnalyzer::classify_unary_op(ast::UnaryOp::Not), "not");
        assert_eq!(PythonEntropyAnalyzer::classify_unary_op(ast::UnaryOp::Invert), "~");
        assert_eq!(PythonEntropyAnalyzer::classify_unary_op(ast::UnaryOp::UAdd), "+");
        assert_eq!(PythonEntropyAnalyzer::classify_unary_op(ast::UnaryOp::USub), "-");
    }

    #[test]
    fn test_extract_set_comp_tokens() {
        let analyzer = PythonEntropyAnalyzer::new("");
        let expr = parse_python_expr("{x for x in range(10)}");
        let mut tokens = Vec::new();
        analyzer.extract_tokens_from_expr(&expr, &mut tokens);
        
        // Should have set comprehension tokens
=======
    fn test_process_unary_op() {
        let source = "not x";
        let analyzer = PythonEntropyAnalyzer::new(source);
        let module = rustpython_parser::parse(source, rustpython_parser::Mode::Module, "<test>")
            .expect("Failed to parse");

        let ast::Mod::Module(module) = module else {
            panic!("Expected Module");
        };

        let mut tokens = Vec::new();
        if let ast::Stmt::Expr(expr_stmt) = &module.body[0] {
            analyzer.extract_tokens_from_expr(&expr_stmt.value, &mut tokens);
        }

        assert_eq!(tokens.len(), 2);
        assert_eq!(tokens[0].value(), "not");
    }

    #[test]
    fn test_process_lambda() {
        let source = "lambda x: x + 1";
        let analyzer = PythonEntropyAnalyzer::new(source);
        let module = rustpython_parser::parse(source, rustpython_parser::Mode::Module, "<test>")
            .expect("Failed to parse");

        let ast::Mod::Module(module) = module else {
            panic!("Expected Module");
        };

        let mut tokens = Vec::new();
        if let ast::Stmt::Expr(expr_stmt) = &module.body[0] {
            analyzer.extract_tokens_from_expr(&expr_stmt.value, &mut tokens);
        }

        assert!(!tokens.is_empty());
        assert_eq!(tokens[0].value(), "lambda");
    }

    #[test]
    fn test_process_if_exp() {
        let source = "x if condition else y";
        let analyzer = PythonEntropyAnalyzer::new(source);
        let module = rustpython_parser::parse(source, rustpython_parser::Mode::Module, "<test>")
            .expect("Failed to parse");

        let ast::Mod::Module(module) = module else {
            panic!("Expected Module");
        };

        let mut tokens = Vec::new();
        if let ast::Stmt::Expr(expr_stmt) = &module.body[0] {
            analyzer.extract_tokens_from_expr(&expr_stmt.value, &mut tokens);
        }

        assert!(tokens.len() >= 4);
        assert!(tokens.iter().any(|t| t.value() == "if"));
    }

    #[test]
    fn test_process_list_comp() {
        let source = "[x for x in range(10)]";
        let analyzer = PythonEntropyAnalyzer::new(source);
        let module = rustpython_parser::parse(source, rustpython_parser::Mode::Module, "<test>")
            .expect("Failed to parse");

        let ast::Mod::Module(module) = module else {
            panic!("Expected Module");
        };

        let mut tokens = Vec::new();
        if let ast::Stmt::Expr(expr_stmt) = &module.body[0] {
            analyzer.extract_tokens_from_expr(&expr_stmt.value, &mut tokens);
        }

>>>>>>> c28f0863
        assert!(!tokens.is_empty());
        assert!(tokens.iter().any(|t| matches!(t.to_category(), TokenCategory::Custom(_))));
    }

    #[test]
<<<<<<< HEAD
    fn test_extract_generator_exp_tokens() {
        let analyzer = PythonEntropyAnalyzer::new("");
        let expr = parse_python_expr("(x for x in range(10))");
=======
    fn test_process_call() {
        let source = "func(x, y)";
        let analyzer = PythonEntropyAnalyzer::new(source);
        let module = rustpython_parser::parse(source, rustpython_parser::Mode::Module, "<test>")
            .expect("Failed to parse");

        let ast::Mod::Module(module) = module else {
            panic!("Expected Module");
        };

>>>>>>> c28f0863
        let mut tokens = Vec::new();
        analyzer.extract_tokens_from_expr(&expr, &mut tokens);
        
        // Should have generator tokens
        assert!(!tokens.is_empty());
        assert!(tokens.iter().any(|t| matches!(t.to_category(), TokenCategory::Custom(_))));
    }

    #[test]
    fn test_extract_yield_tokens() {
        let analyzer = PythonEntropyAnalyzer::new("");
        // Parse as part of a function body
        let code = "def f():\n    yield 42";
        let parsed = ast::Suite::parse(code, "<test>").unwrap();
        if let ast::Stmt::FunctionDef(func) = &parsed[0] {
            if let ast::Stmt::Expr(expr_stmt) = &func.body[0] {
                let mut tokens = Vec::new();
                analyzer.extract_tokens_from_expr(&expr_stmt.value, &mut tokens);
                // Should have yield keyword
                assert!(tokens.iter().any(|t| matches!(t.to_category(), TokenCategory::Keyword)));
            }
        }
    }

    #[test]
    fn test_extract_yield_from_tokens() {
        let analyzer = PythonEntropyAnalyzer::new("");
        // Parse as part of a function body
        let code = "def f():\n    yield from range(10)";
        let parsed = ast::Suite::parse(code, "<test>").unwrap();
        if let ast::Stmt::FunctionDef(func) = &parsed[0] {
            if let ast::Stmt::Expr(expr_stmt) = &func.body[0] {
                let mut tokens = Vec::new();
                analyzer.extract_tokens_from_expr(&expr_stmt.value, &mut tokens);
                // Should have yield and from keywords
                assert!(tokens.iter().filter(|t| matches!(t.to_category(), TokenCategory::Keyword)).count() >= 2);
            }
        }
<<<<<<< HEAD
    }

    #[test]
    fn test_extract_named_expr_tokens() {
        let analyzer = PythonEntropyAnalyzer::new("");
        // Walrus operator (Python 3.8+)
        let expr = parse_python_expr("(x := 5)");
        let mut tokens = Vec::new();
        analyzer.extract_tokens_from_expr(&expr, &mut tokens);
        
        // Should have walrus operator
        assert!(tokens.iter().any(|t| {
            if let TokenCategory::Operator = t.to_category() {
                t.value() == ":="
            } else {
                false
            }
        }));
    }

    #[test]
    fn test_extract_tuple_tokens() {
        let analyzer = PythonEntropyAnalyzer::new("");
        let expr = parse_python_expr("(1, 2, 3)");
        let mut tokens = Vec::new();
        analyzer.extract_tokens_from_expr(&expr, &mut tokens);
        
        // Should have tuple custom token and literals
        assert!(tokens.iter().any(|t| matches!(t.to_category(), TokenCategory::Custom(_))));
        assert!(tokens.iter().any(|t| matches!(t.to_category(), TokenCategory::Literal)));
    }

    #[test]
    fn test_extract_set_tokens() {
        let analyzer = PythonEntropyAnalyzer::new("");
        let expr = parse_python_expr("{1, 2, 3}");
        let mut tokens = Vec::new();
        analyzer.extract_tokens_from_expr(&expr, &mut tokens);
        
        // Should have set custom token
        assert!(tokens.iter().any(|t| matches!(t.to_category(), TokenCategory::Custom(_))));
    }

    #[test]
    fn test_extract_slice_tokens() {
        let analyzer = PythonEntropyAnalyzer::new("");
        let expr = parse_python_expr("arr[1:10:2]");
        let mut tokens = Vec::new();
        analyzer.extract_tokens_from_expr(&expr, &mut tokens);
        
        // Should have slice operators
        assert!(tokens.iter().any(|t| matches!(t.to_category(), TokenCategory::Operator)));
    }

    #[test]
    fn test_extract_starred_tokens() {
        let analyzer = PythonEntropyAnalyzer::new("");
        // Parse in context where starred is allowed
        let code = "[*range(5), 6]";
        let expr = parse_python_expr(code);
        let mut tokens = Vec::new();
        analyzer.extract_tokens_from_expr(&expr, &mut tokens);
        
        // Should have star operator
        assert!(tokens.iter().any(|t| {
            if let TokenCategory::Operator = t.to_category() {
                t.value() == "*"
            } else {
                false
            }
        }));
    }

    #[test]
    fn test_extract_joined_str_tokens() {
        let analyzer = PythonEntropyAnalyzer::new("");
        // f-string
        let expr = parse_python_expr("f'Hello {name}'");
        let mut tokens = Vec::new();
        analyzer.extract_tokens_from_expr(&expr, &mut tokens);
        
        // Should have f-string tokens
        assert!(!tokens.is_empty());
        assert!(tokens.iter().any(|t| matches!(t.to_category(), TokenCategory::Custom(_))));
    }

    #[test]
    fn test_extract_formatted_value_tokens() {
        let analyzer = PythonEntropyAnalyzer::new("");
        // f-string with format spec
        let expr = parse_python_expr("f'{value:.2f}'");
=======

        assert!(tokens.len() >= 3);
        assert!(tokens.iter().any(|t| t.value() == "call"));
    }

    #[test]
    fn test_process_compare() {
        let source = "x > 0";
        let analyzer = PythonEntropyAnalyzer::new(source);
        let module = rustpython_parser::parse(source, rustpython_parser::Mode::Module, "<test>")
            .expect("Failed to parse");

        let ast::Mod::Module(module) = module else {
            panic!("Expected Module");
        };

        let mut tokens = Vec::new();
        if let ast::Stmt::Expr(expr_stmt) = &module.body[0] {
            analyzer.extract_tokens_from_expr(&expr_stmt.value, &mut tokens);
        }

        assert_eq!(tokens.len(), 3);
        assert!(tokens.iter().any(|t| t.value() == ">"));
    }

    #[test]
    fn test_process_yield() {
        let source = "def f():\n    yield 42";
        let analyzer = PythonEntropyAnalyzer::new(source);
        let module = rustpython_parser::parse(source, rustpython_parser::Mode::Module, "<test>")
            .expect("Failed to parse");

        let ast::Mod::Module(module) = module else {
            panic!("Expected Module");
        };

>>>>>>> c28f0863
        let mut tokens = Vec::new();
        analyzer.extract_tokens_from_expr(&expr, &mut tokens);
        
        // Should have formatted value tokens
        assert!(!tokens.is_empty());
    }

    #[test]
    fn test_extract_await_tokens() {
        let analyzer = PythonEntropyAnalyzer::new("");
        // Parse await in async context
        let code = "async def f():\n    await something()";
        let parsed = ast::Suite::parse(code, "<test>").unwrap();
        if let ast::Stmt::AsyncFunctionDef(func) = &parsed[0] {
            if let ast::Stmt::Expr(expr_stmt) = &func.body[0] {
                let mut tokens = Vec::new();
                analyzer.extract_tokens_from_expr(&expr_stmt.value, &mut tokens);
                // Should have await keyword
                assert!(tokens.iter().any(|t| {
                    if let TokenCategory::Keyword = t.to_category() {
                        t.value() == "await"
                    } else {
                        false
                    }
                }));
            }
        }
<<<<<<< HEAD
    }

    #[test]
    fn test_extract_tokens_complex_expression() {
        let analyzer = PythonEntropyAnalyzer::new("");
        // Complex nested expression testing multiple branches
        let expr = parse_python_expr("[x * 2 for x in range(10) if x > 5]");
        let mut tokens = Vec::new();
        analyzer.extract_tokens_from_expr(&expr, &mut tokens);
        
        // Should have comprehension, operators, and control flow
        assert!(tokens.len() > 5);
        assert!(tokens.iter().any(|t| matches!(t.to_category(), TokenCategory::Custom(_))));
        assert!(tokens.iter().any(|t| matches!(t.to_category(), TokenCategory::Operator)));
        assert!(tokens.iter().any(|t| matches!(t.to_category(), TokenCategory::ControlFlow)));
    }

    #[test]
    fn test_extract_tokens_edge_cases() {
        let analyzer = PythonEntropyAnalyzer::new("");
        
        // Empty list
        let expr = parse_python_expr("[]");
        let mut tokens = Vec::new();
        analyzer.extract_tokens_from_expr(&expr, &mut tokens);
        assert!(tokens.iter().any(|t| matches!(t.to_category(), TokenCategory::Custom(_))));
        
        // Empty dict
        let expr = parse_python_expr("{}");
        let mut tokens = Vec::new();
        analyzer.extract_tokens_from_expr(&expr, &mut tokens);
        assert!(tokens.iter().any(|t| matches!(t.to_category(), TokenCategory::Custom(_))));
        
        // None constant
        let expr = parse_python_expr("None");
        let mut tokens = Vec::new();
        analyzer.extract_tokens_from_expr(&expr, &mut tokens);
        assert!(tokens.iter().any(|t| matches!(t.to_category(), TokenCategory::Literal)));
=======

        assert!(tokens.iter().any(|t| t.value() == "yield"));
    }

    #[test]
    fn test_classify_bool_op() {
        assert_eq!(
            PythonEntropyAnalyzer::classify_bool_op(ast::BoolOp::And),
            "and"
        );
        assert_eq!(
            PythonEntropyAnalyzer::classify_bool_op(ast::BoolOp::Or),
            "or"
        );
    }

    #[test]
    fn test_classify_unary_op() {
        assert_eq!(
            PythonEntropyAnalyzer::classify_unary_op(ast::UnaryOp::Not),
            "not"
        );
        assert_eq!(
            PythonEntropyAnalyzer::classify_unary_op(ast::UnaryOp::Invert),
            "~"
        );
        assert_eq!(
            PythonEntropyAnalyzer::classify_unary_op(ast::UnaryOp::UAdd),
            "+"
        );
        assert_eq!(
            PythonEntropyAnalyzer::classify_unary_op(ast::UnaryOp::USub),
            "-"
        );
>>>>>>> c28f0863
    }

    #[test]
    fn test_classify_compare_op() {
<<<<<<< HEAD
        assert_eq!(PythonEntropyAnalyzer::classify_compare_op(&ast::CmpOp::Eq), "==");
        assert_eq!(PythonEntropyAnalyzer::classify_compare_op(&ast::CmpOp::NotEq), "!=");
        assert_eq!(PythonEntropyAnalyzer::classify_compare_op(&ast::CmpOp::Lt), "<");
        assert_eq!(PythonEntropyAnalyzer::classify_compare_op(&ast::CmpOp::LtE), "<=");
        assert_eq!(PythonEntropyAnalyzer::classify_compare_op(&ast::CmpOp::Gt), ">");
        assert_eq!(PythonEntropyAnalyzer::classify_compare_op(&ast::CmpOp::GtE), ">=");
        assert_eq!(PythonEntropyAnalyzer::classify_compare_op(&ast::CmpOp::Is), "is");
        assert_eq!(PythonEntropyAnalyzer::classify_compare_op(&ast::CmpOp::IsNot), "is not");
        assert_eq!(PythonEntropyAnalyzer::classify_compare_op(&ast::CmpOp::In), "in");
        assert_eq!(PythonEntropyAnalyzer::classify_compare_op(&ast::CmpOp::NotIn), "not in");
=======
        assert_eq!(
            PythonEntropyAnalyzer::classify_compare_op(&ast::CmpOp::Eq),
            "=="
        );
        assert_eq!(
            PythonEntropyAnalyzer::classify_compare_op(&ast::CmpOp::NotEq),
            "!="
        );
        assert_eq!(
            PythonEntropyAnalyzer::classify_compare_op(&ast::CmpOp::Lt),
            "<"
        );
        assert_eq!(
            PythonEntropyAnalyzer::classify_compare_op(&ast::CmpOp::LtE),
            "<="
        );
        assert_eq!(
            PythonEntropyAnalyzer::classify_compare_op(&ast::CmpOp::Gt),
            ">"
        );
        assert_eq!(
            PythonEntropyAnalyzer::classify_compare_op(&ast::CmpOp::GtE),
            ">="
        );
>>>>>>> c28f0863
    }

    #[test]
    fn test_normalize_identifier() {
        assert_eq!(normalize_identifier("x"), "X");
        assert_eq!(normalize_identifier("foo"), "FOO");
        assert_eq!(normalize_identifier("long_variable_name"), "VAR");
        assert_eq!(normalize_identifier("test"), "VAR");
    }

    #[test]
<<<<<<< HEAD
    fn test_complex_nested_expression() {
        let analyzer = PythonEntropyAnalyzer::new("");
        let expr = parse_python_expr("[x * 2 for x in range(10) if x > 5]");
        let mut tokens = Vec::new();
        analyzer.extract_tokens_from_expr(&expr, &mut tokens);
        
        // Should extract tokens from complex nested expression
        assert!(!tokens.is_empty());
        // Should have multiple token types
        let has_custom = tokens.iter().any(|t| matches!(t.to_category(), TokenCategory::Custom(_)));
        let has_operator = tokens.iter().any(|t| matches!(t.to_category(), TokenCategory::Operator));
        assert!(has_custom && has_operator);
=======
    fn test_complex_expression() {
        let source = "(x + y) * z if condition else default_value";
        let analyzer = PythonEntropyAnalyzer::new(source);
        let module = rustpython_parser::parse(source, rustpython_parser::Mode::Module, "<test>")
            .expect("Failed to parse");

        let ast::Mod::Module(module) = module else {
            panic!("Expected Module");
        };

        let mut tokens = Vec::new();
        if let ast::Stmt::Expr(expr_stmt) = &module.body[0] {
            analyzer.extract_tokens_from_expr(&expr_stmt.value, &mut tokens);
        }

        // Should have multiple operators and identifiers
        assert!(tokens.len() > 5);
        assert!(tokens.iter().any(|t| t.value() == "if"));
        assert!(tokens.iter().any(|t| t.value().contains("Add")));
        assert!(tokens.iter().any(|t| t.value().contains("Mult")));
>>>>>>> c28f0863
    }

    #[test]
    fn test_process_if_stmt() {
        let source = "if x > 0:\n    print('positive')\nelse:\n    print('negative')";
        let analyzer = PythonEntropyAnalyzer::new(source);
        let module = rustpython_parser::parse(source, rustpython_parser::Mode::Module, "<test>")
            .expect("Failed to parse");

        let ast::Mod::Module(module) = module else {
            panic!("Expected Module");
        };

        let mut tokens = Vec::new();
        analyzer.extract_tokens_from_stmt(&module.body[0], &mut tokens);

        assert!(tokens.iter().any(|t| t.value() == "if"));
        assert!(tokens.iter().any(|t| t.value() == "call"));
        assert!(tokens.iter().any(|t| t.value() == ">"));
    }

    #[test]
    fn test_process_for_stmt() {
        let source = "for i in range(10):\n    x = i * 2";
        let analyzer = PythonEntropyAnalyzer::new(source);
        let module = rustpython_parser::parse(source, rustpython_parser::Mode::Module, "<test>")
            .expect("Failed to parse");

        let ast::Mod::Module(module) = module else {
            panic!("Expected Module");
        };

        let mut tokens = Vec::new();
        analyzer.extract_tokens_from_stmt(&module.body[0], &mut tokens);

        assert!(tokens.iter().any(|t| t.value() == "for"));
        assert!(tokens.iter().any(|t| t.value() == "call"));
        assert!(tokens.iter().any(|t| t.value() == "="));
    }

    #[test]
    fn test_process_while_stmt() {
        let source = "while x > 0:\n    x = x - 1";
        let analyzer = PythonEntropyAnalyzer::new(source);
        let module = rustpython_parser::parse(source, rustpython_parser::Mode::Module, "<test>")
            .expect("Failed to parse");

        let ast::Mod::Module(module) = module else {
            panic!("Expected Module");
        };

        let mut tokens = Vec::new();
        analyzer.extract_tokens_from_stmt(&module.body[0], &mut tokens);

        assert!(tokens.iter().any(|t| t.value() == "while"));
        assert!(tokens.iter().any(|t| t.value() == ">"));
        assert!(tokens.iter().any(|t| t.value() == "="));
    }

    #[test]
    fn test_process_try_stmt() {
        let source = "try:\n    risky_operation()\nexcept Exception:\n    handle_error()\nfinally:\n    cleanup()";
        let analyzer = PythonEntropyAnalyzer::new(source);
        let module = rustpython_parser::parse(source, rustpython_parser::Mode::Module, "<test>")
            .expect("Failed to parse");

        let ast::Mod::Module(module) = module else {
            panic!("Expected Module");
        };

        let mut tokens = Vec::new();
        analyzer.extract_tokens_from_stmt(&module.body[0], &mut tokens);

        assert!(tokens.iter().any(|t| t.value() == "try"));
        assert!(tokens.iter().any(|t| t.value() == "except"));
        assert!(tokens.iter().any(|t| t.value() == "finally"));
        assert!(tokens.iter().any(|t| t.value() == "call"));
    }

    #[test]
    fn test_process_function_def() {
        let source = "def my_function(x, y):\n    return x + y";
        let analyzer = PythonEntropyAnalyzer::new(source);
        let module = rustpython_parser::parse(source, rustpython_parser::Mode::Module, "<test>")
            .expect("Failed to parse");

        let ast::Mod::Module(module) = module else {
            panic!("Expected Module");
        };

        let mut tokens = Vec::new();
        analyzer.extract_tokens_from_stmt(&module.body[0], &mut tokens);

        assert!(tokens.iter().any(|t| t.value() == "def"));
        assert!(tokens.iter().any(|t| t.value() == "VAR"));
        assert!(tokens.iter().any(|t| t.value() == "return"));
    }

    #[test]
    fn test_process_class_def() {
        let source = "class MyClass:\n    def __init__(self):\n        self.value = 0";
        let analyzer = PythonEntropyAnalyzer::new(source);
        let module = rustpython_parser::parse(source, rustpython_parser::Mode::Module, "<test>")
            .expect("Failed to parse");

        let ast::Mod::Module(module) = module else {
            panic!("Expected Module");
        };

        let mut tokens = Vec::new();
        analyzer.extract_tokens_from_stmt(&module.body[0], &mut tokens);

        assert!(tokens.iter().any(|t| t.value() == "class"));
        assert!(tokens.iter().any(|t| t.value() == "VAR"));
        assert!(tokens.iter().any(|t| t.value() == "def"));
    }

    #[test]
    fn test_process_match_stmt() {
        let source = "match status:\n    case 200:\n        return 'OK'\n    case _:\n        return 'Error'";
        let analyzer = PythonEntropyAnalyzer::new(source);
        let module = rustpython_parser::parse(source, rustpython_parser::Mode::Module, "<test>")
            .expect("Failed to parse");

        let ast::Mod::Module(module) = module else {
            panic!("Expected Module");
        };

        let mut tokens = Vec::new();
        analyzer.extract_tokens_from_stmt(&module.body[0], &mut tokens);

        assert!(tokens.iter().any(|t| t.value() == "match"));
        assert!(tokens.iter().any(|t| t.value() == "case"));
        assert!(tokens.iter().any(|t| t.value() == "return"));
    }

    #[test]
    fn test_process_with_stmt() {
        let source = "with open('file.txt') as f:\n    content = f.read()";
        let analyzer = PythonEntropyAnalyzer::new(source);
        let module = rustpython_parser::parse(source, rustpython_parser::Mode::Module, "<test>")
            .expect("Failed to parse");

        let ast::Mod::Module(module) = module else {
            panic!("Expected Module");
        };

        let mut tokens = Vec::new();
        analyzer.extract_tokens_from_stmt(&module.body[0], &mut tokens);

        assert!(tokens.iter().any(|t| t.value() == "with"));
        assert!(tokens.iter().any(|t| t.value() == "call"));
        assert!(tokens.iter().any(|t| t.value() == "="));
    }

    #[test]
    fn test_process_async_function_def() {
        let source = "async def async_func():\n    await some_operation()";
        let analyzer = PythonEntropyAnalyzer::new(source);
        let module = rustpython_parser::parse(source, rustpython_parser::Mode::Module, "<test>")
            .expect("Failed to parse");

        let ast::Mod::Module(module) = module else {
            panic!("Expected Module");
        };

        let mut tokens = Vec::new();
        analyzer.extract_tokens_from_stmt(&module.body[0], &mut tokens);

        assert!(tokens.iter().any(|t| t.value() == "async"));
        assert!(tokens.iter().any(|t| t.value() == "def"));
        assert!(tokens.iter().any(|t| t.value() == "await"));
    }

    #[test]
    fn test_process_assign_variations() {
        let source = "x = 5\ny += 3\nz: int = 10";
        let analyzer = PythonEntropyAnalyzer::new(source);
        let module = rustpython_parser::parse(source, rustpython_parser::Mode::Module, "<test>")
            .expect("Failed to parse");

        let ast::Mod::Module(module) = module else {
            panic!("Expected Module");
        };

        let mut tokens = Vec::new();
        for stmt in &module.body {
            analyzer.extract_tokens_from_stmt(stmt, &mut tokens);
        }

        assert!(tokens.iter().any(|t| t.value() == "="));
        assert!(tokens.iter().any(|t| t.value().contains("Add=")));
    }

    #[test]
    fn test_process_simple_statements() {
        let source = "break\ncontinue\npass\nglobal x\nnonlocal y\nassert x > 0\nraise ValueError('error')\nreturn result";
        let analyzer = PythonEntropyAnalyzer::new(source);
        let module = rustpython_parser::parse(source, rustpython_parser::Mode::Module, "<test>")
            .expect("Failed to parse");

        let ast::Mod::Module(module) = module else {
            panic!("Expected Module");
        };

        let mut tokens = Vec::new();
        for stmt in &module.body {
            analyzer.extract_tokens_from_stmt(stmt, &mut tokens);
        }

        assert!(tokens.iter().any(|t| t.value() == "break"));
        assert!(tokens.iter().any(|t| t.value() == "continue"));
        assert!(tokens.iter().any(|t| t.value() == "pass"));
        assert!(tokens.iter().any(|t| t.value() == "global"));
        assert!(tokens.iter().any(|t| t.value() == "nonlocal"));
        assert!(tokens.iter().any(|t| t.value() == "assert"));
        assert!(tokens.iter().any(|t| t.value() == "raise"));
        assert!(tokens.iter().any(|t| t.value() == "return"));
    }
}<|MERGE_RESOLUTION|>--- conflicted
+++ resolved
@@ -291,7 +291,6 @@
         self.extract_tokens_from_expr(&if_exp.orelse, tokens);
     }
 
-<<<<<<< HEAD
     // Extract tokens from list comprehensions
     fn extract_list_comp_tokens(&self, list_comp: &ast::ExprListComp, tokens: &mut Vec<GenericToken>) {
         self.extract_comprehension_tokens(
@@ -310,16 +309,6 @@
             &set_comp.generators,
             tokens,
         );
-=======
-    // Process list comprehensions
-    fn process_list_comp(&self, comp: &ast::ExprListComp, tokens: &mut Vec<GenericToken>) {
-        self.extract_comprehension_tokens("list_comp", &comp.elt, &comp.generators, tokens);
-    }
-
-    // Process set comprehensions
-    fn process_set_comp(&self, comp: &ast::ExprSetComp, tokens: &mut Vec<GenericToken>) {
-        self.extract_comprehension_tokens("set_comp", &comp.elt, &comp.generators, tokens);
->>>>>>> c28f0863
     }
 
     // Extract tokens from dict comprehensions
@@ -332,7 +321,6 @@
         }
     }
 
-<<<<<<< HEAD
     // Extract tokens from generator expressions
     fn extract_generator_exp_tokens(&self, gen_exp: &ast::ExprGeneratorExp, tokens: &mut Vec<GenericToken>) {
         self.extract_comprehension_tokens(
@@ -341,11 +329,6 @@
             &gen_exp.generators,
             tokens,
         );
-=======
-    // Process generator expressions
-    fn process_generator(&self, gen: &ast::ExprGeneratorExp, tokens: &mut Vec<GenericToken>) {
-        self.extract_comprehension_tokens("generator", &gen.elt, &gen.generators, tokens);
->>>>>>> c28f0863
     }
 
     // Extract tokens from await expressions
@@ -1115,7 +1098,6 @@
     }
 
     #[test]
-<<<<<<< HEAD
     fn test_extract_bool_op_tokens() {
         let analyzer = PythonEntropyAnalyzer::new("");
         let expr = parse_python_expr("True and False or True");
@@ -1180,24 +1162,108 @@
         analyzer.extract_tokens_from_expr(&expr, &mut tokens);
         
         // Should have list comprehension tokens
-=======
-    fn test_process_bool_op() {
-        let source = "x and y";
-        let analyzer = PythonEntropyAnalyzer::new(source);
-        let module = rustpython_parser::parse(source, rustpython_parser::Mode::Module, "<test>")
-            .expect("Failed to parse");
-
-        let ast::Mod::Module(module) = module else {
-            panic!("Expected Module");
-        };
-
-        let mut tokens = Vec::new();
-        if let ast::Stmt::Expr(expr_stmt) = &module.body[0] {
-            analyzer.extract_tokens_from_expr(&expr_stmt.value, &mut tokens);
-        }
-
         assert!(!tokens.is_empty());
-        assert!(tokens.iter().any(|t| t.value() == "and"));
+        assert!(tokens.iter().any(|t| matches!(t.to_category(), TokenCategory::Custom(_))));
+    }
+
+    #[test]
+    fn test_extract_dict_comp_tokens() {
+        let analyzer = PythonEntropyAnalyzer::new("");
+        let expr = parse_python_expr("{x: x*2 for x in range(5)}");
+        let mut tokens = Vec::new();
+        analyzer.extract_tokens_from_expr(&expr, &mut tokens);
+        
+        // Should have dict comprehension tokens
+        assert!(tokens.iter().any(|t| matches!(t.to_category(), TokenCategory::Custom(_))));
+    }
+
+    #[test]
+    fn test_extract_call_tokens() {
+        let analyzer = PythonEntropyAnalyzer::new("");
+        let expr = parse_python_expr("print('hello', 'world')");
+        let mut tokens = Vec::new();
+        analyzer.extract_tokens_from_expr(&expr, &mut tokens);
+        
+        // Should have function call token
+        assert!(tokens.iter().any(|t| matches!(t.to_category(), TokenCategory::FunctionCall)));
+    }
+
+    #[test]
+    fn test_extract_compare_tokens() {
+        let analyzer = PythonEntropyAnalyzer::new("");
+        let expr = parse_python_expr("x > 5 and y <= 10");
+        let mut tokens = Vec::new();
+        analyzer.extract_tokens_from_expr(&expr, &mut tokens);
+        
+        // Should have comparison operators
+        assert!(tokens.iter().any(|t| matches!(t.to_category(), TokenCategory::Operator)));
+    }
+
+    #[test]
+    fn test_extract_name_token() {
+        let analyzer = PythonEntropyAnalyzer::new("");
+        let expr = parse_python_expr("variable_name");
+        let mut tokens = Vec::new();
+        analyzer.extract_tokens_from_expr(&expr, &mut tokens);
+        
+        // Should have identifier token
+        assert!(tokens.iter().any(|t| matches!(t.to_category(), TokenCategory::Identifier)));
+    }
+
+    #[test]
+    fn test_extract_constant_token() {
+        let analyzer = PythonEntropyAnalyzer::new("");
+        let expr = parse_python_expr("42");
+        let mut tokens = Vec::new();
+        analyzer.extract_tokens_from_expr(&expr, &mut tokens);
+        
+        // Should have literal token
+        assert!(tokens.iter().any(|t| matches!(t.to_category(), TokenCategory::Literal)));
+    }
+
+    #[test]
+    fn test_extract_list_tokens() {
+        let analyzer = PythonEntropyAnalyzer::new("");
+        let expr = parse_python_expr("[1, 2, 3]");
+        let mut tokens = Vec::new();
+        analyzer.extract_tokens_from_expr(&expr, &mut tokens);
+        
+        // Should have list custom token
+        assert!(tokens.iter().any(|t| matches!(t.to_category(), TokenCategory::Custom(_))));
+    }
+
+    #[test]
+    fn test_extract_dict_tokens() {
+        let analyzer = PythonEntropyAnalyzer::new("");
+        let expr = parse_python_expr("{'a': 1, 'b': 2}");
+        let mut tokens = Vec::new();
+        analyzer.extract_tokens_from_expr(&expr, &mut tokens);
+        
+        // Should have dict custom token
+        assert!(tokens.iter().any(|t| matches!(t.to_category(), TokenCategory::Custom(_))));
+    }
+
+    #[test]
+    fn test_extract_attribute_tokens() {
+        let analyzer = PythonEntropyAnalyzer::new("");
+        let expr = parse_python_expr("obj.attribute");
+        let mut tokens = Vec::new();
+        analyzer.extract_tokens_from_expr(&expr, &mut tokens);
+        
+        // Should have dot operator and identifier
+        assert!(tokens.iter().any(|t| matches!(t.to_category(), TokenCategory::Operator)));
+        assert!(tokens.iter().any(|t| matches!(t.to_category(), TokenCategory::Identifier)));
+    }
+
+    #[test]
+    fn test_extract_subscript_tokens() {
+        let analyzer = PythonEntropyAnalyzer::new("");
+        let expr = parse_python_expr("arr[0]");
+        let mut tokens = Vec::new();
+        analyzer.extract_tokens_from_expr(&expr, &mut tokens);
+        
+        // Should have subscript operator
+        assert!(tokens.iter().any(|t| matches!(t.to_category(), TokenCategory::Operator)));
     }
 
     #[test]
@@ -1216,135 +1282,11 @@
             analyzer.extract_tokens_from_expr(&expr_stmt.value, &mut tokens);
         }
 
->>>>>>> c28f0863
         assert!(!tokens.is_empty());
-        assert!(tokens.iter().any(|t| matches!(t.to_category(), TokenCategory::Custom(_))));
-    }
-
-    #[test]
-<<<<<<< HEAD
-    fn test_extract_dict_comp_tokens() {
-        let analyzer = PythonEntropyAnalyzer::new("");
-        let expr = parse_python_expr("{x: x*2 for x in range(5)}");
-        let mut tokens = Vec::new();
-        analyzer.extract_tokens_from_expr(&expr, &mut tokens);
-        
-        // Should have dict comprehension tokens
-        assert!(tokens.iter().any(|t| matches!(t.to_category(), TokenCategory::Custom(_))));
-    }
-
-    #[test]
-    fn test_extract_call_tokens() {
-        let analyzer = PythonEntropyAnalyzer::new("");
-        let expr = parse_python_expr("print('hello', 'world')");
-        let mut tokens = Vec::new();
-        analyzer.extract_tokens_from_expr(&expr, &mut tokens);
-        
-        // Should have function call token
-        assert!(tokens.iter().any(|t| matches!(t.to_category(), TokenCategory::FunctionCall)));
-    }
-
-    #[test]
-    fn test_extract_compare_tokens() {
-        let analyzer = PythonEntropyAnalyzer::new("");
-        let expr = parse_python_expr("x > 5 and y <= 10");
-        let mut tokens = Vec::new();
-        analyzer.extract_tokens_from_expr(&expr, &mut tokens);
-        
-        // Should have comparison operators
-        assert!(tokens.iter().any(|t| matches!(t.to_category(), TokenCategory::Operator)));
-    }
-
-    #[test]
-    fn test_extract_name_token() {
-        let analyzer = PythonEntropyAnalyzer::new("");
-        let expr = parse_python_expr("variable_name");
-        let mut tokens = Vec::new();
-        analyzer.extract_tokens_from_expr(&expr, &mut tokens);
-        
-        // Should have identifier token
-        assert!(tokens.iter().any(|t| matches!(t.to_category(), TokenCategory::Identifier)));
-    }
-
-    #[test]
-    fn test_extract_constant_token() {
-        let analyzer = PythonEntropyAnalyzer::new("");
-        let expr = parse_python_expr("42");
-        let mut tokens = Vec::new();
-        analyzer.extract_tokens_from_expr(&expr, &mut tokens);
-        
-        // Should have literal token
-        assert!(tokens.iter().any(|t| matches!(t.to_category(), TokenCategory::Literal)));
-    }
-
-    #[test]
-    fn test_extract_list_tokens() {
-        let analyzer = PythonEntropyAnalyzer::new("");
-        let expr = parse_python_expr("[1, 2, 3]");
-        let mut tokens = Vec::new();
-        analyzer.extract_tokens_from_expr(&expr, &mut tokens);
-        
-        // Should have list custom token
-        assert!(tokens.iter().any(|t| matches!(t.to_category(), TokenCategory::Custom(_))));
-    }
-
-    #[test]
-    fn test_extract_dict_tokens() {
-        let analyzer = PythonEntropyAnalyzer::new("");
-        let expr = parse_python_expr("{'a': 1, 'b': 2}");
-        let mut tokens = Vec::new();
-        analyzer.extract_tokens_from_expr(&expr, &mut tokens);
-        
-        // Should have dict custom token
-        assert!(tokens.iter().any(|t| matches!(t.to_category(), TokenCategory::Custom(_))));
-    }
-
-    #[test]
-    fn test_extract_attribute_tokens() {
-        let analyzer = PythonEntropyAnalyzer::new("");
-        let expr = parse_python_expr("obj.attribute");
-        let mut tokens = Vec::new();
-        analyzer.extract_tokens_from_expr(&expr, &mut tokens);
-        
-        // Should have dot operator and identifier
-        assert!(tokens.iter().any(|t| matches!(t.to_category(), TokenCategory::Operator)));
-        assert!(tokens.iter().any(|t| matches!(t.to_category(), TokenCategory::Identifier)));
-    }
-
-    #[test]
-    fn test_extract_subscript_tokens() {
-        let analyzer = PythonEntropyAnalyzer::new("");
-        let expr = parse_python_expr("arr[0]");
-        let mut tokens = Vec::new();
-        analyzer.extract_tokens_from_expr(&expr, &mut tokens);
-        
-        // Should have subscript operator
-        assert!(tokens.iter().any(|t| matches!(t.to_category(), TokenCategory::Operator)));
-    }
-
-    #[test]
-    fn test_classify_bool_op() {
-        assert_eq!(PythonEntropyAnalyzer::classify_bool_op(ast::BoolOp::And), "and");
-        assert_eq!(PythonEntropyAnalyzer::classify_bool_op(ast::BoolOp::Or), "or");
-    }
-
-    #[test]
-    fn test_classify_unary_op() {
-        assert_eq!(PythonEntropyAnalyzer::classify_unary_op(ast::UnaryOp::Not), "not");
-        assert_eq!(PythonEntropyAnalyzer::classify_unary_op(ast::UnaryOp::Invert), "~");
-        assert_eq!(PythonEntropyAnalyzer::classify_unary_op(ast::UnaryOp::UAdd), "+");
-        assert_eq!(PythonEntropyAnalyzer::classify_unary_op(ast::UnaryOp::USub), "-");
-    }
-
-    #[test]
-    fn test_extract_set_comp_tokens() {
-        let analyzer = PythonEntropyAnalyzer::new("");
-        let expr = parse_python_expr("{x for x in range(10)}");
-        let mut tokens = Vec::new();
-        analyzer.extract_tokens_from_expr(&expr, &mut tokens);
-        
-        // Should have set comprehension tokens
-=======
+        assert!(tokens.iter().any(|t| t.value().contains("Add")));
+    }
+
+    #[test]
     fn test_process_unary_op() {
         let source = "not x";
         let analyzer = PythonEntropyAnalyzer::new(source);
@@ -1420,17 +1362,11 @@
             analyzer.extract_tokens_from_expr(&expr_stmt.value, &mut tokens);
         }
 
->>>>>>> c28f0863
         assert!(!tokens.is_empty());
-        assert!(tokens.iter().any(|t| matches!(t.to_category(), TokenCategory::Custom(_))));
-    }
-
-    #[test]
-<<<<<<< HEAD
-    fn test_extract_generator_exp_tokens() {
-        let analyzer = PythonEntropyAnalyzer::new("");
-        let expr = parse_python_expr("(x for x in range(10))");
-=======
+        assert!(tokens.iter().any(|t| t.value().contains("list_comp")));
+    }
+
+    #[test]
     fn test_process_call() {
         let source = "func(x, y)";
         let analyzer = PythonEntropyAnalyzer::new(source);
@@ -1441,138 +1377,10 @@
             panic!("Expected Module");
         };
 
->>>>>>> c28f0863
-        let mut tokens = Vec::new();
-        analyzer.extract_tokens_from_expr(&expr, &mut tokens);
-        
-        // Should have generator tokens
-        assert!(!tokens.is_empty());
-        assert!(tokens.iter().any(|t| matches!(t.to_category(), TokenCategory::Custom(_))));
-    }
-
-    #[test]
-    fn test_extract_yield_tokens() {
-        let analyzer = PythonEntropyAnalyzer::new("");
-        // Parse as part of a function body
-        let code = "def f():\n    yield 42";
-        let parsed = ast::Suite::parse(code, "<test>").unwrap();
-        if let ast::Stmt::FunctionDef(func) = &parsed[0] {
-            if let ast::Stmt::Expr(expr_stmt) = &func.body[0] {
-                let mut tokens = Vec::new();
-                analyzer.extract_tokens_from_expr(&expr_stmt.value, &mut tokens);
-                // Should have yield keyword
-                assert!(tokens.iter().any(|t| matches!(t.to_category(), TokenCategory::Keyword)));
-            }
-        }
-    }
-
-    #[test]
-    fn test_extract_yield_from_tokens() {
-        let analyzer = PythonEntropyAnalyzer::new("");
-        // Parse as part of a function body
-        let code = "def f():\n    yield from range(10)";
-        let parsed = ast::Suite::parse(code, "<test>").unwrap();
-        if let ast::Stmt::FunctionDef(func) = &parsed[0] {
-            if let ast::Stmt::Expr(expr_stmt) = &func.body[0] {
-                let mut tokens = Vec::new();
-                analyzer.extract_tokens_from_expr(&expr_stmt.value, &mut tokens);
-                // Should have yield and from keywords
-                assert!(tokens.iter().filter(|t| matches!(t.to_category(), TokenCategory::Keyword)).count() >= 2);
-            }
-        }
-<<<<<<< HEAD
-    }
-
-    #[test]
-    fn test_extract_named_expr_tokens() {
-        let analyzer = PythonEntropyAnalyzer::new("");
-        // Walrus operator (Python 3.8+)
-        let expr = parse_python_expr("(x := 5)");
-        let mut tokens = Vec::new();
-        analyzer.extract_tokens_from_expr(&expr, &mut tokens);
-        
-        // Should have walrus operator
-        assert!(tokens.iter().any(|t| {
-            if let TokenCategory::Operator = t.to_category() {
-                t.value() == ":="
-            } else {
-                false
-            }
-        }));
-    }
-
-    #[test]
-    fn test_extract_tuple_tokens() {
-        let analyzer = PythonEntropyAnalyzer::new("");
-        let expr = parse_python_expr("(1, 2, 3)");
-        let mut tokens = Vec::new();
-        analyzer.extract_tokens_from_expr(&expr, &mut tokens);
-        
-        // Should have tuple custom token and literals
-        assert!(tokens.iter().any(|t| matches!(t.to_category(), TokenCategory::Custom(_))));
-        assert!(tokens.iter().any(|t| matches!(t.to_category(), TokenCategory::Literal)));
-    }
-
-    #[test]
-    fn test_extract_set_tokens() {
-        let analyzer = PythonEntropyAnalyzer::new("");
-        let expr = parse_python_expr("{1, 2, 3}");
-        let mut tokens = Vec::new();
-        analyzer.extract_tokens_from_expr(&expr, &mut tokens);
-        
-        // Should have set custom token
-        assert!(tokens.iter().any(|t| matches!(t.to_category(), TokenCategory::Custom(_))));
-    }
-
-    #[test]
-    fn test_extract_slice_tokens() {
-        let analyzer = PythonEntropyAnalyzer::new("");
-        let expr = parse_python_expr("arr[1:10:2]");
-        let mut tokens = Vec::new();
-        analyzer.extract_tokens_from_expr(&expr, &mut tokens);
-        
-        // Should have slice operators
-        assert!(tokens.iter().any(|t| matches!(t.to_category(), TokenCategory::Operator)));
-    }
-
-    #[test]
-    fn test_extract_starred_tokens() {
-        let analyzer = PythonEntropyAnalyzer::new("");
-        // Parse in context where starred is allowed
-        let code = "[*range(5), 6]";
-        let expr = parse_python_expr(code);
-        let mut tokens = Vec::new();
-        analyzer.extract_tokens_from_expr(&expr, &mut tokens);
-        
-        // Should have star operator
-        assert!(tokens.iter().any(|t| {
-            if let TokenCategory::Operator = t.to_category() {
-                t.value() == "*"
-            } else {
-                false
-            }
-        }));
-    }
-
-    #[test]
-    fn test_extract_joined_str_tokens() {
-        let analyzer = PythonEntropyAnalyzer::new("");
-        // f-string
-        let expr = parse_python_expr("f'Hello {name}'");
-        let mut tokens = Vec::new();
-        analyzer.extract_tokens_from_expr(&expr, &mut tokens);
-        
-        // Should have f-string tokens
-        assert!(!tokens.is_empty());
-        assert!(tokens.iter().any(|t| matches!(t.to_category(), TokenCategory::Custom(_))));
-    }
-
-    #[test]
-    fn test_extract_formatted_value_tokens() {
-        let analyzer = PythonEntropyAnalyzer::new("");
-        // f-string with format spec
-        let expr = parse_python_expr("f'{value:.2f}'");
-=======
+        let mut tokens = Vec::new();
+        if let ast::Stmt::Expr(expr_stmt) = &module.body[0] {
+            analyzer.extract_tokens_from_expr(&expr_stmt.value, &mut tokens);
+        }
 
         assert!(tokens.len() >= 3);
         assert!(tokens.iter().any(|t| t.value() == "call"));
@@ -1609,74 +1417,12 @@
             panic!("Expected Module");
         };
 
->>>>>>> c28f0863
-        let mut tokens = Vec::new();
-        analyzer.extract_tokens_from_expr(&expr, &mut tokens);
-        
-        // Should have formatted value tokens
-        assert!(!tokens.is_empty());
-    }
-
-    #[test]
-    fn test_extract_await_tokens() {
-        let analyzer = PythonEntropyAnalyzer::new("");
-        // Parse await in async context
-        let code = "async def f():\n    await something()";
-        let parsed = ast::Suite::parse(code, "<test>").unwrap();
-        if let ast::Stmt::AsyncFunctionDef(func) = &parsed[0] {
-            if let ast::Stmt::Expr(expr_stmt) = &func.body[0] {
-                let mut tokens = Vec::new();
-                analyzer.extract_tokens_from_expr(&expr_stmt.value, &mut tokens);
-                // Should have await keyword
-                assert!(tokens.iter().any(|t| {
-                    if let TokenCategory::Keyword = t.to_category() {
-                        t.value() == "await"
-                    } else {
-                        false
-                    }
-                }));
-            }
-        }
-<<<<<<< HEAD
-    }
-
-    #[test]
-    fn test_extract_tokens_complex_expression() {
-        let analyzer = PythonEntropyAnalyzer::new("");
-        // Complex nested expression testing multiple branches
-        let expr = parse_python_expr("[x * 2 for x in range(10) if x > 5]");
-        let mut tokens = Vec::new();
-        analyzer.extract_tokens_from_expr(&expr, &mut tokens);
-        
-        // Should have comprehension, operators, and control flow
-        assert!(tokens.len() > 5);
-        assert!(tokens.iter().any(|t| matches!(t.to_category(), TokenCategory::Custom(_))));
-        assert!(tokens.iter().any(|t| matches!(t.to_category(), TokenCategory::Operator)));
-        assert!(tokens.iter().any(|t| matches!(t.to_category(), TokenCategory::ControlFlow)));
-    }
-
-    #[test]
-    fn test_extract_tokens_edge_cases() {
-        let analyzer = PythonEntropyAnalyzer::new("");
-        
-        // Empty list
-        let expr = parse_python_expr("[]");
-        let mut tokens = Vec::new();
-        analyzer.extract_tokens_from_expr(&expr, &mut tokens);
-        assert!(tokens.iter().any(|t| matches!(t.to_category(), TokenCategory::Custom(_))));
-        
-        // Empty dict
-        let expr = parse_python_expr("{}");
-        let mut tokens = Vec::new();
-        analyzer.extract_tokens_from_expr(&expr, &mut tokens);
-        assert!(tokens.iter().any(|t| matches!(t.to_category(), TokenCategory::Custom(_))));
-        
-        // None constant
-        let expr = parse_python_expr("None");
-        let mut tokens = Vec::new();
-        analyzer.extract_tokens_from_expr(&expr, &mut tokens);
-        assert!(tokens.iter().any(|t| matches!(t.to_category(), TokenCategory::Literal)));
-=======
+        let mut tokens = Vec::new();
+        if let ast::Stmt::FunctionDef(func) = &module.body[0] {
+            for stmt in &func.body {
+                analyzer.extract_tokens_from_stmt(stmt, &mut tokens);
+            }
+        }
 
         assert!(tokens.iter().any(|t| t.value() == "yield"));
     }
@@ -1711,12 +1457,222 @@
             PythonEntropyAnalyzer::classify_unary_op(ast::UnaryOp::USub),
             "-"
         );
->>>>>>> c28f0863
+    }
+
+    #[test]
+    fn test_extract_set_comp_tokens() {
+        let analyzer = PythonEntropyAnalyzer::new("");
+        let expr = parse_python_expr("{x for x in range(10)}");
+        let mut tokens = Vec::new();
+        analyzer.extract_tokens_from_expr(&expr, &mut tokens);
+        
+        // Should have set comprehension tokens
+        assert!(!tokens.is_empty());
+        assert!(tokens.iter().any(|t| matches!(t.to_category(), TokenCategory::Custom(_))));
+    }
+
+    #[test]
+    fn test_extract_generator_exp_tokens() {
+        let analyzer = PythonEntropyAnalyzer::new("");
+        let expr = parse_python_expr("(x for x in range(10))");
+        let mut tokens = Vec::new();
+        analyzer.extract_tokens_from_expr(&expr, &mut tokens);
+        
+        // Should have generator tokens
+        assert!(!tokens.is_empty());
+        assert!(tokens.iter().any(|t| matches!(t.to_category(), TokenCategory::Custom(_))));
+    }
+
+    #[test]
+    fn test_extract_yield_tokens() {
+        let analyzer = PythonEntropyAnalyzer::new("");
+        // Parse as part of a function body
+        let code = "def f():\n    yield 42";
+        let parsed = ast::Suite::parse(code, "<test>").unwrap();
+        if let ast::Stmt::FunctionDef(func) = &parsed[0] {
+            if let ast::Stmt::Expr(expr_stmt) = &func.body[0] {
+                let mut tokens = Vec::new();
+                analyzer.extract_tokens_from_expr(&expr_stmt.value, &mut tokens);
+                // Should have yield keyword
+                assert!(tokens.iter().any(|t| matches!(t.to_category(), TokenCategory::Keyword)));
+            }
+        }
+    }
+
+    #[test]
+    fn test_extract_yield_from_tokens() {
+        let analyzer = PythonEntropyAnalyzer::new("");
+        // Parse as part of a function body
+        let code = "def f():\n    yield from range(10)";
+        let parsed = ast::Suite::parse(code, "<test>").unwrap();
+        if let ast::Stmt::FunctionDef(func) = &parsed[0] {
+            if let ast::Stmt::Expr(expr_stmt) = &func.body[0] {
+                let mut tokens = Vec::new();
+                analyzer.extract_tokens_from_expr(&expr_stmt.value, &mut tokens);
+                // Should have yield and from keywords
+                assert!(tokens.iter().filter(|t| matches!(t.to_category(), TokenCategory::Keyword)).count() >= 2);
+            }
+        }
+    }
+
+    #[test]
+    fn test_extract_named_expr_tokens() {
+        let analyzer = PythonEntropyAnalyzer::new("");
+        // Walrus operator (Python 3.8+)
+        let expr = parse_python_expr("(x := 5)");
+        let mut tokens = Vec::new();
+        analyzer.extract_tokens_from_expr(&expr, &mut tokens);
+        
+        // Should have walrus operator
+        assert!(tokens.iter().any(|t| {
+            if let TokenCategory::Operator = t.to_category() {
+                t.value() == ":="
+            } else {
+                false
+            }
+        }));
+    }
+
+    #[test]
+    fn test_extract_tuple_tokens() {
+        let analyzer = PythonEntropyAnalyzer::new("");
+        let expr = parse_python_expr("(1, 2, 3)");
+        let mut tokens = Vec::new();
+        analyzer.extract_tokens_from_expr(&expr, &mut tokens);
+        
+        // Should have tuple custom token and literals
+        assert!(tokens.iter().any(|t| matches!(t.to_category(), TokenCategory::Custom(_))));
+        assert!(tokens.iter().any(|t| matches!(t.to_category(), TokenCategory::Literal)));
+    }
+
+    #[test]
+    fn test_extract_set_tokens() {
+        let analyzer = PythonEntropyAnalyzer::new("");
+        let expr = parse_python_expr("{1, 2, 3}");
+        let mut tokens = Vec::new();
+        analyzer.extract_tokens_from_expr(&expr, &mut tokens);
+        
+        // Should have set custom token
+        assert!(tokens.iter().any(|t| matches!(t.to_category(), TokenCategory::Custom(_))));
+    }
+
+    #[test]
+    fn test_extract_slice_tokens() {
+        let analyzer = PythonEntropyAnalyzer::new("");
+        let expr = parse_python_expr("arr[1:10:2]");
+        let mut tokens = Vec::new();
+        analyzer.extract_tokens_from_expr(&expr, &mut tokens);
+        
+        // Should have slice operators
+        assert!(tokens.iter().any(|t| matches!(t.to_category(), TokenCategory::Operator)));
+    }
+
+    #[test]
+    fn test_extract_starred_tokens() {
+        let analyzer = PythonEntropyAnalyzer::new("");
+        // Parse in context where starred is allowed
+        let code = "[*range(5), 6]";
+        let expr = parse_python_expr(code);
+        let mut tokens = Vec::new();
+        analyzer.extract_tokens_from_expr(&expr, &mut tokens);
+        
+        // Should have star operator
+        assert!(tokens.iter().any(|t| {
+            if let TokenCategory::Operator = t.to_category() {
+                t.value() == "*"
+            } else {
+                false
+            }
+        }));
+    }
+
+    #[test]
+    fn test_extract_joined_str_tokens() {
+        let analyzer = PythonEntropyAnalyzer::new("");
+        // f-string
+        let expr = parse_python_expr("f'Hello {name}'");
+        let mut tokens = Vec::new();
+        analyzer.extract_tokens_from_expr(&expr, &mut tokens);
+        
+        // Should have f-string tokens
+        assert!(!tokens.is_empty());
+        assert!(tokens.iter().any(|t| matches!(t.to_category(), TokenCategory::Custom(_))));
+    }
+
+    #[test]
+    fn test_extract_formatted_value_tokens() {
+        let analyzer = PythonEntropyAnalyzer::new("");
+        // f-string with format spec
+        let expr = parse_python_expr("f'{value:.2f}'");
+        let mut tokens = Vec::new();
+        analyzer.extract_tokens_from_expr(&expr, &mut tokens);
+        
+        // Should have formatted value tokens
+        assert!(!tokens.is_empty());
+    }
+
+    #[test]
+    fn test_extract_await_tokens() {
+        let analyzer = PythonEntropyAnalyzer::new("");
+        // Parse await in async context
+        let code = "async def f():\n    await something()";
+        let parsed = ast::Suite::parse(code, "<test>").unwrap();
+        if let ast::Stmt::AsyncFunctionDef(func) = &parsed[0] {
+            if let ast::Stmt::Expr(expr_stmt) = &func.body[0] {
+                let mut tokens = Vec::new();
+                analyzer.extract_tokens_from_expr(&expr_stmt.value, &mut tokens);
+                // Should have await keyword
+                assert!(tokens.iter().any(|t| {
+                    if let TokenCategory::Keyword = t.to_category() {
+                        t.value() == "await"
+                    } else {
+                        false
+                    }
+                }));
+            }
+        }
+    }
+
+    #[test]
+    fn test_extract_tokens_complex_expression() {
+        let analyzer = PythonEntropyAnalyzer::new("");
+        // Complex nested expression testing multiple branches
+        let expr = parse_python_expr("[x * 2 for x in range(10) if x > 5]");
+        let mut tokens = Vec::new();
+        analyzer.extract_tokens_from_expr(&expr, &mut tokens);
+        
+        // Should have comprehension, operators, and control flow
+        assert!(tokens.len() > 5);
+        assert!(tokens.iter().any(|t| matches!(t.to_category(), TokenCategory::Custom(_))));
+        assert!(tokens.iter().any(|t| matches!(t.to_category(), TokenCategory::Operator)));
+        assert!(tokens.iter().any(|t| matches!(t.to_category(), TokenCategory::ControlFlow)));
+    }
+
+    #[test]
+    fn test_extract_tokens_edge_cases() {
+        let analyzer = PythonEntropyAnalyzer::new("");
+        
+        // Empty list
+        let expr = parse_python_expr("[]");
+        let mut tokens = Vec::new();
+        analyzer.extract_tokens_from_expr(&expr, &mut tokens);
+        assert!(tokens.iter().any(|t| matches!(t.to_category(), TokenCategory::Custom(_))));
+        
+        // Empty dict
+        let expr = parse_python_expr("{}");
+        let mut tokens = Vec::new();
+        analyzer.extract_tokens_from_expr(&expr, &mut tokens);
+        assert!(tokens.iter().any(|t| matches!(t.to_category(), TokenCategory::Custom(_))));
+        
+        // None constant
+        let expr = parse_python_expr("None");
+        let mut tokens = Vec::new();
+        analyzer.extract_tokens_from_expr(&expr, &mut tokens);
+        assert!(tokens.iter().any(|t| matches!(t.to_category(), TokenCategory::Literal)));
     }
 
     #[test]
     fn test_classify_compare_op() {
-<<<<<<< HEAD
         assert_eq!(PythonEntropyAnalyzer::classify_compare_op(&ast::CmpOp::Eq), "==");
         assert_eq!(PythonEntropyAnalyzer::classify_compare_op(&ast::CmpOp::NotEq), "!=");
         assert_eq!(PythonEntropyAnalyzer::classify_compare_op(&ast::CmpOp::Lt), "<");
@@ -1727,32 +1683,6 @@
         assert_eq!(PythonEntropyAnalyzer::classify_compare_op(&ast::CmpOp::IsNot), "is not");
         assert_eq!(PythonEntropyAnalyzer::classify_compare_op(&ast::CmpOp::In), "in");
         assert_eq!(PythonEntropyAnalyzer::classify_compare_op(&ast::CmpOp::NotIn), "not in");
-=======
-        assert_eq!(
-            PythonEntropyAnalyzer::classify_compare_op(&ast::CmpOp::Eq),
-            "=="
-        );
-        assert_eq!(
-            PythonEntropyAnalyzer::classify_compare_op(&ast::CmpOp::NotEq),
-            "!="
-        );
-        assert_eq!(
-            PythonEntropyAnalyzer::classify_compare_op(&ast::CmpOp::Lt),
-            "<"
-        );
-        assert_eq!(
-            PythonEntropyAnalyzer::classify_compare_op(&ast::CmpOp::LtE),
-            "<="
-        );
-        assert_eq!(
-            PythonEntropyAnalyzer::classify_compare_op(&ast::CmpOp::Gt),
-            ">"
-        );
-        assert_eq!(
-            PythonEntropyAnalyzer::classify_compare_op(&ast::CmpOp::GtE),
-            ">="
-        );
->>>>>>> c28f0863
     }
 
     #[test]
@@ -1764,7 +1694,6 @@
     }
 
     #[test]
-<<<<<<< HEAD
     fn test_complex_nested_expression() {
         let analyzer = PythonEntropyAnalyzer::new("");
         let expr = parse_python_expr("[x * 2 for x in range(10) if x > 5]");
@@ -1777,7 +1706,9 @@
         let has_custom = tokens.iter().any(|t| matches!(t.to_category(), TokenCategory::Custom(_)));
         let has_operator = tokens.iter().any(|t| matches!(t.to_category(), TokenCategory::Operator));
         assert!(has_custom && has_operator);
-=======
+    }
+
+    #[test]
     fn test_complex_expression() {
         let source = "(x + y) * z if condition else default_value";
         let analyzer = PythonEntropyAnalyzer::new(source);
@@ -1798,7 +1729,6 @@
         assert!(tokens.iter().any(|t| t.value() == "if"));
         assert!(tokens.iter().any(|t| t.value().contains("Add")));
         assert!(tokens.iter().any(|t| t.value().contains("Mult")));
->>>>>>> c28f0863
     }
 
     #[test]
