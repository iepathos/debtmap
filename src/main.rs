--- conflicted
+++ resolved
@@ -1206,62 +1206,43 @@
 
     // First pass: collect all parsed files
     for file_path in rust_files {
-<<<<<<< HEAD
-        if let Ok(content) = io::read_file(&file_path) {
-            // Try to get expanded content if macro expansion is enabled
-            let file_content = if let Some(config) = expansion_config.as_ref() {
-                use debtmap::expansion::{MacroExpander, MacroExpansion};
-                match MacroExpander::new(config.clone()) {
-                    Ok(mut expander) => {
-                        match expander.expand_file(&file_path) {
-                            Ok(expanded) => {
-                                // Only log success if content actually changed
-                                if expanded.expanded_content != content {
-                                    eprintln!("✓ Successfully expanded: {}", file_path.display());
-                                    expanded.expanded_content
-                                } else {
-                                    eprintln!("ℹ No macros to expand in: {}", file_path.display());
-                                    content
-                                }
-                            }
-                            Err(e) => {
-                                eprintln!(
-                                    "⚠ Macro expansion failed for {}: {}",
-                                    file_path.display(),
-                                    e
-                                );
-                                eprintln!("  Using fallback: parsing macro tokens directly");
-                                content
-                            }
-                        }
-                    }
-                    Err(e) => {
-                        eprintln!("⚠ Failed to create macro expander: {}", e);
-                        content
-                    }
-                }
-            } else {
-                content
-            };
-=======
         match io::read_file(&file_path) {
             Ok(content) => {
                 // Try to get expanded content if macro expansion is enabled
                 let file_content = if let Some(config) = expansion_config.as_ref() {
                     use debtmap::expansion::{MacroExpander, MacroExpansion};
-                    if let Ok(mut expander) = MacroExpander::new(config.clone()) {
-                        if let Ok(expanded) = expander.expand_file(&file_path) {
-                            expanded.expanded_content
-                        } else {
+                    match MacroExpander::new(config.clone()) {
+                        Ok(mut expander) => {
+                            match expander.expand_file(&file_path) {
+                                Ok(expanded) => {
+                                    // Only log success if content actually changed
+                                    if expanded.expanded_content != content {
+                                        eprintln!("✓ Successfully expanded: {}", file_path.display());
+                                        expanded.expanded_content
+                                    } else {
+                                        eprintln!("ℹ No macros to expand in: {}", file_path.display());
+                                        content
+                                    }
+                                }
+                                Err(e) => {
+                                    eprintln!(
+                                        "⚠ Macro expansion failed for {}: {}",
+                                        file_path.display(),
+                                        e
+                                    );
+                                    eprintln!("  Using fallback: parsing macro tokens directly");
+                                    content
+                                }
+                            }
+                        }
+                        Err(e) => {
+                            eprintln!("⚠ Failed to create macro expander: {}", e);
                             content
                         }
-                    } else {
-                        content
                     }
                 } else {
                     content
                 };
->>>>>>> 4e13207b
 
                 // Parse the content (expanded or original)
                 if let Ok(parsed) = syn::parse_file(&file_content) {
