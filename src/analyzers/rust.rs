use crate::analyzers::Analyzer;
use crate::complexity::{
    cognitive::calculate_cognitive_with_patterns, cyclomatic::calculate_cyclomatic,
};
use crate::core::{
    ast::{Ast, RustAst},
    ComplexityMetrics, DebtItem, DebtType, Dependency, DependencyKind, FileMetrics,
    FunctionMetrics, Language, Priority,
};
use crate::debt::error_swallowing::detect_error_swallowing;
use crate::debt::patterns::{
    find_code_smells_with_suppression, find_todos_and_fixmes_with_suppression,
};
use crate::debt::smells::{analyze_function_smells, analyze_module_smells};
use crate::debt::suppression::{parse_suppression_comments, SuppressionContext};
<<<<<<< HEAD
use crate::organization::{
    FeatureEnvyDetector, GodObjectDetector, MagicValueDetector, MaintainabilityImpact,
    OrganizationAntiPattern, OrganizationDetector, ParameterAnalyzer, PrimitiveObsessionDetector,
=======
use crate::performance::{
    convert_performance_pattern_to_debt_item, AllocationDetector, DataStructureDetector,
    IOPerformanceDetector, NestedLoopDetector, PerformanceDetector, StringPerformanceDetector,
>>>>>>> c4bc903c
};
use crate::priority::call_graph::CallGraph;
use crate::testing;
use anyhow::Result;
use quote::ToTokens;
use std::path::{Path, PathBuf};
use syn::spanned::Spanned;
use syn::{visit::Visit, Item};

pub struct RustAnalyzer {
    complexity_threshold: u32,
}

impl RustAnalyzer {
    pub fn new() -> Self {
        Self {
            complexity_threshold: 10,
        }
    }
}

impl Default for RustAnalyzer {
    fn default() -> Self {
        Self::new()
    }
}

impl Analyzer for RustAnalyzer {
    fn parse(&self, content: &str, path: PathBuf) -> Result<Ast> {
        let file = syn::parse_str::<syn::File>(content)?;
        Ok(Ast::Rust(RustAst { file, path }))
    }

    fn analyze(&self, ast: &Ast) -> FileMetrics {
        match ast {
            Ast::Rust(rust_ast) => analyze_rust_file(rust_ast, self.complexity_threshold),
            _ => FileMetrics {
                path: PathBuf::new(),
                language: Language::Rust,
                complexity: ComplexityMetrics::default(),
                debt_items: vec![],
                dependencies: vec![],
                duplications: vec![],
            },
        }
    }

    fn language(&self) -> Language {
        Language::Rust
    }
}

pub fn extract_rust_call_graph(ast: &RustAst) -> CallGraph {
    use super::rust_call_graph::extract_call_graph;
    extract_call_graph(&ast.file, &ast.path)
}

// Expansion function removed - now using enhanced token parsing instead

fn analyze_rust_file(ast: &RustAst, threshold: u32) -> FileMetrics {
    let source_content = std::fs::read_to_string(&ast.path).unwrap_or_default();
    let mut visitor = FunctionVisitor::new(ast.path.clone(), source_content.clone());
    visitor.visit_file(&ast.file);

    let debt_items = create_debt_items(
        &ast.file,
        &ast.path,
        threshold,
        &visitor.functions,
        &source_content,
    );
    let dependencies = extract_dependencies(&ast.file);

    let functions = visitor.functions;
    let (cyclomatic, cognitive) = functions.iter().fold((0, 0), |(cyc, cog), f| {
        (cyc + f.cyclomatic, cog + f.cognitive)
    });

    FileMetrics {
        path: ast.path.clone(),
        language: Language::Rust,
        complexity: ComplexityMetrics {
            functions,
            cyclomatic_complexity: cyclomatic,
            cognitive_complexity: cognitive,
        },
        debt_items,
        dependencies,
        duplications: vec![],
    }
}

fn create_debt_items(
    file: &syn::File,
    path: &std::path::Path,
    threshold: u32,
    functions: &[FunctionMetrics],
    source_content: &str,
) -> Vec<DebtItem> {
    let suppression_context = parse_suppression_comments(source_content, Language::Rust, path);

    report_rust_unclosed_blocks(&suppression_context);

    collect_all_rust_debt_items(
        file,
        path,
        threshold,
        functions,
        source_content,
        &suppression_context,
    )
}

fn collect_all_rust_debt_items(
    file: &syn::File,
    path: &std::path::Path,
    threshold: u32,
    functions: &[FunctionMetrics],
    source_content: &str,
    suppression_context: &SuppressionContext,
) -> Vec<DebtItem> {
    [
        extract_debt_items(file, path, threshold, functions),
        find_todos_and_fixmes_with_suppression(source_content, path, Some(suppression_context)),
        find_code_smells_with_suppression(source_content, path, Some(suppression_context)),
        extract_rust_module_smell_items(path, source_content, suppression_context),
        extract_rust_function_smell_items(functions, suppression_context),
        detect_error_swallowing(file, path, Some(suppression_context)),
<<<<<<< HEAD
        analyze_resource_patterns(file, path),
        analyze_organization_patterns(file, path),
        testing::analyze_testing_patterns(file, &path.to_path_buf()),
=======
        analyze_performance_patterns(file, path),
>>>>>>> c4bc903c
    ]
    .into_iter()
    .flatten()
    .collect()
}

fn extract_rust_module_smell_items(
    path: &std::path::Path,
    source_content: &str,
    suppression_context: &SuppressionContext,
) -> Vec<DebtItem> {
    analyze_module_smells(path, source_content.lines().count())
        .into_iter()
        .map(|smell| smell.to_debt_item())
        .filter(|item| !suppression_context.is_suppressed(item.line, &item.debt_type))
        .collect()
}

fn extract_rust_function_smell_items(
    functions: &[FunctionMetrics],
    suppression_context: &SuppressionContext,
) -> Vec<DebtItem> {
    functions
        .iter()
        .flat_map(|func| analyze_function_smells(func, 0))
        .map(|smell| smell.to_debt_item())
        .filter(|item| !suppression_context.is_suppressed(item.line, &item.debt_type))
        .collect()
}

fn report_rust_unclosed_blocks(suppression_context: &SuppressionContext) {
    suppression_context
        .unclosed_blocks
        .iter()
        .for_each(|unclosed| {
            eprintln!(
                "Warning: Unclosed suppression block in {} at line {}",
                unclosed.file.display(),
                unclosed.start_line
            );
        });
}

struct FunctionVisitor {
    functions: Vec<FunctionMetrics>,
    current_file: PathBuf,
    #[allow(dead_code)]
    source_content: String,
    in_test_module: bool,
    current_function: Option<String>,
    current_impl_type: Option<String>,
    current_impl_is_trait: bool,
}

impl FunctionVisitor {
    fn new(file: PathBuf, source_content: String) -> Self {
        // Check if this file is a test file based on its path
        let is_test_file = {
            let path_str = file.to_string_lossy();
            path_str.contains("/tests/") 
                || path_str.contains("/test/")
                || path_str.ends_with("_test.rs")
                || path_str.ends_with("_tests.rs")
                || path_str.contains("/test_")
                || path_str.contains("\\tests\\")  // Windows paths
                || path_str.contains("\\test\\") // Windows paths
        };

        Self {
            functions: Vec::new(),
            current_file: file,
            source_content,
            in_test_module: is_test_file,
            current_function: None,
            current_impl_type: None,
            current_impl_is_trait: false,
        }
    }

    fn get_line_number(&self, span: syn::__private::Span) -> usize {
        // Use proc-macro2's span-locations feature to get actual line numbers
        span.start().line
    }

    fn analyze_function(
        &mut self,
        name: String,
        item_fn: &syn::ItemFn,
        line: usize,
        is_trait_method: bool,
    ) {
        // Check if this is a test function (either has #[test] attribute or is in a test module)
        let has_test_attribute = item_fn.attrs.iter().any(|attr| {
            // Check for #[test] attribute
            attr.path().is_ident("test")
                // Check for #[tokio::test] attribute
                || attr.path().segments.last().is_some_and(|seg| seg.ident == "test")
                // Check for #[cfg(test)] attribute
                || (attr.path().is_ident("cfg")
                    && attr.meta.to_token_stream().to_string().contains("test"))
        });

        // Also check if the function name indicates it's a test
        let has_test_name =
            name.starts_with("test_") || name.starts_with("it_") || name.starts_with("should_");

        // A function is a test if:
        // 1. It has a test attribute (#[test] or #[tokio::test]), OR
        // 2. It has a test-like name (test_, it_, should_)
        // Note: Being in a test file/module alone doesn't make a function a test
        let is_test = has_test_attribute || has_test_name;

        // Extract visibility information
        let visibility = match &item_fn.vis {
            syn::Visibility::Public(_) => Some("pub".to_string()),
            syn::Visibility::Restricted(restricted) => {
                if restricted.path.is_ident("crate") {
                    Some("pub(crate)".to_string())
                } else {
                    Some(format!("pub({})", quote::quote!(#restricted.path)))
                }
            }
            syn::Visibility::Inherited => None,
        };

        let metrics = FunctionMetrics {
            name,
            file: self.current_file.clone(),
            line,
            cyclomatic: calculate_cyclomatic_syn(&item_fn.block),
            cognitive: calculate_cognitive_syn(&item_fn.block),
            nesting: calculate_nesting(&item_fn.block),
            length: count_function_lines(item_fn),
            is_test,
            visibility,
            is_trait_method, // Use the parameter passed to this function
            in_test_module: self.in_test_module,
        };

        self.functions.push(metrics);
    }
}

impl<'ast> Visit<'ast> for FunctionVisitor {
    fn visit_item_impl(&mut self, item_impl: &'ast syn::ItemImpl) {
        // Extract the type name from the impl block
        let impl_type = if let syn::Type::Path(type_path) = &*item_impl.self_ty {
            type_path
                .path
                .segments
                .last()
                .map(|seg| seg.ident.to_string())
        } else {
            None
        };

        // Check if this is a trait implementation
        let is_trait_impl = item_impl.trait_.is_some();

        // Store the current impl type and trait status
        let prev_impl_type = self.current_impl_type.clone();
        let prev_impl_is_trait = self.current_impl_is_trait;
        self.current_impl_type = impl_type;
        self.current_impl_is_trait = is_trait_impl;

        // Continue visiting the impl block
        syn::visit::visit_item_impl(self, item_impl);

        // Restore previous impl type and trait status
        self.current_impl_type = prev_impl_type;
        self.current_impl_is_trait = prev_impl_is_trait;
    }

    fn visit_item_mod(&mut self, item_mod: &'ast syn::ItemMod) {
        // Check if this is a test module (has #[cfg(test)] attribute)
        let is_test_mod = item_mod.attrs.iter().any(|attr| {
            attr.path().is_ident("cfg") && attr.meta.to_token_stream().to_string().contains("test")
        });

        let was_in_test_module = self.in_test_module;
        if is_test_mod {
            self.in_test_module = true;
        }

        // Continue visiting the module content
        syn::visit::visit_item_mod(self, item_mod);

        // Restore the previous state when leaving the module
        self.in_test_module = was_in_test_module;
    }

    fn visit_item_fn(&mut self, item_fn: &'ast syn::ItemFn) {
        let name = item_fn.sig.ident.to_string();
        let line = self.get_line_number(item_fn.sig.ident.span());
        self.analyze_function(name.clone(), item_fn, line, false);

        // Track the current function for closures
        let prev_function = self.current_function.clone();
        self.current_function = Some(name);

        // Continue visiting to find nested functions
        syn::visit::visit_item_fn(self, item_fn);

        // Restore previous function context
        self.current_function = prev_function;
    }

    fn visit_impl_item_fn(&mut self, impl_fn: &'ast syn::ImplItemFn) {
        // Construct the full function name including the impl type
        let method_name = impl_fn.sig.ident.to_string();
        let name = if let Some(ref impl_type) = self.current_impl_type {
            format!("{impl_type}::{method_name}")
        } else {
            method_name.clone()
        };

        let line = self.get_line_number(impl_fn.sig.ident.span());

        // For trait implementations, methods inherit the trait's visibility
        // Trait methods are effectively public (accessible through the trait)
        let vis = if self.current_impl_is_trait {
            // Trait methods are effectively public
            syn::Visibility::Public(syn::Token![pub](impl_fn.sig.ident.span()))
        } else {
            // Use the actual visibility from impl_fn for inherent impls
            impl_fn.vis.clone()
        };

        let item_fn = syn::ItemFn {
            attrs: impl_fn.attrs.clone(),
            vis,
            sig: impl_fn.sig.clone(),
            block: Box::new(impl_fn.block.clone()),
        };
        self.analyze_function(name.clone(), &item_fn, line, self.current_impl_is_trait);

        // Track the current function for closures
        let prev_function = self.current_function.clone();
        self.current_function = Some(name);

        // Continue visiting to find nested items
        syn::visit::visit_impl_item_fn(self, impl_fn);

        // Restore previous function context
        self.current_function = prev_function;
    }

    fn visit_expr(&mut self, expr: &'ast syn::Expr) {
        // Also count closures as functions, but only if they're non-trivial
        if let syn::Expr::Closure(closure) = expr {
            // Convert closure body to a block for analysis
            let block = match &*closure.body {
                syn::Expr::Block(expr_block) => expr_block.block.clone(),
                _ => {
                    // Wrap single expression in a block
                    syn::Block {
                        brace_token: Default::default(),
                        stmts: vec![syn::Stmt::Expr(*closure.body.clone(), None)],
                    }
                }
            };

            // Calculate metrics first to determine if closure is trivial
            let cyclomatic = calculate_cyclomatic(&block);
            let cognitive = calculate_cognitive_syn(&block);
            let nesting = calculate_nesting(&block);
            let length = count_lines(&block);

            // Only track substantial closures:
            // - Cognitive complexity > 1 (has some logic)
            // - OR length > 1 (multi-line)
            // - OR cyclomatic > 1 (has branches)
            if cognitive > 1 || length > 1 || cyclomatic > 1 {
                let name = if let Some(ref parent) = self.current_function {
                    format!("{}::<closure@{}>", parent, self.functions.len())
                } else {
                    format!("<closure@{}>", self.functions.len())
                };
                let line = self.get_line_number(closure.body.span());

                let metrics = FunctionMetrics {
                    name,
                    file: self.current_file.clone(),
                    line,
                    cyclomatic,
                    cognitive,
                    nesting,
                    length,
                    is_test: self.in_test_module, // Closures in test modules are test-related
                    visibility: None,             // Closures are always private
                    is_trait_method: false,       // Closures are not trait methods
                    in_test_module: self.in_test_module,
                };

                self.functions.push(metrics);
            }
        }

        // Continue visiting
        syn::visit::visit_expr(self, expr);
    }
}

fn calculate_cyclomatic_syn(block: &syn::Block) -> u32 {
    calculate_cyclomatic(block)
}

fn calculate_cognitive_syn(block: &syn::Block) -> u32 {
    // Use the enhanced version that includes pattern detection
    let (total, _patterns) = calculate_cognitive_with_patterns(block);
    total
}

fn calculate_nesting(block: &syn::Block) -> u32 {
    struct NestingVisitor {
        current_depth: u32,
        max_depth: u32,
    }

    impl<'ast> Visit<'ast> for NestingVisitor {
        fn visit_block(&mut self, block: &'ast syn::Block) {
            self.current_depth += 1;
            self.max_depth = self.max_depth.max(self.current_depth);
            syn::visit::visit_block(self, block);
            self.current_depth -= 1;
        }
    }

    let mut visitor = NestingVisitor {
        current_depth: 0,
        max_depth: 0,
    };
    visitor.visit_block(block);
    visitor.max_depth
}

fn count_lines(block: &syn::Block) -> usize {
    // Get the span of the entire block to calculate actual source lines
    let span = block.span();
    let start_line = span.start().line;
    let end_line = span.end().line;

    // Calculate the number of lines the function spans
    if end_line >= start_line {
        end_line - start_line + 1
    } else {
        1 // Fallback for edge cases
    }
}

fn count_function_lines(item_fn: &syn::ItemFn) -> usize {
    // Get the span of the entire function (from signature to end of body)
    let span = item_fn.span();
    let start_line = span.start().line;
    let end_line = span.end().line;

    // Calculate the number of lines the function spans
    if end_line >= start_line {
        end_line - start_line + 1
    } else {
        1 // Fallback for edge cases
    }
}

fn analyze_performance_patterns(file: &syn::File, path: &Path) -> Vec<DebtItem> {
    let detectors: Vec<Box<dyn PerformanceDetector>> = vec![
        Box::new(NestedLoopDetector::new()),
        Box::new(DataStructureDetector::new()),
        Box::new(AllocationDetector::new()),
        Box::new(IOPerformanceDetector::new()),
        Box::new(StringPerformanceDetector::new()),
    ];

    let mut performance_items = Vec::new();

    for detector in detectors {
        let anti_patterns = detector.detect_anti_patterns(file, path);

        for (idx, pattern) in anti_patterns.into_iter().enumerate() {
            let impact = detector.estimate_impact(&pattern);
            // Use a placeholder line number since we don't have exact positions yet
            let line = idx + 1;
            let debt_item = convert_performance_pattern_to_debt_item(pattern, impact, path, line);
            performance_items.push(debt_item);
        }
    }

    performance_items
}

fn extract_debt_items(
    _file: &syn::File,
    _path: &Path,
    threshold: u32,
    functions: &[FunctionMetrics],
) -> Vec<DebtItem> {
    functions
        .iter()
        .filter(|func| func.is_complex(threshold))
        .map(|func| create_complexity_debt_item(func, threshold))
        .collect()
}

fn create_complexity_debt_item(func: &FunctionMetrics, threshold: u32) -> DebtItem {
    DebtItem {
        id: format!("complexity-{}-{}", func.file.display(), func.line),
        debt_type: DebtType::Complexity,
        priority: if func.cyclomatic > threshold * 2 {
            Priority::High
        } else {
            Priority::Medium
        },
        file: func.file.clone(),
        line: func.line,
        column: None,
        message: format!(
            "Function '{}' has high complexity (cyclomatic: {}, cognitive: {})",
            func.name, func.cyclomatic, func.cognitive
        ),
        context: None,
    }
}

fn analyze_resource_patterns(file: &syn::File, path: &Path) -> Vec<DebtItem> {
    use crate::resource::{
        convert_resource_issue_to_debt_item, AsyncResourceDetector, DropDetector, ResourceDetector,
        UnboundedCollectionDetector,
    };

    let detectors: Vec<Box<dyn ResourceDetector>> = vec![
        Box::new(DropDetector::new()),
        Box::new(AsyncResourceDetector::new()),
        Box::new(UnboundedCollectionDetector::new()),
    ];

    let mut resource_items = Vec::new();

    for detector in detectors {
        let issues = detector.detect_issues(file, path);

        for issue in issues {
            let impact = detector.assess_resource_impact(&issue);
            let debt_item = convert_resource_issue_to_debt_item(issue, impact, path);
            resource_items.push(debt_item);
        }
    }

    resource_items
}


fn analyze_organization_patterns(file: &syn::File, path: &Path) -> Vec<DebtItem> {
    let detectors: Vec<Box<dyn OrganizationDetector>> = vec![
        Box::new(GodObjectDetector::new()),
        Box::new(MagicValueDetector::new()),
        Box::new(ParameterAnalyzer::new()),
        Box::new(FeatureEnvyDetector::new()),
        Box::new(PrimitiveObsessionDetector::new()),
    ];

    let mut organization_items = Vec::new();

    for detector in detectors {
        let anti_patterns = detector.detect_anti_patterns(file);

        for pattern in anti_patterns {
            let impact = detector.estimate_maintainability_impact(&pattern);
            let debt_item = convert_organization_pattern_to_debt_item(pattern, impact, path);
            organization_items.push(debt_item);
        }
    }

    organization_items
}

fn convert_organization_pattern_to_debt_item(
    pattern: OrganizationAntiPattern,
    impact: MaintainabilityImpact,
    path: &Path,
) -> DebtItem {
    let (priority, message, context) = match pattern {
        OrganizationAntiPattern::GodObject {
            type_name,
            method_count,
            field_count,
            suggested_split,
            ..
        } => (
            match impact {
                MaintainabilityImpact::Critical => Priority::Critical,
                MaintainabilityImpact::High => Priority::High,
                MaintainabilityImpact::Medium => Priority::Medium,
                MaintainabilityImpact::Low => Priority::Low,
            },
            format!(
                "God object '{}' with {} methods and {} fields",
                type_name, method_count, field_count
            ),
            Some(format!(
                "Consider splitting into: {}",
                suggested_split
                    .iter()
                    .map(|g| &g.name)
                    .map(|s| s.as_str())
                    .collect::<Vec<_>>()
                    .join(", ")
            )),
        ),
        OrganizationAntiPattern::MagicValue {
            value,
            occurrence_count,
            suggested_constant_name,
            ..
        } => (
            match impact {
                MaintainabilityImpact::Critical => Priority::Critical,
                MaintainabilityImpact::High => Priority::High,
                MaintainabilityImpact::Medium => Priority::Medium,
                MaintainabilityImpact::Low => Priority::Low,
            },
            format!("Magic value '{}' appears {} times", value, occurrence_count),
            Some(format!(
                "Extract constant: const {} = {};",
                suggested_constant_name, value
            )),
        ),
        OrganizationAntiPattern::LongParameterList {
            function_name,
            parameter_count,
            suggested_refactoring,
            ..
        } => (
            match impact {
                MaintainabilityImpact::Critical => Priority::Critical,
                MaintainabilityImpact::High => Priority::High,
                MaintainabilityImpact::Medium => Priority::Medium,
                MaintainabilityImpact::Low => Priority::Low,
            },
            format!(
                "Function '{}' has {} parameters",
                function_name, parameter_count
            ),
            Some(format!("Consider: {:?}", suggested_refactoring)),
        ),
        OrganizationAntiPattern::FeatureEnvy {
            method_name,
            envied_type,
            external_calls,
            internal_calls,
            ..
        } => (
            match impact {
                MaintainabilityImpact::Critical => Priority::Critical,
                MaintainabilityImpact::High => Priority::High,
                MaintainabilityImpact::Medium => Priority::Medium,
                MaintainabilityImpact::Low => Priority::Low,
            },
            format!(
                "Method '{}' makes {} external calls vs {} internal calls",
                method_name, external_calls, internal_calls
            ),
            Some(format!("Consider moving to '{}'", envied_type)),
        ),
        OrganizationAntiPattern::PrimitiveObsession {
            primitive_type,
            usage_context,
            suggested_domain_type,
            ..
        } => (
            match impact {
                MaintainabilityImpact::Critical => Priority::Critical,
                MaintainabilityImpact::High => Priority::High,
                MaintainabilityImpact::Medium => Priority::Medium,
                MaintainabilityImpact::Low => Priority::Low,
            },
            format!(
                "Primitive obsession: '{}' used for {:?}",
                primitive_type, usage_context
            ),
            Some(format!("Consider domain type: {}", suggested_domain_type)),
        ),
        OrganizationAntiPattern::DataClump {
            parameter_group,
            suggested_struct_name,
            ..
        } => (
            match impact {
                MaintainabilityImpact::Critical => Priority::Critical,
                MaintainabilityImpact::High => Priority::High,
                MaintainabilityImpact::Medium => Priority::Medium,
                MaintainabilityImpact::Low => Priority::Low,
            },
            format!(
                "Data clump with {} parameters",
                parameter_group.parameters.len()
            ),
            Some(format!("Extract struct: {}", suggested_struct_name)),
        ),
    };

    DebtItem {
        id: format!("organization-{}-0", path.display()), // Line number not available from pattern
        debt_type: DebtType::CodeOrganization,
        priority,
        file: path.to_path_buf(),
        line: 0, // Would need to extract from AST
        message,
        context,
    }
}

fn extract_dependencies(file: &syn::File) -> Vec<Dependency> {
    file.items
        .iter()
        .filter_map(|item| match item {
            Item::Use(use_item) => extract_use_name(&use_item.tree).map(|name| Dependency {
                name,
                kind: DependencyKind::Import,
            }),
            _ => None,
        })
        .collect()
}

fn extract_use_name(tree: &syn::UseTree) -> Option<String> {
    match tree {
        syn::UseTree::Path(path) => Some(path.ident.to_string()),
        syn::UseTree::Name(name) => Some(name.ident.to_string()),
        _ => None,
    }
}<|MERGE_RESOLUTION|>--- conflicted
+++ resolved
@@ -13,15 +13,13 @@
 };
 use crate::debt::smells::{analyze_function_smells, analyze_module_smells};
 use crate::debt::suppression::{parse_suppression_comments, SuppressionContext};
-<<<<<<< HEAD
 use crate::organization::{
     FeatureEnvyDetector, GodObjectDetector, MagicValueDetector, MaintainabilityImpact,
     OrganizationAntiPattern, OrganizationDetector, ParameterAnalyzer, PrimitiveObsessionDetector,
-=======
+};
 use crate::performance::{
     convert_performance_pattern_to_debt_item, AllocationDetector, DataStructureDetector,
     IOPerformanceDetector, NestedLoopDetector, PerformanceDetector, StringPerformanceDetector,
->>>>>>> c4bc903c
 };
 use crate::priority::call_graph::CallGraph;
 use crate::testing;
@@ -150,13 +148,10 @@
         extract_rust_module_smell_items(path, source_content, suppression_context),
         extract_rust_function_smell_items(functions, suppression_context),
         detect_error_swallowing(file, path, Some(suppression_context)),
-<<<<<<< HEAD
         analyze_resource_patterns(file, path),
         analyze_organization_patterns(file, path),
+        analyze_performance_patterns(file, path),
         testing::analyze_testing_patterns(file, &path.to_path_buf()),
-=======
-        analyze_performance_patterns(file, path),
->>>>>>> c4bc903c
     ]
     .into_iter()
     .flatten()
