--- conflicted
+++ resolved
@@ -143,11 +143,8 @@
         extract_rust_module_smell_items(path, source_content, suppression_context),
         extract_rust_function_smell_items(functions, suppression_context),
         detect_error_swallowing(file, path, Some(suppression_context)),
-<<<<<<< HEAD
         analyze_resource_patterns(file, path),
-=======
         analyze_organization_patterns(file, path),
->>>>>>> cd642a84
     ]
     .into_iter()
     .flatten()
@@ -544,7 +541,6 @@
     }
 }
 
-<<<<<<< HEAD
 fn analyze_resource_patterns(file: &syn::File, path: &Path) -> Vec<DebtItem> {
     use crate::resource::{
         convert_resource_issue_to_debt_item, AsyncResourceDetector, DropDetector, ResourceDetector,
@@ -570,7 +566,9 @@
     }
 
     resource_items
-=======
+}
+
+
 fn analyze_organization_patterns(file: &syn::File, path: &Path) -> Vec<DebtItem> {
     let detectors: Vec<Box<dyn OrganizationDetector>> = vec![
         Box::new(GodObjectDetector::new()),
@@ -729,7 +727,6 @@
         message,
         context,
     }
->>>>>>> cd642a84
 }
 
 fn extract_dependencies(file: &syn::File) -> Vec<Dependency> {
