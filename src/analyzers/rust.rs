--- conflicted
+++ resolved
@@ -603,13 +603,10 @@
     resource_items
 }
 
-<<<<<<< HEAD
-=======
 fn analyze_security_patterns(file: &syn::File, path: &Path) -> Vec<DebtItem> {
     crate::security::analyze_security_patterns(file, path)
 }
 
->>>>>>> 3ad93bfe
 fn analyze_organization_patterns(file: &syn::File, path: &Path) -> Vec<DebtItem> {
     let detectors: Vec<Box<dyn OrganizationDetector>> = vec![
         Box::new(GodObjectDetector::new()),
