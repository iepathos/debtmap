--- conflicted
+++ resolved
@@ -9,10 +9,6 @@
     ast::{Ast, RustAst},
     DebtItem, DebtType, FileMetrics, Language, Priority,
 };
-<<<<<<< HEAD
-use crate::core::{ast::Ast, DebtItem, DebtType, FileMetrics, Language, Priority};
-=======
->>>>>>> b47c26e8
 use anyhow::Result;
 use std::path::{Path, PathBuf};
 use std::sync::RwLock;
@@ -43,32 +39,17 @@
         self.enabled = enabled;
     }
 
-<<<<<<< HEAD
-    /// Process a single debt item based on rule action
-    fn process_debt_item(
-        &self,
-        item: &mut DebtItem,
-        action: RuleAction,
-=======
     /// Process a debt item based on the rule action
     fn process_rule_action(
         &self,
         action: RuleAction,
         item: &mut DebtItem,
->>>>>>> b47c26e8
         pattern: &DebtPattern,
         context: &FunctionContext,
     ) -> bool {
         match action {
             RuleAction::Allow | RuleAction::Skip => false,
             RuleAction::Warn => {
-<<<<<<< HEAD
-                self.apply_severity_reduction(item, -2, pattern, context);
-                true
-            }
-            RuleAction::ReduceSeverity(n) => {
-                self.apply_severity_reduction(item, -n, pattern, context);
-=======
                 item.priority = adjust_priority(item.priority, -2);
                 self.add_context_note(item, pattern, context);
                 true
@@ -76,25 +57,12 @@
             RuleAction::ReduceSeverity(n) => {
                 item.priority = adjust_priority(item.priority, -n);
                 self.add_context_note(item, pattern, context);
->>>>>>> b47c26e8
                 true
             }
             RuleAction::Deny => true,
         }
     }
 
-<<<<<<< HEAD
-    /// Apply severity reduction and add context reason
-    fn apply_severity_reduction(
-        &self,
-        item: &mut DebtItem,
-        reduction: i32,
-        pattern: &DebtPattern,
-        context: &FunctionContext,
-    ) {
-        item.priority = adjust_priority(item.priority, reduction);
-
-=======
     /// Add context note to debt item message
     fn add_context_note(
         &self,
@@ -102,7 +70,6 @@
         pattern: &DebtPattern,
         context: &FunctionContext,
     ) {
->>>>>>> b47c26e8
         if let Some(reason) = self
             .rule_engine
             .write()
@@ -113,8 +80,6 @@
         }
     }
 
-<<<<<<< HEAD
-=======
     /// Process debt items for Rust code
     fn process_rust_items(
         &self,
@@ -158,7 +123,6 @@
         });
     }
 
->>>>>>> b47c26e8
     /// Filter debt items based on context rules
     fn filter_debt_items(&self, mut metrics: FileMetrics, ast: &Ast, path: &Path) -> FileMetrics {
         if !self.enabled {
@@ -168,43 +132,9 @@
         let file_type = detect_file_type(path);
 
         if let Ast::Rust(rust_ast) = ast {
-<<<<<<< HEAD
-            let mut detector = ContextDetector::new(file_type);
-            detector.visit_file(&rust_ast.file);
-
-            metrics.debt_items.retain_mut(|item| {
-                let context = detector
-                    .get_context_for_line(item.line)
-                    .cloned()
-                    .unwrap_or_else(|| FunctionContext::new().with_file_type(file_type));
-
-                let pattern = debt_type_to_pattern(&item.debt_type, &item.message);
-                let action = self
-                    .rule_engine
-                    .write()
-                    .unwrap()
-                    .evaluate(&pattern, &context);
-
-                self.process_debt_item(item, action, &pattern, &context)
-            });
-        } else {
-            let context = FunctionContext::new().with_file_type(file_type);
-
-            metrics.debt_items.retain_mut(|item| {
-                let pattern = debt_type_to_pattern(&item.debt_type, &item.message);
-                let action = self
-                    .rule_engine
-                    .write()
-                    .unwrap()
-                    .evaluate(&pattern, &context);
-
-                self.process_debt_item(item, action, &pattern, &context)
-            });
-=======
             self.process_rust_items(&mut metrics, rust_ast, file_type);
         } else {
             self.process_non_rust_items(&mut metrics, file_type);
->>>>>>> b47c26e8
         }
 
         metrics
@@ -314,31 +244,31 @@
     }
 
     #[test]
-    fn test_process_debt_item_allow() {
+    fn test_process_rule_action_allow() {
         let analyzer = create_test_analyzer();
         let mut item = create_test_debt_item();
         let pattern = DebtPattern::DebtType(DebtType::Todo);
         let context = FunctionContext::new();
 
         // RuleAction::Allow should filter out the item
-        let keep = analyzer.process_debt_item(&mut item, RuleAction::Allow, &pattern, &context);
+        let keep = analyzer.process_rule_action(RuleAction::Allow, &mut item, &pattern, &context);
         assert!(!keep, "Allow action should filter out the item");
     }
 
     #[test]
-    fn test_process_debt_item_skip() {
+    fn test_process_rule_action_skip() {
         let analyzer = create_test_analyzer();
         let mut item = create_test_debt_item();
         let pattern = DebtPattern::DebtType(DebtType::Todo);
         let context = FunctionContext::new();
 
         // RuleAction::Skip should filter out the item
-        let keep = analyzer.process_debt_item(&mut item, RuleAction::Skip, &pattern, &context);
+        let keep = analyzer.process_rule_action(RuleAction::Skip, &mut item, &pattern, &context);
         assert!(!keep, "Skip action should filter out the item");
     }
 
     #[test]
-    fn test_process_debt_item_warn() {
+    fn test_process_rule_action_warn() {
         let analyzer = create_test_analyzer();
         let mut item = create_test_debt_item();
         let original_priority = item.priority;
@@ -346,7 +276,7 @@
         let context = FunctionContext::new();
 
         // RuleAction::Warn should reduce severity by 2 and keep the item
-        let keep = analyzer.process_debt_item(&mut item, RuleAction::Warn, &pattern, &context);
+        let keep = analyzer.process_rule_action(RuleAction::Warn, &mut item, &pattern, &context);
         assert!(keep, "Warn action should keep the item");
         assert_eq!(
             item.priority,
@@ -356,7 +286,7 @@
     }
 
     #[test]
-    fn test_process_debt_item_reduce_severity() {
+    fn test_process_rule_action_reduce_severity() {
         let analyzer = create_test_analyzer();
         let mut item = create_test_debt_item();
         let original_priority = item.priority;
@@ -364,9 +294,9 @@
         let context = FunctionContext::new();
 
         // RuleAction::ReduceSeverity should reduce by specified amount
-        let keep = analyzer.process_debt_item(
+        let keep = analyzer.process_rule_action(
+            RuleAction::ReduceSeverity(3),
             &mut item,
-            RuleAction::ReduceSeverity(3),
             &pattern,
             &context,
         );
@@ -379,7 +309,7 @@
     }
 
     #[test]
-    fn test_process_debt_item_deny() {
+    fn test_process_rule_action_deny() {
         let analyzer = create_test_analyzer();
         let mut item = create_test_debt_item();
         let original_priority = item.priority;
@@ -387,7 +317,7 @@
         let context = FunctionContext::new();
 
         // RuleAction::Deny should keep the item unchanged
-        let keep = analyzer.process_debt_item(&mut item, RuleAction::Deny, &pattern, &context);
+        let keep = analyzer.process_rule_action(RuleAction::Deny, &mut item, &pattern, &context);
         assert!(keep, "Deny action should keep the item");
         assert_eq!(
             item.priority, original_priority,
@@ -396,19 +326,16 @@
     }
 
     #[test]
-    fn test_apply_severity_reduction() {
-        let analyzer = create_test_analyzer();
-        let mut item = create_test_debt_item();
-        let pattern = DebtPattern::DebtType(DebtType::Todo);
-        let context = FunctionContext::new();
-
-        // Test severity reduction
-        analyzer.apply_severity_reduction(&mut item, -2, &pattern, &context);
-        assert_eq!(
-            item.priority,
-            Priority::Low,
-            "Priority should be reduced to Low"
-        );
+    fn test_add_context_note() {
+        let analyzer = create_test_analyzer();
+        let mut item = create_test_debt_item();
+        let pattern = DebtPattern::DebtType(DebtType::Todo);
+        let context = FunctionContext::new();
+
+        // Test adding context note
+        analyzer.add_context_note(&mut item, &pattern, &context);
+        // Note: Without a configured rule engine with reasons, this won't modify the message
+        // but the method should still execute without errors
     }
 
     #[test]
