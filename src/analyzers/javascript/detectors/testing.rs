// debtmap:ignore-start -- This file contains test pattern detection and may trigger false security positives
// Testing pattern detection for JavaScript/TypeScript

use super::{get_node_text, SourceLocation};
use crate::core::{DebtItem, DebtType, Priority};
use std::path::{Path, PathBuf};
use tree_sitter::{Node, Query, QueryCursor, StreamingIterator};

#[derive(Debug, Clone)]
pub enum TestingAntiPattern {
    MissingAssertions {
        location: SourceLocation,
        test_name: String,
    },
    ComplexTest {
        location: SourceLocation,
        test_name: String,
        complexity: usize,
    },
    TimingDependentTest {
        location: SourceLocation,
        test_name: String,
        timing_type: String,
    },
    MissingCleanup {
        location: SourceLocation,
        test_name: String,
        resource_type: String,
    },
    AsyncTestIssue {
        location: SourceLocation,
        test_name: String,
        issue_type: String,
    },
    SnapshotOveruse {
        location: SourceLocation,
        snapshot_count: usize,
    },
    MissingErrorHandling {
        location: SourceLocation,
        test_name: String,
    },
}

impl TestingAntiPattern {
    pub fn to_debt_item(&self, path: &Path) -> DebtItem {
        let (message, priority) = match self {
            Self::MissingAssertions { test_name, .. } => (
                format!("Test '{}' has no assertions", test_name),
                Priority::High,
            ),
            Self::ComplexTest {
                test_name,
                complexity,
                ..
            } => (
                format!(
                    "Test '{}' is too complex (complexity: {})",
                    test_name, complexity
                ),
                Priority::Medium,
            ),
            Self::TimingDependentTest {
                test_name,
                timing_type,
                ..
            } => (
                format!("Test '{}' depends on timing ({})", test_name, timing_type),
                Priority::High,
            ),
            Self::MissingCleanup {
                test_name,
                resource_type,
                ..
            } => (
                format!("Test '{}' doesn't clean up {}", test_name, resource_type),
                Priority::Medium,
            ),
            Self::AsyncTestIssue {
                test_name,
                issue_type,
                ..
            } => (
                format!("Async test '{}' has {}", test_name, issue_type),
                Priority::Medium,
            ),
            Self::SnapshotOveruse { snapshot_count, .. } => (
                format!("Excessive snapshot testing ({} snapshots)", snapshot_count),
                Priority::Low,
            ),
            Self::MissingErrorHandling { test_name, .. } => (
                format!("Test '{}' lacks error handling", test_name),
                Priority::Medium,
            ),
        };

        let location = match self {
            Self::MissingAssertions { location, .. }
            | Self::ComplexTest { location, .. }
            | Self::TimingDependentTest { location, .. }
            | Self::MissingCleanup { location, .. }
            | Self::AsyncTestIssue { location, .. }
            | Self::SnapshotOveruse { location, .. }
            | Self::MissingErrorHandling { location, .. } => location,
        };

        DebtItem {
            id: format!("test-{}-{}", path.display(), location.line),
            debt_type: DebtType::TestQuality,
            priority,
            file: path.to_path_buf(),
            line: location.line,
            column: location.column,
            message,
            context: Some("Improve test quality for better maintainability".to_string()),
        }
    }
}

pub fn detect_testing_patterns(
    root: Node,
    source: &str,
    language: &tree_sitter::Language,
    path: PathBuf,
    issues: &mut Vec<TestingAntiPattern>,
) {
    // Only run test detection on test files
    if !is_test_file(&path) {
        return;
    }

    detect_missing_assertions(root, source, language, issues);
    detect_complex_tests(root, source, language, issues);
    detect_timing_dependent_tests(root, source, language, issues);
    detect_react_test_issues(root, source, language, issues);
    detect_async_test_issues(root, source, language, issues);
    detect_snapshot_overuse(root, source, language, issues);
}

fn is_test_file(path: &Path) -> bool {
    let path_str = path.to_string_lossy();
    path_str.contains(".test.")
        || path_str.contains(".spec.")
        || path_str.contains("__tests__")
        || path_str.contains("/test/")
        || path_str.contains("/tests/")
}

fn detect_missing_assertions(
    root: Node,
    source: &str,
    language: &tree_sitter::Language,
    issues: &mut Vec<TestingAntiPattern>,
) {
    // Find test functions
    let test_query = r#"
    (call_expression
      function: (identifier) @func
      arguments: (arguments
        (string) @test_name
        (_) @test_body
      )
    ) @test_call
    "#;

    if let Ok(query) = Query::new(language, test_query) {
        let mut cursor = QueryCursor::new();
        let mut matches = cursor.matches(&query, root, source.as_bytes());

        while let Some(match_) = matches.next() {
            if let Some(func) = match_.captures.iter().find(|c| c.index == 0) {
                let func_name = get_node_text(func.node, source);

                if is_test_function(func_name) {
                    if let (Some(name), Some(body)) = (
                        match_.captures.iter().find(|c| c.index == 1),
                        match_.captures.iter().find(|c| c.index == 2),
                    ) {
                        let test_name = get_node_text(name.node, source)
                            .trim_matches('"')
                            .trim_matches('\'');
                        let body_text = get_node_text(body.node, source);

                        if !has_assertions(body_text) {
                            issues.push(TestingAntiPattern::MissingAssertions {
                                location: SourceLocation::from_node(body.node),
                                test_name: test_name.to_string(),
                            });
                        }
                    }
                }
            }
        }
    }
}

fn detect_complex_tests(
    root: Node,
    source: &str,
    language: &tree_sitter::Language,
    issues: &mut Vec<TestingAntiPattern>,
) {
    let test_query = r#"
    (call_expression
      function: (identifier) @func
      arguments: (arguments
        (string) @test_name
        (_) @test_body
      )
    ) @test_call
    "#;

    if let Ok(query) = Query::new(language, test_query) {
        let mut cursor = QueryCursor::new();
        let mut matches = cursor.matches(&query, root, source.as_bytes());

        while let Some(match_) = matches.next() {
            if let Some(func) = match_.captures.iter().find(|c| c.index == 0) {
                let func_name = get_node_text(func.node, source);

                if is_test_function(func_name) {
                    if let (Some(name), Some(body)) = (
                        match_.captures.iter().find(|c| c.index == 1),
                        match_.captures.iter().find(|c| c.index == 2),
                    ) {
                        let test_name = get_node_text(name.node, source)
                            .trim_matches('"')
                            .trim_matches('\'');
                        let complexity = calculate_test_complexity(body.node);

                        if complexity > 10 {
                            issues.push(TestingAntiPattern::ComplexTest {
                                location: SourceLocation::from_node(body.node),
                                test_name: test_name.to_string(),
                                complexity,
                            });
                        }
                    }
                }
            }
        }
    }
}

fn detect_timing_dependent_tests(
    root: Node,
    source: &str,
    language: &tree_sitter::Language,
    issues: &mut Vec<TestingAntiPattern>,
) {
    let test_query = r#"
    (call_expression
      function: (identifier) @func
      arguments: (arguments
        (string) @test_name
        (_) @test_body
      )
    ) @test_call
    "#;

    if let Ok(query) = Query::new(language, test_query) {
        let mut cursor = QueryCursor::new();
        let mut matches = cursor.matches(&query, root, source.as_bytes());

        while let Some(match_) = matches.next() {
            if let Some(func) = match_.captures.iter().find(|c| c.index == 0) {
                let func_name = get_node_text(func.node, source);

                if is_test_function(func_name) {
                    if let (Some(name), Some(body)) = (
                        match_.captures.iter().find(|c| c.index == 1),
                        match_.captures.iter().find(|c| c.index == 2),
                    ) {
                        let test_name = get_node_text(name.node, source)
                            .trim_matches('"')
                            .trim_matches('\'');
                        let body_text = get_node_text(body.node, source);

                        if let Some(timing_type) = detect_timing_dependency(body_text) {
                            issues.push(TestingAntiPattern::TimingDependentTest {
                                location: SourceLocation::from_node(body.node),
                                test_name: test_name.to_string(),
                                timing_type,
                            });
                        }
                    }
                }
            }
        }
    }
}

fn detect_react_test_issues(
    root: Node,
    source: &str,
    language: &tree_sitter::Language,
    issues: &mut Vec<TestingAntiPattern>,
) {
    // Detect render without cleanup
    let render_query = r#"
    (call_expression
      function: (identifier) @func
    ) @render_call
    "#;

    let cleanup_query = r#"
    (call_expression
      function: [
        (identifier) @func
        (member_expression
          property: (property_identifier) @prop
        )
      ]
    ) @cleanup_call
    "#;

    let mut render_count = 0;
    let mut cleanup_count = 0;

    if let Ok(query) = Query::new(language, render_query) {
        let mut cursor = QueryCursor::new();
        let mut matches = cursor.matches(&query, root, source.as_bytes());

        while let Some(match_) = matches.next() {
            if let Some(func) = match_.captures.iter().find(|c| c.index == 0) {
                let func_name = get_node_text(func.node, source);
                if func_name == "render" || func_name == "mount" {
                    render_count += 1;
                }
            }
        }
    }

    if let Ok(query) = Query::new(language, cleanup_query) {
        let mut cursor = QueryCursor::new();
        let mut matches = cursor.matches(&query, root, source.as_bytes());

        while let Some(match_) = matches.next() {
            if let Some(func) = match_.captures.first() {
                let text = get_node_text(func.node, source);
                if text == "cleanup" || text == "unmount" || text.contains("unmount") {
                    cleanup_count += 1;
                }
            }
        }
    }

    if render_count > cleanup_count {
        issues.push(TestingAntiPattern::MissingCleanup {
            location: SourceLocation::from_node(root),
            test_name: "React test".to_string(),
            resource_type: "React components".to_string(),
        });
    }
}

fn detect_async_test_issues(
    root: Node,
    source: &str,
    language: &tree_sitter::Language,
    issues: &mut Vec<TestingAntiPattern>,
) {
    let test_query = r#"
    (call_expression
      function: (identifier) @func
      arguments: (arguments
        (string) @test_name
        (arrow_function
          async: false
          body: (_) @body
        )
      )
    ) @test_call
    "#;

    if let Ok(query) = Query::new(language, test_query) {
        let mut cursor = QueryCursor::new();
        let mut matches = cursor.matches(&query, root, source.as_bytes());

        while let Some(match_) = matches.next() {
            if let Some(func) = match_.captures.iter().find(|c| c.index == 0) {
                let func_name = get_node_text(func.node, source);

                if is_test_function(func_name) {
                    if let (Some(name), Some(body)) = (
                        match_.captures.iter().find(|c| c.index == 1),
                        match_.captures.iter().find(|c| c.index == 2),
                    ) {
                        let test_name = get_node_text(name.node, source)
                            .trim_matches('"')
                            .trim_matches('\'');
                        let body_text = get_node_text(body.node, source);

                        // Check if test contains async operations without proper handling
                        if contains_async_operations(body_text) {
                            issues.push(TestingAntiPattern::AsyncTestIssue {
                                location: SourceLocation::from_node(body.node),
                                test_name: test_name.to_string(),
                                issue_type: "async operations without await or done callback"
                                    .to_string(),
                            });
                        }
                    }
                }
            }
        }
    }
}

fn is_snapshot_method(method_name: &str) -> bool {
    method_name == "toMatchSnapshot" || method_name == "toMatchInlineSnapshot"
}

fn count_snapshot_methods(query: &Query, root: Node, source: &str) -> usize {
    let mut cursor = QueryCursor::new();
    let matches = cursor.matches(query, root, source.as_bytes());

    matches
        .filter_map(|match_| match_.captures.iter().find(|c| c.index == 0))
        .filter(|method| is_snapshot_method(get_node_text(method.node, source)))
        .count()
}

fn detect_snapshot_overuse(
    root: Node,
    source: &str,
    language: &tree_sitter::Language,
    issues: &mut Vec<TestingAntiPattern>,
) {
    let snapshot_query = r#"
    (call_expression
      function: (member_expression
        property: (property_identifier) @method
      )
    ) @snapshot_call
    "#;

    if let Ok(query) = Query::new(language, snapshot_query) {
        let snapshot_count = count_snapshot_methods(&query, root, source);

        if snapshot_count > 5 {
            issues.push(TestingAntiPattern::SnapshotOveruse {
                location: SourceLocation::from_node(root),
                snapshot_count,
            });
        }
    }
}

// Helper functions
fn is_test_function(name: &str) -> bool {
    matches!(name, "test" | "it" | "describe" | "suite" | "context")
}

fn has_assertions(body: &str) -> bool {
    body.contains("expect")
        || body.contains("assert")
        || body.contains("should")
        || body.contains("chai.")
        || body.contains("jest.")
        || body.contains("sinon.")
}

fn calculate_test_complexity(node: Node) -> usize {
    let mut complexity = 0;
    let mut cursor = node.walk();

    loop {
        let node_kind = cursor.node().kind();

        // Count complexity indicators
        match node_kind {
            "if_statement" | "conditional_expression" => complexity += 1,
            "for_statement" | "while_statement" | "do_statement" => complexity += 2,
            "try_statement" => complexity += 1,
            "call_expression" => {
                // Count mock/stub calls as complexity
                // Note: We'd need the source string to get text content
                // For now, just count all call expressions as adding complexity
                complexity += 1;
            }
            _ => {}
        }

        if !cursor.goto_first_child() {
            while !cursor.goto_next_sibling() {
                if !cursor.goto_parent() {
                    return complexity;
                }
            }
        }
    }
}

fn detect_timing_dependency(body: &str) -> Option<String> {
    if body.contains("setTimeout") {
        return Some("setTimeout".to_string());
    }
    if body.contains("setInterval") {
        return Some("setInterval".to_string());
    }
    if body.contains("Date.now()") || body.contains("new Date()") {
        return Some("Date dependency".to_string());
    }
    if body.contains("Math.random()") {
        return Some("random values".to_string());
    }
    if body.contains("performance.now()") {
        return Some("performance timing".to_string());
    }
    None
}

fn contains_async_operations(body: &str) -> bool {
    (body.contains("fetch")
        || body.contains("axios")
        || body.contains("$.ajax")
        || body.contains("Promise")
        || body.contains(".then("))
        && !body.contains("await")
        && !body.contains("done()")
}
// debtmap:ignore-end

#[cfg(test)]
mod tests {
    use super::*;
    use tree_sitter::Parser;

    #[test]
    fn test_is_snapshot_method_match_snapshot() {
        assert!(is_snapshot_method("toMatchSnapshot"));
    }

    #[test]
    fn test_is_snapshot_method_inline_snapshot() {
        assert!(is_snapshot_method("toMatchInlineSnapshot"));
    }

    #[test]
    fn test_is_snapshot_method_non_snapshot() {
        assert!(!is_snapshot_method("toBe"));
        assert!(!is_snapshot_method("toEqual"));
        assert!(!is_snapshot_method("toContain"));
    }

    #[test]
    fn test_is_snapshot_method_empty_string() {
        assert!(!is_snapshot_method(""));
    }

    #[test]
    fn test_detect_snapshot_overuse_threshold() {
        let javascript = tree_sitter_javascript::LANGUAGE.into();
        let mut parser = Parser::new();
        parser.set_language(&javascript).unwrap();

        // Test with exactly 5 snapshots (should not trigger)
        let source_5 = r#"
            test('test1', () => {
                expect(result1).toMatchSnapshot();
                expect(result2).toMatchSnapshot();
                expect(result3).toMatchSnapshot();
                expect(result4).toMatchSnapshot();
                expect(result5).toMatchSnapshot();
            });
        "#;

        let tree = parser.parse(source_5, None).unwrap();
        let mut issues = Vec::new();
        detect_snapshot_overuse(tree.root_node(), source_5, &javascript, &mut issues);
        assert_eq!(issues.len(), 0, "5 snapshots should not trigger overuse");

        // Test with 6 snapshots (should trigger)
        let source_6 = r#"
            test('test2', () => {
                expect(result1).toMatchSnapshot();
                expect(result2).toMatchSnapshot();
                expect(result3).toMatchInlineSnapshot();
                expect(result4).toMatchSnapshot();
                expect(result5).toMatchSnapshot();
                expect(result6).toMatchInlineSnapshot();
            });
        "#;

        let tree = parser.parse(source_6, None).unwrap();
        let mut issues = Vec::new();
        detect_snapshot_overuse(tree.root_node(), source_6, &javascript, &mut issues);
        assert_eq!(issues.len(), 1, "6 snapshots should trigger overuse");

        if let TestingAntiPattern::SnapshotOveruse { snapshot_count, .. } = &issues[0] {
            assert_eq!(*snapshot_count, 6, "Should count 6 snapshots");
        } else {
            panic!("Expected SnapshotOveruse pattern");
        }
    }

    #[test]
    fn test_detect_snapshot_overuse_no_snapshots() {
        let javascript = tree_sitter_javascript::LANGUAGE.into();
        let mut parser = Parser::new();
        parser.set_language(&javascript).unwrap();

        let source = r#"
            test('regular test', () => {
                expect(result).toBe(42);
                expect(name).toEqual('test');
                expect(array).toContain('item');
            });
        "#;

        let tree = parser.parse(source, None).unwrap();
        let mut issues = Vec::new();
        detect_snapshot_overuse(tree.root_node(), source, &javascript, &mut issues);
        assert_eq!(issues.len(), 0, "No snapshots should not trigger");
    }

<<<<<<< HEAD
    // Tests for detect_missing_assertions
    #[test]
    fn test_detect_missing_assertions_no_test_functions() {
=======
    #[test]
    fn test_detect_complex_tests_simple_test() {
>>>>>>> 0e20d103
        let javascript = tree_sitter_javascript::LANGUAGE.into();
        let mut parser = Parser::new();
        parser.set_language(&javascript).unwrap();

        let source = r#"
<<<<<<< HEAD
            function normalFunction() {
                console.log("not a test");
            }
        "#;

        let tree = parser.parse(source, None).unwrap();
        let mut issues = Vec::new();
        detect_missing_assertions(tree.root_node(), source, &javascript, &mut issues);
        assert_eq!(
            issues.len(),
            0,
            "No test functions should result in no issues"
        );
    }

    #[test]
    fn test_detect_missing_assertions_test_with_expect() {
        let javascript = tree_sitter_javascript::LANGUAGE.into();
        let mut parser = Parser::new();
        parser.set_language(&javascript).unwrap();

        let source = r#"
            test('should pass', () => {
                expect(true).toBe(true);
=======
            test('simple test', () => {
                expect(result).toBe(42);
>>>>>>> 0e20d103
            });
        "#;

        let tree = parser.parse(source, None).unwrap();
        let mut issues = Vec::new();
<<<<<<< HEAD
        detect_missing_assertions(tree.root_node(), source, &javascript, &mut issues);
        assert_eq!(issues.len(), 0, "Test with expect should not be flagged");
    }

    #[test]
    fn test_detect_missing_assertions_test_without_assertions() {
=======
        detect_complex_tests(tree.root_node(), source, &javascript, &mut issues);
        assert_eq!(issues.len(), 0, "Simple test should not trigger");
    }

    #[test]
    fn test_detect_complex_tests_complex_test() {
>>>>>>> 0e20d103
        let javascript = tree_sitter_javascript::LANGUAGE.into();
        let mut parser = Parser::new();
        parser.set_language(&javascript).unwrap();

<<<<<<< HEAD
        let source = r#"
            test('empty test', () => {
                console.log("this is empty");
=======
        // Create a test with high complexity
        // Need > 10 complexity points: if=1, for=2, calls=1 each
        let source = r#"
            test('complex test', () => {
                for (let i = 0; i < 10; i++) {
                    if (condition1) {
                        mockFunction1();
                        mockFunction2();
                    }
                    for (let j = 0; j < 5; j++) {
                        if (condition2) {
                            mockFunction3();
                            mockFunction4();
                        }
                    }
                }
                expect(result).toBe(42);
>>>>>>> 0e20d103
            });
        "#;

        let tree = parser.parse(source, None).unwrap();
        let mut issues = Vec::new();
<<<<<<< HEAD
        detect_missing_assertions(tree.root_node(), source, &javascript, &mut issues);
        assert_eq!(issues.len(), 1, "Test without assertions should be flagged");

        if let TestingAntiPattern::MissingAssertions { test_name, .. } = &issues[0] {
            assert_eq!(test_name, "empty test");
        } else {
            panic!("Expected MissingAssertions pattern");
=======
        detect_complex_tests(tree.root_node(), source, &javascript, &mut issues);
        assert_eq!(issues.len(), 1, "Complex test should trigger");

        if let TestingAntiPattern::ComplexTest {
            test_name,
            complexity,
            ..
        } = &issues[0]
        {
            assert_eq!(test_name, "complex test");
            assert!(complexity > &10, "Complexity should be > 10");
        } else {
            panic!("Expected ComplexTest variant");
>>>>>>> 0e20d103
        }
    }

    #[test]
<<<<<<< HEAD
    fn test_detect_missing_assertions_it_function() {
=======
    fn test_detect_complex_tests_it_function() {
>>>>>>> 0e20d103
        let javascript = tree_sitter_javascript::LANGUAGE.into();
        let mut parser = Parser::new();
        parser.set_language(&javascript).unwrap();

<<<<<<< HEAD
        let source = r#"
            it('should work', () => {
                expect(result).toBeDefined();
            });
        "#;

        let tree = parser.parse(source, None).unwrap();
        let mut issues = Vec::new();
        detect_missing_assertions(tree.root_node(), source, &javascript, &mut issues);
        assert_eq!(issues.len(), 0, "it() with expect should not be flagged");
    }

    #[test]
    fn test_detect_missing_assertions_assert_style() {
        let javascript = tree_sitter_javascript::LANGUAGE.into();
        let mut parser = Parser::new();
        parser.set_language(&javascript).unwrap();

        let source = r#"
            test("assert test", () => {
                assert.equal(actual, expected);
=======
        // Test with 'it' instead of 'test'
        // Complexity: 2 for loops + 2 ifs + 4 calls + other calls = >10
        let source = r#"
            it('should handle complex scenario', () => {
                for (let i = 0; i < 10; i++) {
                    if (a) {
                        call1();
                        call2();
                        call3();
                    }
                    for (let j = 0; j < 5; j++) {
                        if (b) {
                            call4();
                            call5();
                            call6();
                        }
                    }
                }
>>>>>>> 0e20d103
            });
        "#;

        let tree = parser.parse(source, None).unwrap();
        let mut issues = Vec::new();
<<<<<<< HEAD
        detect_missing_assertions(tree.root_node(), source, &javascript, &mut issues);
        assert_eq!(issues.len(), 0, "Test with assert should not be flagged");
    }

    #[test]
    fn test_detect_missing_assertions_should_style() {
=======
        detect_complex_tests(tree.root_node(), source, &javascript, &mut issues);
        assert_eq!(issues.len(), 1, "Complex 'it' test should trigger");
    }

    #[test]
    fn test_detect_complex_tests_describe_block() {
>>>>>>> 0e20d103
        let javascript = tree_sitter_javascript::LANGUAGE.into();
        let mut parser = Parser::new();
        parser.set_language(&javascript).unwrap();

<<<<<<< HEAD
        let source = r#"
            test('should style', () => {
                result.should.equal(expected);
            });
        "#;

        let tree = parser.parse(source, None).unwrap();
        let mut issues = Vec::new();
        detect_missing_assertions(tree.root_node(), source, &javascript, &mut issues);
        assert_eq!(
            issues.len(),
            0,
            "Test with should style should not be flagged"
        );
    }

    #[test]
    fn test_detect_missing_assertions_multiple_tests() {
        let javascript = tree_sitter_javascript::LANGUAGE.into();
        let mut parser = Parser::new();
        parser.set_language(&javascript).unwrap();

        let source = r#"
            test('test with assertion', () => {
                expect(1).toBe(1);
            });

            test('test without assertion', () => {
                doSomething();
            });

            it('another without assertion', () => {
                setupSomething();
            });
        "#;

        let tree = parser.parse(source, None).unwrap();
        let mut issues = Vec::new();
        detect_missing_assertions(tree.root_node(), source, &javascript, &mut issues);
        assert_eq!(issues.len(), 2, "Should flag 2 tests without assertions");

        let test_names: Vec<&str> = issues
            .iter()
            .filter_map(|issue| {
                if let TestingAntiPattern::MissingAssertions { test_name, .. } = issue {
                    Some(test_name.as_str())
                } else {
                    None
                }
            })
            .collect();

        assert!(test_names.contains(&"test without assertion"));
        assert!(test_names.contains(&"another without assertion"));
    }

    #[test]
    fn test_detect_missing_assertions_single_quoted_test_name() {
        let javascript = tree_sitter_javascript::LANGUAGE.into();
        let mut parser = Parser::new();
        parser.set_language(&javascript).unwrap();

        let source = r#"
            test('single quoted name', () => {
                doSomething();
=======
        // Test with 'describe' which is also a test function
        let source = r#"
            describe('complex suite', () => {
                for (let i = 0; i < 10; i++) {
                    if (setup1) {
                        setupCall1();
                        setupCall2();
                        setupCall3();
                    }
                    for (let j = 0; j < 5; j++) {
                        if (setup2) {
                            setupCall4();
                            setupCall5();
                            setupCall6();
                        }
                    }
                }
>>>>>>> 0e20d103
            });
        "#;

        let tree = parser.parse(source, None).unwrap();
        let mut issues = Vec::new();
<<<<<<< HEAD
        detect_missing_assertions(tree.root_node(), source, &javascript, &mut issues);
        assert_eq!(
            issues.len(),
            1,
            "Should detect test with single quoted name"
        );

        if let TestingAntiPattern::MissingAssertions { test_name, .. } = &issues[0] {
            assert_eq!(test_name, "single quoted name", "Should remove quotes");
        } else {
            panic!("Expected MissingAssertions pattern");
        }
    }

    // Tests for detect_timing_dependent_tests
    #[test]
    fn test_detect_timing_dependent_tests_settimeout() {
=======
        detect_complex_tests(tree.root_node(), source, &javascript, &mut issues);
        assert_eq!(issues.len(), 1, "Complex 'describe' block should trigger");
    }

    #[test]
    fn test_detect_complex_tests_non_test_function() {
>>>>>>> 0e20d103
        let javascript = tree_sitter_javascript::LANGUAGE.into();
        let mut parser = Parser::new();
        parser.set_language(&javascript).unwrap();

<<<<<<< HEAD
        let source = r#"
            test('delayed test', () => {
                setTimeout(() => {
                    expect(result).toBe(42);
                }, 1000);
=======
        // Regular function call, not a test
        let source = r#"
            regularFunction('not a test', () => {
                if (a) { if (b) { if (c) { if (d) {
                    for (let i = 0; i < 10; i++) {
                        call1(); call2(); call3();
                    }
                } } } }
>>>>>>> 0e20d103
            });
        "#;

        let tree = parser.parse(source, None).unwrap();
        let mut issues = Vec::new();
<<<<<<< HEAD
        detect_timing_dependent_tests(tree.root_node(), source, &javascript, &mut issues);
        assert_eq!(issues.len(), 1, "Should detect setTimeout dependency");

        if let TestingAntiPattern::TimingDependentTest {
            test_name,
            timing_type,
            ..
        } = &issues[0]
        {
            assert_eq!(test_name, "delayed test");
            assert_eq!(timing_type, "setTimeout");
        } else {
            panic!("Expected TimingDependentTest pattern");
        }
    }

    #[test]
    fn test_detect_timing_dependent_tests_setinterval() {
=======
        detect_complex_tests(tree.root_node(), source, &javascript, &mut issues);
        assert_eq!(issues.len(), 0, "Non-test function should not trigger");
    }

    #[test]
    fn test_detect_complex_tests_empty_source() {
>>>>>>> 0e20d103
        let javascript = tree_sitter_javascript::LANGUAGE.into();
        let mut parser = Parser::new();
        parser.set_language(&javascript).unwrap();

<<<<<<< HEAD
        let source = r#"
            test('interval test', () => {
                const interval = setInterval(() => {
                    expect(value).toBeGreaterThan(0);
                }, 500);
            });
        "#;

        let tree = parser.parse(source, None).unwrap();
        let mut issues = Vec::new();
        detect_timing_dependent_tests(tree.root_node(), source, &javascript, &mut issues);
        assert_eq!(issues.len(), 1, "Should detect setInterval dependency");

        if let TestingAntiPattern::TimingDependentTest { timing_type, .. } = &issues[0] {
            assert_eq!(timing_type, "setInterval");
        } else {
            panic!("Expected TimingDependentTest pattern");
        }
    }

    #[test]
    fn test_detect_timing_dependent_tests_date_now() {
=======
        let source = "";

        let tree = parser.parse(source, None).unwrap();
        let mut issues = Vec::new();
        detect_complex_tests(tree.root_node(), source, &javascript, &mut issues);
        assert_eq!(issues.len(), 0, "Empty source should not trigger");
    }

    #[test]
    fn test_detect_complex_tests_boundary_complexity() {
>>>>>>> 0e20d103
        let javascript = tree_sitter_javascript::LANGUAGE.into();
        let mut parser = Parser::new();
        parser.set_language(&javascript).unwrap();

<<<<<<< HEAD
        let source = r#"
            test('date test', () => {
                const now = Date.now();
                expect(now).toBeGreaterThan(0);
=======
        // Test with complexity exactly at threshold (10)
        // This should NOT trigger (threshold is > 10)
        let source = r#"
            test('boundary test', () => {
                if (a) { call1(); }
                if (b) { call2(); }
                if (c) { call3(); }
                if (d) { call4(); }
                if (e) { call5(); }
                if (f) { call6(); }
>>>>>>> 0e20d103
            });
        "#;

        let tree = parser.parse(source, None).unwrap();
        let mut issues = Vec::new();
<<<<<<< HEAD
        detect_timing_dependent_tests(tree.root_node(), source, &javascript, &mut issues);
        assert_eq!(issues.len(), 1, "Should detect Date.now() dependency");

        if let TestingAntiPattern::TimingDependentTest { timing_type, .. } = &issues[0] {
            assert_eq!(timing_type, "Date dependency");
        } else {
            panic!("Expected TimingDependentTest pattern");
        }
    }

    #[test]
    fn test_detect_timing_dependent_tests_math_random() {
=======
        detect_complex_tests(tree.root_node(), source, &javascript, &mut issues);
        // The exact complexity depends on calculate_test_complexity implementation
        // This test verifies behavior at the boundary
        let complexity_at_boundary = if issues.is_empty() {
            true
        } else if let TestingAntiPattern::ComplexTest { complexity, .. } = &issues[0] {
            complexity > &10
        } else {
            false
        };
        assert!(
            complexity_at_boundary,
            "Boundary behavior should be consistent"
        );
    }

    #[test]
    fn test_detect_complex_tests_double_quotes() {
>>>>>>> 0e20d103
        let javascript = tree_sitter_javascript::LANGUAGE.into();
        let mut parser = Parser::new();
        parser.set_language(&javascript).unwrap();

        let source = r#"
<<<<<<< HEAD
            test('random test', () => {
                const value = Math.random();
                expect(value).toBeLessThan(1);
=======
            test("test with double quotes", () => {
                for (let i = 0; i < 10; i++) {
                    if (a) {
                        call1();
                        call2();
                        call3();
                    }
                    for (let j = 0; j < 5; j++) {
                        if (b) {
                            call4();
                            call5();
                            call6();
                        }
                    }
                }
>>>>>>> 0e20d103
            });
        "#;

        let tree = parser.parse(source, None).unwrap();
        let mut issues = Vec::new();
<<<<<<< HEAD
        detect_timing_dependent_tests(tree.root_node(), source, &javascript, &mut issues);
        assert_eq!(issues.len(), 1, "Should detect Math.random() dependency");

        if let TestingAntiPattern::TimingDependentTest { timing_type, .. } = &issues[0] {
            assert_eq!(timing_type, "random values");
        } else {
            panic!("Expected TimingDependentTest pattern");
=======
        detect_complex_tests(tree.root_node(), source, &javascript, &mut issues);
        assert_eq!(
            issues.len(),
            1,
            "Complex test with double quotes should trigger"
        );

        if let TestingAntiPattern::ComplexTest { test_name, .. } = &issues[0] {
            assert_eq!(test_name, "test with double quotes");
        } else {
            panic!("Expected ComplexTest variant");
>>>>>>> 0e20d103
        }
    }

    #[test]
<<<<<<< HEAD
    fn test_detect_timing_dependent_tests_performance_now() {
=======
    fn test_detect_complex_tests_single_quotes() {
>>>>>>> 0e20d103
        let javascript = tree_sitter_javascript::LANGUAGE.into();
        let mut parser = Parser::new();
        parser.set_language(&javascript).unwrap();

        let source = r#"
<<<<<<< HEAD
            test('performance test', () => {
                const start = performance.now();
                doWork();
                const end = performance.now();
                expect(end - start).toBeLessThan(1000);
=======
            test('test with single quotes', () => {
                for (let i = 0; i < 10; i++) {
                    if (a) {
                        call1();
                        call2();
                        call3();
                    }
                    for (let j = 0; j < 5; j++) {
                        if (b) {
                            call4();
                            call5();
                            call6();
                        }
                    }
                }
>>>>>>> 0e20d103
            });
        "#;

        let tree = parser.parse(source, None).unwrap();
        let mut issues = Vec::new();
<<<<<<< HEAD
        detect_timing_dependent_tests(tree.root_node(), source, &javascript, &mut issues);
        assert_eq!(
            issues.len(),
            1,
            "Should detect performance.now() dependency"
        );

        if let TestingAntiPattern::TimingDependentTest { timing_type, .. } = &issues[0] {
            assert_eq!(timing_type, "performance timing");
        } else {
            panic!("Expected TimingDependentTest pattern");
=======
        detect_complex_tests(tree.root_node(), source, &javascript, &mut issues);
        assert_eq!(
            issues.len(),
            1,
            "Complex test with single quotes should trigger"
        );

        if let TestingAntiPattern::ComplexTest { test_name, .. } = &issues[0] {
            assert_eq!(test_name, "test with single quotes");
        } else {
            panic!("Expected ComplexTest variant");
>>>>>>> 0e20d103
        }
    }

    #[test]
<<<<<<< HEAD
    fn test_detect_timing_dependent_tests_no_timing_dependencies() {
=======
    fn test_detect_complex_tests_multiple_tests() {
>>>>>>> 0e20d103
        let javascript = tree_sitter_javascript::LANGUAGE.into();
        let mut parser = Parser::new();
        parser.set_language(&javascript).unwrap();

        let source = r#"
<<<<<<< HEAD
            test('clean test', () => {
                const result = add(2, 3);
                expect(result).toBe(5);
            });
        "#;

        let tree = parser.parse(source, None).unwrap();
        let mut issues = Vec::new();
        detect_timing_dependent_tests(tree.root_node(), source, &javascript, &mut issues);
        assert_eq!(issues.len(), 0, "Should not detect any timing dependencies");
    }

    #[test]
    fn test_detect_timing_dependent_tests_non_test_function() {
        let javascript = tree_sitter_javascript::LANGUAGE.into();
        let mut parser = Parser::new();
        parser.set_language(&javascript).unwrap();

        let source = r#"
            helper('not a test', () => {
                setTimeout(() => {
                    console.log('delayed');
                }, 1000);
            });
        "#;

        let tree = parser.parse(source, None).unwrap();
        let mut issues = Vec::new();
        detect_timing_dependent_tests(tree.root_node(), source, &javascript, &mut issues);
        assert_eq!(
            issues.len(),
            0,
            "Should not detect timing issues in non-test functions"
        );
    }

    #[test]
    fn test_detect_timing_dependent_tests_multiple_timing_types() {
        let javascript = tree_sitter_javascript::LANGUAGE.into();
        let mut parser = Parser::new();
        parser.set_language(&javascript).unwrap();

        let source = r#"
            test('mixed timing test', () => {
                const now = Date.now();
                setTimeout(() => {
                    expect(Date.now() - now).toBeGreaterThan(100);
                }, 100);
=======
            test('simple test 1', () => {
                expect(1).toBe(1);
            });

            test('complex test 1', () => {
                for (let i = 0; i < 10; i++) {
                    if (a) {
                        call1();
                        call2();
                        call3();
                    }
                    for (let j = 0; j < 5; j++) {
                        if (b) {
                            call4();
                            call5();
                            call6();
                        }
                    }
                }
            });

            test('simple test 2', () => {
                expect(2).toBe(2);
            });

            test('complex test 2', () => {
                for (let x = 0; x < 10; x++) {
                    if (c) {
                        call7();
                        call8();
                        call9();
                    }
                    for (let y = 0; y < 5; y++) {
                        if (d) {
                            call10();
                            call11();
                            call12();
                        }
                    }
                }
>>>>>>> 0e20d103
            });
        "#;

        let tree = parser.parse(source, None).unwrap();
        let mut issues = Vec::new();
<<<<<<< HEAD
        detect_timing_dependent_tests(tree.root_node(), source, &javascript, &mut issues);
        // Should detect at least one timing dependency (the first one found)
        assert_eq!(issues.len(), 1, "Should detect timing dependency");
=======
        detect_complex_tests(tree.root_node(), source, &javascript, &mut issues);
        assert_eq!(issues.len(), 2, "Should detect both complex tests");
>>>>>>> 0e20d103
    }
}<|MERGE_RESOLUTION|>--- conflicted
+++ resolved
@@ -615,20 +615,14 @@
         assert_eq!(issues.len(), 0, "No snapshots should not trigger");
     }
 
-<<<<<<< HEAD
     // Tests for detect_missing_assertions
     #[test]
     fn test_detect_missing_assertions_no_test_functions() {
-=======
-    #[test]
-    fn test_detect_complex_tests_simple_test() {
->>>>>>> 0e20d103
-        let javascript = tree_sitter_javascript::LANGUAGE.into();
-        let mut parser = Parser::new();
-        parser.set_language(&javascript).unwrap();
-
-        let source = r#"
-<<<<<<< HEAD
+        let javascript = tree_sitter_javascript::LANGUAGE.into();
+        let mut parser = Parser::new();
+        parser.set_language(&javascript).unwrap();
+
+        let source = r#"
             function normalFunction() {
                 console.log("not a test");
             }
@@ -653,39 +647,190 @@
         let source = r#"
             test('should pass', () => {
                 expect(true).toBe(true);
-=======
+            });
+        "#;
+
+        let tree = parser.parse(source, None).unwrap();
+        let mut issues = Vec::new();
+        detect_missing_assertions(tree.root_node(), source, &javascript, &mut issues);
+        assert_eq!(issues.len(), 0, "Test with expect should not be flagged");
+    }
+
+    #[test]
+    fn test_detect_missing_assertions_test_without_assertions() {
+        let javascript = tree_sitter_javascript::LANGUAGE.into();
+        let mut parser = Parser::new();
+        parser.set_language(&javascript).unwrap();
+
+        let source = r#"
+            test('empty test', () => {
+                console.log("this is empty");
+            });
+        "#;
+
+        let tree = parser.parse(source, None).unwrap();
+        let mut issues = Vec::new();
+        detect_missing_assertions(tree.root_node(), source, &javascript, &mut issues);
+        assert_eq!(issues.len(), 1, "Test without assertions should be flagged");
+
+        if let TestingAntiPattern::MissingAssertions { test_name, .. } = &issues[0] {
+            assert_eq!(test_name, "empty test");
+        } else {
+            panic!("Expected MissingAssertions pattern");
+        }
+    }
+
+    #[test]
+    fn test_detect_missing_assertions_it_function() {
+        let javascript = tree_sitter_javascript::LANGUAGE.into();
+        let mut parser = Parser::new();
+        parser.set_language(&javascript).unwrap();
+
+        let source = r#"
+            it('should work', () => {
+                expect(result).toBeDefined();
+            });
+        "#;
+
+        let tree = parser.parse(source, None).unwrap();
+        let mut issues = Vec::new();
+        detect_missing_assertions(tree.root_node(), source, &javascript, &mut issues);
+        assert_eq!(issues.len(), 0, "it() with expect should not be flagged");
+    }
+
+    #[test]
+    fn test_detect_missing_assertions_assert_style() {
+        let javascript = tree_sitter_javascript::LANGUAGE.into();
+        let mut parser = Parser::new();
+        parser.set_language(&javascript).unwrap();
+
+        let source = r#"
+            test("assert test", () => {
+                assert.equal(actual, expected);
+            });
+        "#;
+
+        let tree = parser.parse(source, None).unwrap();
+        let mut issues = Vec::new();
+        detect_missing_assertions(tree.root_node(), source, &javascript, &mut issues);
+        assert_eq!(issues.len(), 0, "Test with assert should not be flagged");
+    }
+
+    #[test]
+    fn test_detect_missing_assertions_should_style() {
+        let javascript = tree_sitter_javascript::LANGUAGE.into();
+        let mut parser = Parser::new();
+        parser.set_language(&javascript).unwrap();
+
+        let source = r#"
+            test('should style', () => {
+                result.should.equal(expected);
+            });
+        "#;
+
+        let tree = parser.parse(source, None).unwrap();
+        let mut issues = Vec::new();
+        detect_missing_assertions(tree.root_node(), source, &javascript, &mut issues);
+        assert_eq!(
+            issues.len(),
+            0,
+            "Test with should style should not be flagged"
+        );
+    }
+
+    #[test]
+    fn test_detect_missing_assertions_multiple_tests() {
+        let javascript = tree_sitter_javascript::LANGUAGE.into();
+        let mut parser = Parser::new();
+        parser.set_language(&javascript).unwrap();
+
+        let source = r#"
+            test('test with assertion', () => {
+                expect(1).toBe(1);
+            });
+
+            test('test without assertion', () => {
+                doSomething();
+            });
+
+            it('another without assertion', () => {
+                setupSomething();
+            });
+        "#;
+
+        let tree = parser.parse(source, None).unwrap();
+        let mut issues = Vec::new();
+        detect_missing_assertions(tree.root_node(), source, &javascript, &mut issues);
+        assert_eq!(issues.len(), 2, "Should flag 2 tests without assertions");
+
+        let test_names: Vec<&str> = issues
+            .iter()
+            .filter_map(|issue| {
+                if let TestingAntiPattern::MissingAssertions { test_name, .. } = issue {
+                    Some(test_name.as_str())
+                } else {
+                    None
+                }
+            })
+            .collect();
+
+        assert!(test_names.contains(&"test without assertion"));
+        assert!(test_names.contains(&"another without assertion"));
+    }
+
+    #[test]
+    fn test_detect_missing_assertions_single_quoted_test_name() {
+        let javascript = tree_sitter_javascript::LANGUAGE.into();
+        let mut parser = Parser::new();
+        parser.set_language(&javascript).unwrap();
+
+        let source = r#"
+            test('single quoted name', () => {
+                doSomething();
+            });
+        "#;
+
+        let tree = parser.parse(source, None).unwrap();
+        let mut issues = Vec::new();
+        detect_missing_assertions(tree.root_node(), source, &javascript, &mut issues);
+        assert_eq!(
+            issues.len(),
+            1,
+            "Should detect test with single quoted name"
+        );
+
+        if let TestingAntiPattern::MissingAssertions { test_name, .. } = &issues[0] {
+            assert_eq!(test_name, "single quoted name", "Should remove quotes");
+        } else {
+            panic!("Expected MissingAssertions pattern");
+        }
+    }
+
+    // Tests for detect_complex_tests
+    #[test]
+    fn test_detect_complex_tests_simple_test() {
+        let javascript = tree_sitter_javascript::LANGUAGE.into();
+        let mut parser = Parser::new();
+        parser.set_language(&javascript).unwrap();
+
+        let source = r#"
             test('simple test', () => {
                 expect(result).toBe(42);
->>>>>>> 0e20d103
-            });
-        "#;
-
-        let tree = parser.parse(source, None).unwrap();
-        let mut issues = Vec::new();
-<<<<<<< HEAD
-        detect_missing_assertions(tree.root_node(), source, &javascript, &mut issues);
-        assert_eq!(issues.len(), 0, "Test with expect should not be flagged");
-    }
-
-    #[test]
-    fn test_detect_missing_assertions_test_without_assertions() {
-=======
+            });
+        "#;
+
+        let tree = parser.parse(source, None).unwrap();
+        let mut issues = Vec::new();
         detect_complex_tests(tree.root_node(), source, &javascript, &mut issues);
         assert_eq!(issues.len(), 0, "Simple test should not trigger");
     }
 
     #[test]
     fn test_detect_complex_tests_complex_test() {
->>>>>>> 0e20d103
-        let javascript = tree_sitter_javascript::LANGUAGE.into();
-        let mut parser = Parser::new();
-        parser.set_language(&javascript).unwrap();
-
-<<<<<<< HEAD
-        let source = r#"
-            test('empty test', () => {
-                console.log("this is empty");
-=======
+        let javascript = tree_sitter_javascript::LANGUAGE.into();
+        let mut parser = Parser::new();
+        parser.set_language(&javascript).unwrap();
+
         // Create a test with high complexity
         // Need > 10 complexity points: if=1, for=2, calls=1 each
         let source = r#"
@@ -703,21 +848,11 @@
                     }
                 }
                 expect(result).toBe(42);
->>>>>>> 0e20d103
-            });
-        "#;
-
-        let tree = parser.parse(source, None).unwrap();
-        let mut issues = Vec::new();
-<<<<<<< HEAD
-        detect_missing_assertions(tree.root_node(), source, &javascript, &mut issues);
-        assert_eq!(issues.len(), 1, "Test without assertions should be flagged");
-
-        if let TestingAntiPattern::MissingAssertions { test_name, .. } = &issues[0] {
-            assert_eq!(test_name, "empty test");
-        } else {
-            panic!("Expected MissingAssertions pattern");
-=======
+            });
+        "#;
+
+        let tree = parser.parse(source, None).unwrap();
+        let mut issues = Vec::new();
         detect_complex_tests(tree.root_node(), source, &javascript, &mut issues);
         assert_eq!(issues.len(), 1, "Complex test should trigger");
 
@@ -731,228 +866,26 @@
             assert!(complexity > &10, "Complexity should be > 10");
         } else {
             panic!("Expected ComplexTest variant");
->>>>>>> 0e20d103
-        }
-    }
-
-    #[test]
-<<<<<<< HEAD
-    fn test_detect_missing_assertions_it_function() {
-=======
-    fn test_detect_complex_tests_it_function() {
->>>>>>> 0e20d103
-        let javascript = tree_sitter_javascript::LANGUAGE.into();
-        let mut parser = Parser::new();
-        parser.set_language(&javascript).unwrap();
-
-<<<<<<< HEAD
-        let source = r#"
-            it('should work', () => {
-                expect(result).toBeDefined();
-            });
-        "#;
-
-        let tree = parser.parse(source, None).unwrap();
-        let mut issues = Vec::new();
-        detect_missing_assertions(tree.root_node(), source, &javascript, &mut issues);
-        assert_eq!(issues.len(), 0, "it() with expect should not be flagged");
-    }
-
-    #[test]
-    fn test_detect_missing_assertions_assert_style() {
-        let javascript = tree_sitter_javascript::LANGUAGE.into();
-        let mut parser = Parser::new();
-        parser.set_language(&javascript).unwrap();
-
-        let source = r#"
-            test("assert test", () => {
-                assert.equal(actual, expected);
-=======
-        // Test with 'it' instead of 'test'
-        // Complexity: 2 for loops + 2 ifs + 4 calls + other calls = >10
-        let source = r#"
-            it('should handle complex scenario', () => {
-                for (let i = 0; i < 10; i++) {
-                    if (a) {
-                        call1();
-                        call2();
-                        call3();
-                    }
-                    for (let j = 0; j < 5; j++) {
-                        if (b) {
-                            call4();
-                            call5();
-                            call6();
-                        }
-                    }
-                }
->>>>>>> 0e20d103
-            });
-        "#;
-
-        let tree = parser.parse(source, None).unwrap();
-        let mut issues = Vec::new();
-<<<<<<< HEAD
-        detect_missing_assertions(tree.root_node(), source, &javascript, &mut issues);
-        assert_eq!(issues.len(), 0, "Test with assert should not be flagged");
-    }
-
-    #[test]
-    fn test_detect_missing_assertions_should_style() {
-=======
-        detect_complex_tests(tree.root_node(), source, &javascript, &mut issues);
-        assert_eq!(issues.len(), 1, "Complex 'it' test should trigger");
-    }
-
-    #[test]
-    fn test_detect_complex_tests_describe_block() {
->>>>>>> 0e20d103
-        let javascript = tree_sitter_javascript::LANGUAGE.into();
-        let mut parser = Parser::new();
-        parser.set_language(&javascript).unwrap();
-
-<<<<<<< HEAD
-        let source = r#"
-            test('should style', () => {
-                result.should.equal(expected);
-            });
-        "#;
-
-        let tree = parser.parse(source, None).unwrap();
-        let mut issues = Vec::new();
-        detect_missing_assertions(tree.root_node(), source, &javascript, &mut issues);
-        assert_eq!(
-            issues.len(),
-            0,
-            "Test with should style should not be flagged"
-        );
-    }
-
-    #[test]
-    fn test_detect_missing_assertions_multiple_tests() {
-        let javascript = tree_sitter_javascript::LANGUAGE.into();
-        let mut parser = Parser::new();
-        parser.set_language(&javascript).unwrap();
-
-        let source = r#"
-            test('test with assertion', () => {
-                expect(1).toBe(1);
-            });
-
-            test('test without assertion', () => {
-                doSomething();
-            });
-
-            it('another without assertion', () => {
-                setupSomething();
-            });
-        "#;
-
-        let tree = parser.parse(source, None).unwrap();
-        let mut issues = Vec::new();
-        detect_missing_assertions(tree.root_node(), source, &javascript, &mut issues);
-        assert_eq!(issues.len(), 2, "Should flag 2 tests without assertions");
-
-        let test_names: Vec<&str> = issues
-            .iter()
-            .filter_map(|issue| {
-                if let TestingAntiPattern::MissingAssertions { test_name, .. } = issue {
-                    Some(test_name.as_str())
-                } else {
-                    None
-                }
-            })
-            .collect();
-
-        assert!(test_names.contains(&"test without assertion"));
-        assert!(test_names.contains(&"another without assertion"));
-    }
-
-    #[test]
-    fn test_detect_missing_assertions_single_quoted_test_name() {
-        let javascript = tree_sitter_javascript::LANGUAGE.into();
-        let mut parser = Parser::new();
-        parser.set_language(&javascript).unwrap();
-
-        let source = r#"
-            test('single quoted name', () => {
-                doSomething();
-=======
-        // Test with 'describe' which is also a test function
-        let source = r#"
-            describe('complex suite', () => {
-                for (let i = 0; i < 10; i++) {
-                    if (setup1) {
-                        setupCall1();
-                        setupCall2();
-                        setupCall3();
-                    }
-                    for (let j = 0; j < 5; j++) {
-                        if (setup2) {
-                            setupCall4();
-                            setupCall5();
-                            setupCall6();
-                        }
-                    }
-                }
->>>>>>> 0e20d103
-            });
-        "#;
-
-        let tree = parser.parse(source, None).unwrap();
-        let mut issues = Vec::new();
-<<<<<<< HEAD
-        detect_missing_assertions(tree.root_node(), source, &javascript, &mut issues);
-        assert_eq!(
-            issues.len(),
-            1,
-            "Should detect test with single quoted name"
-        );
-
-        if let TestingAntiPattern::MissingAssertions { test_name, .. } = &issues[0] {
-            assert_eq!(test_name, "single quoted name", "Should remove quotes");
-        } else {
-            panic!("Expected MissingAssertions pattern");
         }
     }
 
     // Tests for detect_timing_dependent_tests
     #[test]
     fn test_detect_timing_dependent_tests_settimeout() {
-=======
-        detect_complex_tests(tree.root_node(), source, &javascript, &mut issues);
-        assert_eq!(issues.len(), 1, "Complex 'describe' block should trigger");
-    }
-
-    #[test]
-    fn test_detect_complex_tests_non_test_function() {
->>>>>>> 0e20d103
-        let javascript = tree_sitter_javascript::LANGUAGE.into();
-        let mut parser = Parser::new();
-        parser.set_language(&javascript).unwrap();
-
-<<<<<<< HEAD
+        let javascript = tree_sitter_javascript::LANGUAGE.into();
+        let mut parser = Parser::new();
+        parser.set_language(&javascript).unwrap();
+
         let source = r#"
             test('delayed test', () => {
                 setTimeout(() => {
                     expect(result).toBe(42);
                 }, 1000);
-=======
-        // Regular function call, not a test
-        let source = r#"
-            regularFunction('not a test', () => {
-                if (a) { if (b) { if (c) { if (d) {
-                    for (let i = 0; i < 10; i++) {
-                        call1(); call2(); call3();
-                    }
-                } } } }
->>>>>>> 0e20d103
-            });
-        "#;
-
-        let tree = parser.parse(source, None).unwrap();
-        let mut issues = Vec::new();
-<<<<<<< HEAD
+            });
+        "#;
+
+        let tree = parser.parse(source, None).unwrap();
+        let mut issues = Vec::new();
         detect_timing_dependent_tests(tree.root_node(), source, &javascript, &mut issues);
         assert_eq!(issues.len(), 1, "Should detect setTimeout dependency");
 
@@ -970,43 +903,99 @@
     }
 
     #[test]
-    fn test_detect_timing_dependent_tests_setinterval() {
-=======
+    fn test_detect_complex_tests_it_function() {
+        let javascript = tree_sitter_javascript::LANGUAGE.into();
+        let mut parser = Parser::new();
+        parser.set_language(&javascript).unwrap();
+
+        // Test with 'it' instead of 'test'
+        // Complexity: 2 for loops + 2 ifs + 4 calls + other calls = >10
+        let source = r#"
+            it('should handle complex scenario', () => {
+                for (let i = 0; i < 10; i++) {
+                    if (a) {
+                        call1();
+                        call2();
+                        call3();
+                    }
+                    for (let j = 0; j < 5; j++) {
+                        if (b) {
+                            call4();
+                            call5();
+                            call6();
+                        }
+                    }
+                }
+            });
+        "#;
+
+        let tree = parser.parse(source, None).unwrap();
+        let mut issues = Vec::new();
+        detect_complex_tests(tree.root_node(), source, &javascript, &mut issues);
+        assert_eq!(issues.len(), 1, "Complex 'it' test should trigger");
+    }
+
+    #[test]
+    fn test_detect_complex_tests_describe_block() {
+        let javascript = tree_sitter_javascript::LANGUAGE.into();
+        let mut parser = Parser::new();
+        parser.set_language(&javascript).unwrap();
+
+        // Test with 'describe' which is also a test function
+        let source = r#"
+            describe('complex suite', () => {
+                for (let i = 0; i < 10; i++) {
+                    if (setup1) {
+                        setupCall1();
+                        setupCall2();
+                        setupCall3();
+                    }
+                    for (let j = 0; j < 5; j++) {
+                        if (setup2) {
+                            setupCall4();
+                            setupCall5();
+                            setupCall6();
+                        }
+                    }
+                }
+            });
+        "#;
+
+        let tree = parser.parse(source, None).unwrap();
+        let mut issues = Vec::new();
+        detect_complex_tests(tree.root_node(), source, &javascript, &mut issues);
+        assert_eq!(issues.len(), 1, "Complex 'describe' block should trigger");
+    }
+
+    #[test]
+    fn test_detect_complex_tests_non_test_function() {
+        let javascript = tree_sitter_javascript::LANGUAGE.into();
+        let mut parser = Parser::new();
+        parser.set_language(&javascript).unwrap();
+
+        // Regular function call, not a test
+        let source = r#"
+            regularFunction('not a test', () => {
+                if (a) { if (b) { if (c) { if (d) {
+                    for (let i = 0; i < 10; i++) {
+                        call1(); call2(); call3();
+                    }
+                } } } }
+            });
+        "#;
+
+        let tree = parser.parse(source, None).unwrap();
+        let mut issues = Vec::new();
         detect_complex_tests(tree.root_node(), source, &javascript, &mut issues);
         assert_eq!(issues.len(), 0, "Non-test function should not trigger");
     }
 
     #[test]
     fn test_detect_complex_tests_empty_source() {
->>>>>>> 0e20d103
-        let javascript = tree_sitter_javascript::LANGUAGE.into();
-        let mut parser = Parser::new();
-        parser.set_language(&javascript).unwrap();
-
-<<<<<<< HEAD
-        let source = r#"
-            test('interval test', () => {
-                const interval = setInterval(() => {
-                    expect(value).toBeGreaterThan(0);
-                }, 500);
-            });
-        "#;
-
-        let tree = parser.parse(source, None).unwrap();
-        let mut issues = Vec::new();
-        detect_timing_dependent_tests(tree.root_node(), source, &javascript, &mut issues);
-        assert_eq!(issues.len(), 1, "Should detect setInterval dependency");
-
-        if let TestingAntiPattern::TimingDependentTest { timing_type, .. } = &issues[0] {
-            assert_eq!(timing_type, "setInterval");
-        } else {
-            panic!("Expected TimingDependentTest pattern");
-        }
-    }
-
-    #[test]
-    fn test_detect_timing_dependent_tests_date_now() {
-=======
+        let javascript = tree_sitter_javascript::LANGUAGE.into();
+        let mut parser = Parser::new();
+        parser.set_language(&javascript).unwrap();
+
         let source = "";
 
         let tree = parser.parse(source, None).unwrap();
@@ -1017,17 +1006,10 @@
 
     #[test]
     fn test_detect_complex_tests_boundary_complexity() {
->>>>>>> 0e20d103
-        let javascript = tree_sitter_javascript::LANGUAGE.into();
-        let mut parser = Parser::new();
-        parser.set_language(&javascript).unwrap();
-
-<<<<<<< HEAD
-        let source = r#"
-            test('date test', () => {
-                const now = Date.now();
-                expect(now).toBeGreaterThan(0);
-=======
+        let javascript = tree_sitter_javascript::LANGUAGE.into();
+        let mut parser = Parser::new();
+        parser.set_language(&javascript).unwrap();
+
         // Test with complexity exactly at threshold (10)
         // This should NOT trigger (threshold is > 10)
         let source = r#"
@@ -1038,26 +1020,11 @@
                 if (d) { call4(); }
                 if (e) { call5(); }
                 if (f) { call6(); }
->>>>>>> 0e20d103
-            });
-        "#;
-
-        let tree = parser.parse(source, None).unwrap();
-        let mut issues = Vec::new();
-<<<<<<< HEAD
-        detect_timing_dependent_tests(tree.root_node(), source, &javascript, &mut issues);
-        assert_eq!(issues.len(), 1, "Should detect Date.now() dependency");
-
-        if let TestingAntiPattern::TimingDependentTest { timing_type, .. } = &issues[0] {
-            assert_eq!(timing_type, "Date dependency");
-        } else {
-            panic!("Expected TimingDependentTest pattern");
-        }
-    }
-
-    #[test]
-    fn test_detect_timing_dependent_tests_math_random() {
-=======
+            });
+        "#;
+
+        let tree = parser.parse(source, None).unwrap();
+        let mut issues = Vec::new();
         detect_complex_tests(tree.root_node(), source, &javascript, &mut issues);
         // The exact complexity depends on calculate_test_complexity implementation
         // This test verifies behavior at the boundary
@@ -1076,17 +1043,11 @@
 
     #[test]
     fn test_detect_complex_tests_double_quotes() {
->>>>>>> 0e20d103
-        let javascript = tree_sitter_javascript::LANGUAGE.into();
-        let mut parser = Parser::new();
-        parser.set_language(&javascript).unwrap();
-
-        let source = r#"
-<<<<<<< HEAD
-            test('random test', () => {
-                const value = Math.random();
-                expect(value).toBeLessThan(1);
-=======
+        let javascript = tree_sitter_javascript::LANGUAGE.into();
+        let mut parser = Parser::new();
+        parser.set_language(&javascript).unwrap();
+
+        let source = r#"
             test("test with double quotes", () => {
                 for (let i = 0; i < 10; i++) {
                     if (a) {
@@ -1102,21 +1063,11 @@
                         }
                     }
                 }
->>>>>>> 0e20d103
-            });
-        "#;
-
-        let tree = parser.parse(source, None).unwrap();
-        let mut issues = Vec::new();
-<<<<<<< HEAD
-        detect_timing_dependent_tests(tree.root_node(), source, &javascript, &mut issues);
-        assert_eq!(issues.len(), 1, "Should detect Math.random() dependency");
-
-        if let TestingAntiPattern::TimingDependentTest { timing_type, .. } = &issues[0] {
-            assert_eq!(timing_type, "random values");
-        } else {
-            panic!("Expected TimingDependentTest pattern");
-=======
+            });
+        "#;
+
+        let tree = parser.parse(source, None).unwrap();
+        let mut issues = Vec::new();
         detect_complex_tests(tree.root_node(), source, &javascript, &mut issues);
         assert_eq!(
             issues.len(),
@@ -1128,28 +1079,16 @@
             assert_eq!(test_name, "test with double quotes");
         } else {
             panic!("Expected ComplexTest variant");
->>>>>>> 0e20d103
-        }
-    }
-
-    #[test]
-<<<<<<< HEAD
-    fn test_detect_timing_dependent_tests_performance_now() {
-=======
+        }
+    }
+
+    #[test]
     fn test_detect_complex_tests_single_quotes() {
->>>>>>> 0e20d103
-        let javascript = tree_sitter_javascript::LANGUAGE.into();
-        let mut parser = Parser::new();
-        parser.set_language(&javascript).unwrap();
-
-        let source = r#"
-<<<<<<< HEAD
-            test('performance test', () => {
-                const start = performance.now();
-                doWork();
-                const end = performance.now();
-                expect(end - start).toBeLessThan(1000);
-=======
+        let javascript = tree_sitter_javascript::LANGUAGE.into();
+        let mut parser = Parser::new();
+        parser.set_language(&javascript).unwrap();
+
+        let source = r#"
             test('test with single quotes', () => {
                 for (let i = 0; i < 10; i++) {
                     if (a) {
@@ -1165,13 +1104,174 @@
                         }
                     }
                 }
->>>>>>> 0e20d103
-            });
-        "#;
-
-        let tree = parser.parse(source, None).unwrap();
-        let mut issues = Vec::new();
-<<<<<<< HEAD
+            });
+        "#;
+
+        let tree = parser.parse(source, None).unwrap();
+        let mut issues = Vec::new();
+        detect_complex_tests(tree.root_node(), source, &javascript, &mut issues);
+        assert_eq!(
+            issues.len(),
+            1,
+            "Complex test with single quotes should trigger"
+        );
+
+        if let TestingAntiPattern::ComplexTest { test_name, .. } = &issues[0] {
+            assert_eq!(test_name, "test with single quotes");
+        } else {
+            panic!("Expected ComplexTest variant");
+        }
+    }
+
+    #[test]
+    fn test_detect_complex_tests_multiple_tests() {
+        let javascript = tree_sitter_javascript::LANGUAGE.into();
+        let mut parser = Parser::new();
+        parser.set_language(&javascript).unwrap();
+
+        let source = r#"
+            test('simple test 1', () => {
+                expect(1).toBe(1);
+            });
+
+            test('complex test 1', () => {
+                for (let i = 0; i < 10; i++) {
+                    if (a) {
+                        call1();
+                        call2();
+                        call3();
+                    }
+                    for (let j = 0; j < 5; j++) {
+                        if (b) {
+                            call4();
+                            call5();
+                            call6();
+                        }
+                    }
+                }
+            });
+
+            test('simple test 2', () => {
+                expect(2).toBe(2);
+            });
+
+            test('complex test 2', () => {
+                for (let x = 0; x < 10; x++) {
+                    if (c) {
+                        call7();
+                        call8();
+                        call9();
+                    }
+                    for (let y = 0; y < 5; y++) {
+                        if (d) {
+                            call10();
+                            call11();
+                            call12();
+                        }
+                    }
+                }
+            });
+        "#;
+
+        let tree = parser.parse(source, None).unwrap();
+        let mut issues = Vec::new();
+        detect_complex_tests(tree.root_node(), source, &javascript, &mut issues);
+        assert_eq!(issues.len(), 2, "Should detect both complex tests");
+    }
+
+    #[test]
+    fn test_detect_timing_dependent_tests_setinterval() {
+        let javascript = tree_sitter_javascript::LANGUAGE.into();
+        let mut parser = Parser::new();
+        parser.set_language(&javascript).unwrap();
+
+        let source = r#"
+            test('interval test', () => {
+                const interval = setInterval(() => {
+                    expect(value).toBeGreaterThan(0);
+                }, 500);
+            });
+        "#;
+
+        let tree = parser.parse(source, None).unwrap();
+        let mut issues = Vec::new();
+        detect_timing_dependent_tests(tree.root_node(), source, &javascript, &mut issues);
+        assert_eq!(issues.len(), 1, "Should detect setInterval dependency");
+
+        if let TestingAntiPattern::TimingDependentTest { timing_type, .. } = &issues[0] {
+            assert_eq!(timing_type, "setInterval");
+        } else {
+            panic!("Expected TimingDependentTest pattern");
+        }
+    }
+
+    #[test]
+    fn test_detect_timing_dependent_tests_date_now() {
+        let javascript = tree_sitter_javascript::LANGUAGE.into();
+        let mut parser = Parser::new();
+        parser.set_language(&javascript).unwrap();
+
+        let source = r#"
+            test('date test', () => {
+                const now = Date.now();
+                expect(now).toBeGreaterThan(0);
+            });
+        "#;
+
+        let tree = parser.parse(source, None).unwrap();
+        let mut issues = Vec::new();
+        detect_timing_dependent_tests(tree.root_node(), source, &javascript, &mut issues);
+        assert_eq!(issues.len(), 1, "Should detect Date.now() dependency");
+
+        if let TestingAntiPattern::TimingDependentTest { timing_type, .. } = &issues[0] {
+            assert_eq!(timing_type, "Date dependency");
+        } else {
+            panic!("Expected TimingDependentTest pattern");
+        }
+    }
+
+    #[test]
+    fn test_detect_timing_dependent_tests_math_random() {
+        let javascript = tree_sitter_javascript::LANGUAGE.into();
+        let mut parser = Parser::new();
+        parser.set_language(&javascript).unwrap();
+
+        let source = r#"
+            test('random test', () => {
+                const value = Math.random();
+                expect(value).toBeLessThan(1);
+            });
+        "#;
+
+        let tree = parser.parse(source, None).unwrap();
+        let mut issues = Vec::new();
+        detect_timing_dependent_tests(tree.root_node(), source, &javascript, &mut issues);
+        assert_eq!(issues.len(), 1, "Should detect Math.random() dependency");
+
+        if let TestingAntiPattern::TimingDependentTest { timing_type, .. } = &issues[0] {
+            assert_eq!(timing_type, "random values");
+        } else {
+            panic!("Expected TimingDependentTest pattern");
+        }
+    }
+
+    #[test]
+    fn test_detect_timing_dependent_tests_performance_now() {
+        let javascript = tree_sitter_javascript::LANGUAGE.into();
+        let mut parser = Parser::new();
+        parser.set_language(&javascript).unwrap();
+
+        let source = r#"
+            test('performance test', () => {
+                const start = performance.now();
+                doWork();
+                const end = performance.now();
+                expect(end - start).toBeLessThan(1000);
+            });
+        "#;
+
+        let tree = parser.parse(source, None).unwrap();
+        let mut issues = Vec::new();
         detect_timing_dependent_tests(tree.root_node(), source, &javascript, &mut issues);
         assert_eq!(
             issues.len(),
@@ -1183,34 +1283,16 @@
             assert_eq!(timing_type, "performance timing");
         } else {
             panic!("Expected TimingDependentTest pattern");
-=======
-        detect_complex_tests(tree.root_node(), source, &javascript, &mut issues);
-        assert_eq!(
-            issues.len(),
-            1,
-            "Complex test with single quotes should trigger"
-        );
-
-        if let TestingAntiPattern::ComplexTest { test_name, .. } = &issues[0] {
-            assert_eq!(test_name, "test with single quotes");
-        } else {
-            panic!("Expected ComplexTest variant");
->>>>>>> 0e20d103
-        }
-    }
-
-    #[test]
-<<<<<<< HEAD
+        }
+    }
+
+    #[test]
     fn test_detect_timing_dependent_tests_no_timing_dependencies() {
-=======
-    fn test_detect_complex_tests_multiple_tests() {
->>>>>>> 0e20d103
-        let javascript = tree_sitter_javascript::LANGUAGE.into();
-        let mut parser = Parser::new();
-        parser.set_language(&javascript).unwrap();
-
-        let source = r#"
-<<<<<<< HEAD
+        let javascript = tree_sitter_javascript::LANGUAGE.into();
+        let mut parser = Parser::new();
+        parser.set_language(&javascript).unwrap();
+
+        let source = r#"
             test('clean test', () => {
                 const result = add(2, 3);
                 expect(result).toBe(5);
@@ -1259,60 +1341,13 @@
                 setTimeout(() => {
                     expect(Date.now() - now).toBeGreaterThan(100);
                 }, 100);
-=======
-            test('simple test 1', () => {
-                expect(1).toBe(1);
-            });
-
-            test('complex test 1', () => {
-                for (let i = 0; i < 10; i++) {
-                    if (a) {
-                        call1();
-                        call2();
-                        call3();
-                    }
-                    for (let j = 0; j < 5; j++) {
-                        if (b) {
-                            call4();
-                            call5();
-                            call6();
-                        }
-                    }
-                }
-            });
-
-            test('simple test 2', () => {
-                expect(2).toBe(2);
-            });
-
-            test('complex test 2', () => {
-                for (let x = 0; x < 10; x++) {
-                    if (c) {
-                        call7();
-                        call8();
-                        call9();
-                    }
-                    for (let y = 0; y < 5; y++) {
-                        if (d) {
-                            call10();
-                            call11();
-                            call12();
-                        }
-                    }
-                }
->>>>>>> 0e20d103
-            });
-        "#;
-
-        let tree = parser.parse(source, None).unwrap();
-        let mut issues = Vec::new();
-<<<<<<< HEAD
+            });
+        "#;
+
+        let tree = parser.parse(source, None).unwrap();
+        let mut issues = Vec::new();
         detect_timing_dependent_tests(tree.root_node(), source, &javascript, &mut issues);
         // Should detect at least one timing dependency (the first one found)
         assert_eq!(issues.len(), 1, "Should detect timing dependency");
-=======
-        detect_complex_tests(tree.root_node(), source, &javascript, &mut issues);
-        assert_eq!(issues.len(), 2, "Should detect both complex tests");
->>>>>>> 0e20d103
     }
 }