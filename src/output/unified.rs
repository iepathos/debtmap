//! Unified output format that provides consistent structure for File and Function debt items
//!
//! This module implements spec 108, providing a normalized JSON output format where:
//! - All items have consistent top-level fields (type, score, category, priority, location)
//! - Score is at the same path for both File and Function items
//! - Location structure is unified (file, line, function)
//! - Simplifies filtering and sorting across item types
//!
//! ## Output Invariants (spec 230)
//!
//! This module guarantees the following output invariants:
//! - Score >= 0 (never negative)
//! - Score <= 1000 (reasonable upper bound)
//! - Coverage in 0.0..=1.0 (when present)
//! - Confidence in 0.0..=1.0 (when present)
//! - Priority matches score thresholds (Critical >= 100, High >= 50, Medium >= 20)
//!
//! These invariants are enforced via `debug_assert!` in debug builds and validated
//! through property-based testing.

use crate::core::LanguageSpecificData;
use crate::io::writers::pattern_display::PATTERN_CONFIDENCE_THRESHOLD;
use crate::organization::anti_pattern_detector::{
    AntiPattern, AntiPatternSeverity, AntiPatternType,
};
use crate::priority::{
    DebtItem, DebtType, FileDebtItem, FunctionRole, UnifiedAnalysisQueries, UnifiedDebtItem,
};
use serde::{Deserialize, Serialize};
use std::collections::HashSet;
use std::hash::{Hash, Hasher};
use std::path::PathBuf;

// ============================================================================
// Numeric Precision Functions (spec 230)
// ============================================================================

/// Round score to 2 decimal places for clean output
///
/// Removes floating-point noise like 1.5697499999999998 -> 1.57
#[inline]
fn round_score(score: f64) -> f64 {
    (score * 100.0).round() / 100.0
}

/// Round percentage/ratio to 4 decimal places
///
/// Used for coverage, confidence, and other 0-1 ratios
#[inline]
fn round_ratio(ratio: f64) -> f64 {
    (ratio * 10000.0).round() / 10000.0
}

// ============================================================================
// Invariant Assertions (spec 230)
// ============================================================================

/// Maximum reasonable score value
const MAX_SCORE: f64 = 1000.0;

/// Assert score invariants: non-negative and within reasonable bounds
#[inline]
fn assert_score_invariants(score: f64, context: &str) {
    debug_assert!(
        score >= 0.0,
        "Score must be non-negative: {} = {}",
        context,
        score
    );
    debug_assert!(
        score <= MAX_SCORE,
        "Score exceeds maximum ({}): {} = {}",
        MAX_SCORE,
        context,
        score
    );
}

/// Assert ratio invariants: value in 0.0..=1.0
#[inline]
fn assert_ratio_invariants(ratio: f64, context: &str) {
    debug_assert!(
        (0.0..=1.0).contains(&ratio),
        "{} must be in range [0.0, 1.0]: {}",
        context,
        ratio
    );
}

/// Assert priority matches score thresholds
#[inline]
fn assert_priority_invariants(priority: &Priority, score: f64) {
    let expected = Priority::from_score(score);
    debug_assert!(
        std::mem::discriminant(priority) == std::mem::discriminant(&expected),
        "Priority {:?} doesn't match score {} (expected {:?})",
        priority,
        score,
        expected
    );
}

/// Unified output format with consistent structure for all debt items
#[derive(Debug, Clone, Serialize, Deserialize)]
pub struct UnifiedOutput {
    pub format_version: String,
    pub metadata: OutputMetadata,
    pub summary: DebtSummary,
    pub items: Vec<UnifiedDebtItemOutput>,
}

/// Metadata about the analysis run
#[derive(Debug, Clone, Serialize, Deserialize)]
pub struct OutputMetadata {
    pub debtmap_version: String,
    pub generated_at: String,
    pub project_root: Option<PathBuf>,
    pub analysis_type: String,
}

/// Summary statistics for the entire codebase
#[derive(Debug, Clone, Serialize, Deserialize)]
pub struct DebtSummary {
    pub total_items: usize,
    pub total_debt_score: f64,
    pub debt_density: f64,
    pub total_loc: usize,
    pub by_type: TypeBreakdown,
    pub by_category: std::collections::HashMap<String, usize>,
    pub score_distribution: ScoreDistribution,
    /// Codebase-wide cohesion statistics (spec 198)
    #[serde(skip_serializing_if = "Option::is_none")]
    pub cohesion: Option<CohesionSummary>,
}

/// Codebase-wide cohesion statistics (spec 198)
#[derive(Debug, Clone, Serialize, Deserialize)]
pub struct CohesionSummary {
    /// Average cohesion score across all analyzed files
    pub average: f64,
    /// Number of files with high cohesion (>= 0.7)
    pub high_cohesion_files: usize,
    /// Number of files with medium cohesion (0.4 - 0.7)
    pub medium_cohesion_files: usize,
    /// Number of files with low cohesion (< 0.4)
    pub low_cohesion_files: usize,
}

/// Breakdown by item type
#[derive(Debug, Clone, Serialize, Deserialize)]
pub struct TypeBreakdown {
    #[serde(rename = "File")]
    pub file: usize,
    #[serde(rename = "Function")]
    pub function: usize,
}

/// Distribution of items by score range
#[derive(Debug, Clone, Serialize, Deserialize)]
pub struct ScoreDistribution {
    pub critical: usize, // >= 100
    pub high: usize,     // >= 50
    pub medium: usize,   // >= 20
    pub low: usize,      // < 20
}

/// Unified debt item with consistent structure
#[derive(Debug, Clone, Serialize, Deserialize)]
#[serde(tag = "type")]
pub enum UnifiedDebtItemOutput {
    File(Box<FileDebtItemOutput>),
    Function(Box<FunctionDebtItemOutput>),
}

impl UnifiedDebtItemOutput {
    /// Assert all invariants hold for this debt item (spec 230)
    ///
    /// Called in debug builds before serialization to catch bugs early.
    /// Zero cost in release builds.
    #[cfg(debug_assertions)]
    pub fn assert_invariants(&self) {
        match self {
            UnifiedDebtItemOutput::File(f) => f.assert_invariants(),
            UnifiedDebtItemOutput::Function(f) => f.assert_invariants(),
        }
    }

    /// No-op in release builds for zero overhead
    #[cfg(not(debug_assertions))]
    #[inline]
    pub fn assert_invariants(&self) {}
}

/// Priority level based on score
#[derive(Debug, Clone, Serialize, Deserialize)]
#[serde(rename_all = "lowercase")]
pub enum Priority {
    Critical, // >= 100
    High,     // >= 50
    Medium,   // >= 20
    Low,      // < 20
}

impl Priority {
    fn from_score(score: f64) -> Self {
        if score >= 100.0 {
            Priority::Critical
        } else if score >= 50.0 {
            Priority::High
        } else if score >= 20.0 {
            Priority::Medium
        } else {
            Priority::Low
        }
    }
}

/// Unified location structure for all debt items
#[derive(Debug, Clone, Serialize, Deserialize)]
pub struct UnifiedLocation {
    pub file: String,
    #[serde(skip_serializing_if = "Option::is_none")]
    pub line: Option<usize>,
    #[serde(skip_serializing_if = "Option::is_none")]
    pub function: Option<String>,
    #[serde(skip_serializing_if = "Option::is_none")]
    pub file_context_label: Option<String>, // "TEST FILE" or "PROBABLE TEST" for test files (spec 166)
}

/// File-level debt item in unified format
#[derive(Debug, Clone, Serialize, Deserialize)]
pub struct FileDebtItemOutput {
    pub score: f64,
    pub category: String,
    pub priority: Priority,
    pub location: UnifiedLocation,
    pub metrics: FileMetricsOutput,
    #[serde(skip_serializing_if = "Option::is_none")]
    pub god_object_indicators: Option<crate::priority::GodObjectIndicators>,
    /// File-level dependency metrics (spec 201)
    #[serde(skip_serializing_if = "Option::is_none")]
    pub dependencies: Option<FileDependencies>,
    /// Anti-pattern detection results (spec 197)
    #[serde(skip_serializing_if = "Option::is_none")]
    pub anti_patterns: Option<AntiPatternOutput>,
    /// File-level cohesion metrics (spec 198)
    #[serde(skip_serializing_if = "Option::is_none")]
    pub cohesion: Option<CohesionOutput>,
    pub recommendation: RecommendationOutput,
    pub impact: FileImpactOutput,
    #[serde(skip_serializing_if = "Option::is_none")]
    pub scoring_details: Option<FileScoringDetails>,
}

impl FileDebtItemOutput {
    /// Assert all invariants hold for this file debt item (spec 230)
    #[cfg(debug_assertions)]
    pub fn assert_invariants(&self) {
        assert_score_invariants(self.score, "file.score");
        assert_priority_invariants(&self.priority, self.score);
        assert_ratio_invariants(self.metrics.coverage, "file.metrics.coverage");

        if let Some(ref cohesion) = self.cohesion {
            assert_ratio_invariants(cohesion.score, "file.cohesion.score");
        }

        if let Some(ref deps) = self.dependencies {
            assert_ratio_invariants(deps.instability, "file.dependencies.instability");
        }
    }

    /// No-op in release builds
    #[cfg(not(debug_assertions))]
    #[inline]
    pub fn assert_invariants(&self) {}
}

/// File metrics in unified format
#[derive(Debug, Clone, Serialize, Deserialize)]
pub struct FileMetricsOutput {
    pub lines: usize,
    pub functions: usize,
    pub classes: usize,
    pub avg_complexity: f64,
    pub max_complexity: u32,
    pub total_complexity: u32,
    pub coverage: f64,
    pub uncovered_lines: usize,
}

/// File impact metrics
#[derive(Debug, Clone, Serialize, Deserialize)]
pub struct FileImpactOutput {
    pub complexity_reduction: f64,
    pub maintainability_improvement: f64,
    pub test_effort: f64,
}

/// File-level cohesion metrics (spec 198)
///
/// Measures how tightly related the functions within a file are by analyzing
/// function call patterns. High cohesion indicates functions work together frequently.
#[derive(Debug, Clone, Serialize, Deserialize)]
pub struct CohesionOutput {
    /// Cohesion score between 0.0 (no cohesion) and 1.0 (perfect cohesion)
    pub score: f64,
    /// Number of internal function calls (within the same file)
    pub internal_calls: usize,
    /// Number of external function calls (to other files)
    pub external_calls: usize,
    /// Classification based on cohesion thresholds
    pub classification: CohesionClassification,
    /// Number of functions analyzed
    pub functions_analyzed: usize,
}

/// Cohesion classification based on score thresholds (spec 198)
#[derive(Debug, Clone, Serialize, Deserialize, PartialEq, Eq)]
#[serde(rename_all = "lowercase")]
pub enum CohesionClassification {
    /// Cohesion >= 0.7
    High,
    /// Cohesion 0.4 - 0.7
    Medium,
    /// Cohesion < 0.4
    Low,
}

impl CohesionClassification {
    /// Classify cohesion score into high/medium/low
    pub fn from_score(score: f64) -> Self {
        if score >= 0.7 {
            CohesionClassification::High
        } else if score >= 0.4 {
            CohesionClassification::Medium
        } else {
            CohesionClassification::Low
        }
    }
}

impl std::fmt::Display for CohesionClassification {
    fn fmt(&self, f: &mut std::fmt::Formatter<'_>) -> std::fmt::Result {
        match self {
            CohesionClassification::High => write!(f, "High"),
            CohesionClassification::Medium => write!(f, "Medium"),
            CohesionClassification::Low => write!(f, "Low"),
        }
    }
}

/// File-level dependency metrics (spec 201)
#[derive(Debug, Clone, Serialize, Deserialize)]
pub struct FileDependencies {
    /// Number of files that depend on this file
    pub afferent_coupling: usize,
    /// Number of files this file depends on
    pub efferent_coupling: usize,
    /// Instability metric (0.0 = stable, 1.0 = unstable)
    pub instability: f64,
    /// Total coupling (Ca + Ce)
    pub total_coupling: usize,
    /// Files that depend on this file (top N)
    #[serde(default, skip_serializing_if = "Vec::is_empty")]
    pub top_dependents: Vec<String>,
    /// Files this file depends on (top N)
    #[serde(default, skip_serializing_if = "Vec::is_empty")]
    pub top_dependencies: Vec<String>,
    /// Classification based on coupling characteristics
    pub coupling_classification: CouplingClassification,
}

/// Classification of file-level coupling characteristics (spec 201)
#[derive(Debug, Clone, Serialize, Deserialize, PartialEq, Eq)]
#[serde(rename_all = "snake_case")]
pub enum CouplingClassification {
    /// Low instability, high afferent coupling - core module others depend on
    StableCore,
    /// Balanced coupling - typical utility module
    UtilityModule,
    /// High instability, low afferent coupling - peripheral module
    LeafModule,
    /// Very low total coupling - may be dead code or standalone
    Isolated,
    /// High total coupling - may need refactoring
    HighlyCoupled,
}

impl std::fmt::Display for CouplingClassification {
    fn fmt(&self, f: &mut std::fmt::Formatter<'_>) -> std::fmt::Result {
        match self {
            CouplingClassification::StableCore => write!(f, "Stable Core"),
            CouplingClassification::UtilityModule => write!(f, "Utility Module"),
            CouplingClassification::LeafModule => write!(f, "Leaf Module"),
            CouplingClassification::Isolated => write!(f, "Isolated"),
            CouplingClassification::HighlyCoupled => write!(f, "Highly Coupled"),
        }
    }
}

/// Classify coupling based on metrics (spec 201)
pub fn classify_coupling(afferent: usize, efferent: usize) -> CouplingClassification {
    let total = afferent + efferent;
    let instability = if total > 0 {
        efferent as f64 / total as f64
    } else {
        0.0
    };

    // Highly coupled threshold
    if total > 15 {
        return CouplingClassification::HighlyCoupled;
    }

    // Isolated module
    if total < 3 {
        return CouplingClassification::Isolated;
    }

    // Stable core: low instability, reasonable afferent coupling
    if instability < 0.3 && afferent >= 3 {
        return CouplingClassification::StableCore;
    }

    // Leaf module: high instability, low afferent coupling
    if instability > 0.7 && afferent <= 2 {
        return CouplingClassification::LeafModule;
    }

    // Default: utility module with balanced coupling
    CouplingClassification::UtilityModule
}

/// Calculate instability metric from coupling values
pub fn calculate_instability(afferent: usize, efferent: usize) -> f64 {
    let total = afferent + efferent;
    if total > 0 {
        efferent as f64 / total as f64
    } else {
        0.0
    }
}

/// Anti-pattern output for JSON serialization (spec 197)
#[derive(Debug, Clone, Serialize, Deserialize)]
pub struct AntiPatternOutput {
    /// Quality score from anti-pattern analysis (0-100, higher = better)
    pub quality_score: f64,
    /// List of detected anti-patterns
    pub patterns: Vec<AntiPatternItem>,
    /// Summary counts by severity
    pub summary: AntiPatternSummary,
}

/// Individual anti-pattern item for output
#[derive(Debug, Clone, Serialize, Deserialize)]
pub struct AntiPatternItem {
    /// Type of anti-pattern detected
    pub pattern_type: AntiPatternType,
    /// Severity level
    pub severity: AntiPatternSeverity,
    /// Location where the anti-pattern was detected
    pub location: String,
    /// Human-readable description of the issue
    pub description: String,
    /// Recommended correction action
    pub recommendation: String,
    /// Affected methods (if applicable)
    #[serde(default, skip_serializing_if = "Vec::is_empty")]
    pub affected_methods: Vec<String>,
}

/// Summary counts of anti-patterns by severity
#[derive(Debug, Clone, Serialize, Deserialize, Default)]
pub struct AntiPatternSummary {
    pub critical: usize,
    pub high: usize,
    pub medium: usize,
    pub low: usize,
}

impl From<&AntiPattern> for AntiPatternItem {
    fn from(pattern: &AntiPattern) -> Self {
        Self {
            pattern_type: pattern.pattern_type.clone(),
            severity: pattern.severity.clone(),
            location: pattern.location.clone(),
            description: pattern.description.clone(),
            recommendation: pattern.correction.clone(),
            affected_methods: pattern.affected_methods.clone(),
        }
    }
}

/// File scoring details
#[derive(Debug, Clone, Serialize, Deserialize)]
pub struct FileScoringDetails {
    pub file_size_score: f64,
    pub function_count_score: f64,
    pub complexity_score: f64,
    pub coverage_penalty: f64,
}

/// Function-level debt item in unified format
#[derive(Debug, Clone, Serialize, Deserialize)]
pub struct FunctionDebtItemOutput {
    pub score: f64,
    pub category: String,
    pub priority: Priority,
    pub location: UnifiedLocation,
    pub metrics: FunctionMetricsOutput,
    pub debt_type: DebtType,
    pub function_role: FunctionRole,
    #[serde(skip_serializing_if = "Option::is_none")]
    pub purity_analysis: Option<PurityAnalysis>,
    pub dependencies: Dependencies,
    pub recommendation: RecommendationOutput,
    pub impact: FunctionImpactOutput,
    #[serde(skip_serializing_if = "Option::is_none")]
    pub scoring_details: Option<FunctionScoringDetails>,
    #[serde(skip_serializing_if = "Option::is_none")]
    pub adjusted_complexity: Option<AdjustedComplexity>,
    #[serde(skip_serializing_if = "Option::is_none")]
    pub complexity_pattern: Option<String>,
    #[serde(skip_serializing_if = "Option::is_none")]
    pub pattern_type: Option<String>, // "state_machine" | "coordinator"
    #[serde(skip_serializing_if = "Option::is_none")]
    pub pattern_confidence: Option<f64>,
    #[serde(skip_serializing_if = "Option::is_none")]
    pub pattern_details: Option<serde_json::Value>, // Pattern-specific metrics
}

impl FunctionDebtItemOutput {
    /// Assert all invariants hold for this function debt item (spec 230)
    #[cfg(debug_assertions)]
    pub fn assert_invariants(&self) {
        assert_score_invariants(self.score, "function.score");
        assert_priority_invariants(&self.priority, self.score);

        if let Some(coverage) = self.metrics.coverage {
            assert_ratio_invariants(coverage, "function.metrics.coverage");
        }

        if let Some(entropy) = self.metrics.entropy_score {
            assert_ratio_invariants(entropy, "function.metrics.entropy_score");
        }

        if let Some(ref purity) = self.purity_analysis {
            assert_ratio_invariants(
                purity.confidence as f64,
                "function.purity_analysis.confidence",
            );
        }

        if let Some(confidence) = self.pattern_confidence {
            assert_ratio_invariants(confidence, "function.pattern_confidence");
        }
    }

    /// No-op in release builds
    #[cfg(not(debug_assertions))]
    #[inline]
    pub fn assert_invariants(&self) {}
}

/// Adjusted complexity based on entropy analysis
///
/// When high entropy is detected (repetitive patterns, similar branches),
/// complexity is dampened because the code is easier to understand than
/// raw complexity numbers suggest.
///
/// Formula: `dampened_cyclomatic = cyclomatic_complexity * dampening_factor`
///
/// Invariants:
/// - When `dampening_factor = 1.0`, `dampened_cyclomatic` equals original cyclomatic
/// - When `dampening_factor < 1.0`, `dampened_cyclomatic < cyclomatic_complexity`
#[derive(Debug, Clone, Serialize, Deserialize)]
pub struct AdjustedComplexity {
    /// Cyclomatic complexity adjusted by entropy dampening factor.
    /// Formula: `cyclomatic_complexity * dampening_factor`
    pub dampened_cyclomatic: f64,
    /// Factor applied to dampen complexity (0.0 - 1.0).
    /// 1.0 = no dampening, <1.0 = reduced complexity weight due to repetitive patterns.
    pub dampening_factor: f64,
}

/// Function metrics in unified format
#[derive(Debug, Clone, Serialize, Deserialize)]
pub struct FunctionMetricsOutput {
    pub cyclomatic_complexity: u32,
    pub cognitive_complexity: u32,
    pub length: usize,
    pub nesting_depth: u32,
    #[serde(skip_serializing_if = "Option::is_none")]
    pub coverage: Option<f64>,
    #[serde(skip_serializing_if = "Option::is_none")]
    pub uncovered_lines: Option<Vec<usize>>,
    #[serde(skip_serializing_if = "Option::is_none")]
    pub entropy_score: Option<f64>,
}

/// Purity analysis results
#[derive(Debug, Clone, Serialize, Deserialize)]
pub struct PurityAnalysis {
    pub is_pure: bool,
    pub confidence: f32,
    #[serde(skip_serializing_if = "Option::is_none")]
    pub side_effects: Option<Vec<String>>,
}

/// Dependency information
#[derive(Debug, Clone, Serialize, Deserialize)]
pub struct Dependencies {
    pub upstream_count: usize,
    pub downstream_count: usize,
    #[serde(default, skip_serializing_if = "Vec::is_empty")]
    pub upstream_callers: Vec<String>,
    #[serde(default, skip_serializing_if = "Vec::is_empty")]
    pub downstream_callees: Vec<String>,
}

/// Recommendation output
#[derive(Debug, Clone, Serialize, Deserialize)]
pub struct RecommendationOutput {
    pub action: String,
    #[serde(skip_serializing_if = "Option::is_none")]
    pub priority: Option<String>,
    #[serde(default, skip_serializing_if = "Vec::is_empty")]
    pub implementation_steps: Vec<String>,
}

/// Function impact metrics
#[derive(Debug, Clone, Serialize, Deserialize)]
pub struct FunctionImpactOutput {
    pub coverage_improvement: f64,
    pub complexity_reduction: f64,
    pub risk_reduction: f64,
}

/// Function scoring details
#[derive(Debug, Clone, Serialize, Deserialize)]
pub struct FunctionScoringDetails {
    pub coverage_score: f64,
    pub complexity_score: f64,
    pub dependency_score: f64,
    pub base_score: f64,
    #[serde(skip_serializing_if = "Option::is_none")]
    pub entropy_dampening: Option<f64>,
    pub role_multiplier: f64,
    pub final_score: f64,
    // Data flow factors (spec 218)
    #[serde(skip_serializing_if = "Option::is_none")]
    pub purity_factor: Option<f64>,
    #[serde(skip_serializing_if = "Option::is_none")]
    pub refactorability_factor: Option<f64>,
    #[serde(skip_serializing_if = "Option::is_none")]
    pub pattern_factor: Option<f64>,
}

/// Convert legacy DebtItem to unified format
impl UnifiedDebtItemOutput {
    /// Get the score of this debt item
    pub fn score(&self) -> f64 {
        match self {
            UnifiedDebtItemOutput::File(f) => f.score,
            UnifiedDebtItemOutput::Function(f) => f.score,
        }
    }

    pub fn from_debt_item(item: &DebtItem, include_scoring_details: bool) -> Self {
        Self::from_debt_item_with_call_graph(item, include_scoring_details, None)
    }

    /// Convert legacy DebtItem to unified format with optional call graph for cohesion (spec 198)
    pub fn from_debt_item_with_call_graph(
        item: &DebtItem,
        include_scoring_details: bool,
        call_graph: Option<&crate::priority::CallGraph>,
    ) -> Self {
        match item {
            DebtItem::File(file_item) => {
                // Calculate cohesion if call graph is available (spec 198)
                let cohesion = call_graph.and_then(|cg| {
                    crate::organization::calculate_file_cohesion(&file_item.metrics.path, cg)
                        .map(|r| build_cohesion_output(&r))
                });
                UnifiedDebtItemOutput::File(Box::new(
                    FileDebtItemOutput::from_file_item_with_cohesion(
                        file_item,
                        include_scoring_details,
                        cohesion,
                    ),
                ))
            }
            DebtItem::Function(func_item) => UnifiedDebtItemOutput::Function(Box::new(
                FunctionDebtItemOutput::from_function_item(func_item, include_scoring_details),
            )),
        }
    }
}

impl FileDebtItemOutput {
    /// Convert from FileDebtItem without cohesion data
    #[allow(dead_code)]
    fn from_file_item(item: &FileDebtItem, include_scoring_details: bool) -> Self {
        Self::from_file_item_with_cohesion(item, include_scoring_details, None)
    }

    fn from_file_item_with_cohesion(
        item: &FileDebtItem,
        include_scoring_details: bool,
        cohesion: Option<CohesionOutput>,
    ) -> Self {
        let score = item.score;

        // Build file dependencies if coupling data is present (spec 201)
        let dependencies = build_file_dependencies(&item.metrics);

        // Build anti-pattern output if present in god object analysis (spec 197)
        let anti_patterns = build_anti_patterns(&item.metrics);

        // Apply rounding for clean output (spec 230)
        let rounded_score = round_score(score);
        let rounded_coverage = round_ratio(item.metrics.coverage_percent);
        let rounded_avg_complexity = round_score(item.metrics.avg_complexity);

        // Round cohesion if present
        let cohesion = cohesion.map(|mut c| {
            c.score = round_ratio(c.score);
            c
        });

        // Round dependencies instability if present
        let dependencies = dependencies.map(|mut d| {
            d.instability = round_ratio(d.instability);
            d
        });

        FileDebtItemOutput {
            score: rounded_score,
            category: categorize_file_debt(item),
            priority: Priority::from_score(rounded_score),
            location: UnifiedLocation {
                file: item.metrics.path.to_string_lossy().to_string(),
                line: None,
                function: None,
                file_context_label: None, // File-level debt doesn't need test file tags
            },
            metrics: FileMetricsOutput {
                lines: item.metrics.total_lines,
                functions: item.metrics.function_count,
                classes: item.metrics.class_count,
                avg_complexity: rounded_avg_complexity,
                max_complexity: item.metrics.max_complexity,
                total_complexity: item.metrics.total_complexity,
                coverage: rounded_coverage,
                uncovered_lines: item.metrics.uncovered_lines,
            },
            god_object_indicators: item.metrics.god_object_analysis.clone().map(|a| a.into()),
            dependencies,
            anti_patterns,
            cohesion,
            recommendation: RecommendationOutput {
                action: item.recommendation.clone(),
                priority: None,
                implementation_steps: vec![],
            },
            impact: FileImpactOutput {
                complexity_reduction: round_ratio(item.impact.complexity_reduction),
                maintainability_improvement: round_ratio(item.impact.maintainability_improvement),
                test_effort: round_ratio(item.impact.test_effort),
            },
            scoring_details: if include_scoring_details {
                Some(calculate_file_scoring_details(item))
            } else {
                None
            },
        }
    }
}

/// Build AntiPatternOutput from FileDebtMetrics (spec 197)
fn build_anti_patterns(metrics: &crate::priority::FileDebtMetrics) -> Option<AntiPatternOutput> {
    // Get anti-pattern report from god object analysis
    let report = metrics
        .god_object_analysis
        .as_ref()
        .and_then(|a| a.anti_pattern_report.as_ref())?;

    // Convert patterns to output format
    let patterns: Vec<AntiPatternItem> = report.anti_patterns.iter().map(|p| p.into()).collect();

    // Build summary counts
    let mut summary = AntiPatternSummary::default();
    for pattern in &report.anti_patterns {
        match pattern.severity {
            AntiPatternSeverity::Critical => summary.critical += 1,
            AntiPatternSeverity::High => summary.high += 1,
            AntiPatternSeverity::Medium => summary.medium += 1,
            AntiPatternSeverity::Low => summary.low += 1,
        }
    }

    // Only return if there are patterns detected
    if patterns.is_empty() && summary.critical == 0 && summary.high == 0 {
        return None;
    }

    Some(AntiPatternOutput {
        quality_score: report.quality_score,
        patterns,
        summary,
    })
}

/// Build CohesionOutput from FileCohesionResult (spec 198)
fn build_cohesion_output(result: &crate::organization::FileCohesionResult) -> CohesionOutput {
    CohesionOutput {
        score: result.score,
        internal_calls: result.internal_calls,
        external_calls: result.external_calls,
        classification: CohesionClassification::from_score(result.score),
        functions_analyzed: result.functions_analyzed,
    }
}

/// Build FileDependencies from FileDebtMetrics (spec 201)
fn build_file_dependencies(metrics: &crate::priority::FileDebtMetrics) -> Option<FileDependencies> {
    // Only include if there's some coupling data
    let has_coupling_data = metrics.afferent_coupling > 0
        || metrics.efferent_coupling > 0
        || !metrics.dependents.is_empty()
        || !metrics.dependencies_list.is_empty();

    if !has_coupling_data {
        return None;
    }

    let afferent = metrics.afferent_coupling;
    let efferent = metrics.efferent_coupling;

    Some(FileDependencies {
        afferent_coupling: afferent,
        efferent_coupling: efferent,
        instability: metrics.instability,
        total_coupling: afferent + efferent,
        top_dependents: metrics.dependents.iter().take(5).cloned().collect(),
        top_dependencies: metrics.dependencies_list.iter().take(5).cloned().collect(),
        coupling_classification: classify_coupling(afferent, efferent),
    })
}

impl FunctionDebtItemOutput {
    fn from_function_item(item: &UnifiedDebtItem, include_scoring_details: bool) -> Self {
        // Apply rounding for clean output (spec 230)
        let rounded_score = round_score(item.unified_score.final_score.value());
        let complexity_pattern = extract_complexity_pattern(
            &item.recommendation.rationale,
            &item.recommendation.primary_action,
        );
        let (pattern_type, pattern_confidence, pattern_details) =
            extract_pattern_data(&item.language_specific);

        // Round coverage and entropy if present
        let rounded_coverage = item
            .transitive_coverage
            .as_ref()
            .map(|c| round_ratio(c.transitive));
        let rounded_entropy = item
            .entropy_details
            .as_ref()
            .map(|e| round_ratio(e.entropy_score));

        // Round pattern confidence if present
        let rounded_pattern_confidence = pattern_confidence.map(round_ratio);

        FunctionDebtItemOutput {
            score: rounded_score,
            category: crate::priority::DebtCategory::from_debt_type(&item.debt_type).to_string(),
            priority: Priority::from_score(rounded_score),
            location: UnifiedLocation {
                file: item.location.file.to_string_lossy().to_string(),
                line: Some(item.location.line),
                function: Some(item.location.function.clone()),
                file_context_label: item.file_context.as_ref().map(|ctx| {
                    use crate::priority::scoring::file_context_scoring::context_label;
                    context_label(ctx).to_string()
                }),
            },
            metrics: FunctionMetricsOutput {
                cyclomatic_complexity: item.cyclomatic_complexity,
                cognitive_complexity: item.cognitive_complexity,
                length: item.function_length,
                nesting_depth: item.nesting_depth,
                coverage: rounded_coverage,
                uncovered_lines: None, // Not currently tracked
                entropy_score: rounded_entropy,
            },
            debt_type: item.debt_type.clone(),
            function_role: item.function_role,
            purity_analysis: item.is_pure.map(|is_pure| PurityAnalysis {
                is_pure,
                confidence: item.purity_confidence.unwrap_or(0.0),
                side_effects: None,
            }),
            dependencies: Dependencies {
                upstream_count: item.upstream_dependencies,
                downstream_count: item.downstream_dependencies,
                upstream_callers: item.upstream_callers.clone(),
                downstream_callees: item.downstream_callees.clone(),
            },
            recommendation: RecommendationOutput {
                action: item.recommendation.primary_action.clone(),
                priority: None,
                implementation_steps: item.recommendation.implementation_steps.clone(),
            },
            impact: FunctionImpactOutput {
                coverage_improvement: round_ratio(item.expected_impact.coverage_improvement),
                complexity_reduction: round_ratio(item.expected_impact.complexity_reduction),
                risk_reduction: round_ratio(item.expected_impact.risk_reduction),
            },
            scoring_details: if include_scoring_details {
                Some(FunctionScoringDetails {
                    coverage_score: round_score(item.unified_score.coverage_factor),
                    complexity_score: round_score(item.unified_score.complexity_factor),
                    dependency_score: round_score(item.unified_score.dependency_factor),
                    base_score: round_score(
                        item.unified_score.complexity_factor
                            + item.unified_score.coverage_factor
                            + item.unified_score.dependency_factor,
                    ),
                    entropy_dampening: item
                        .entropy_details
                        .as_ref()
                        .map(|e| round_ratio(e.dampening_factor)),
                    role_multiplier: round_ratio(item.unified_score.role_multiplier),
                    final_score: rounded_score,
                    purity_factor: item.unified_score.purity_factor.map(round_ratio),
                    refactorability_factor: item
                        .unified_score
                        .refactorability_factor
                        .map(round_ratio),
                    pattern_factor: item.unified_score.pattern_factor.map(round_ratio),
                })
            } else {
                None
            },
            adjusted_complexity: item.entropy_details.as_ref().map(|e| AdjustedComplexity {
<<<<<<< HEAD
                // Dampened cyclomatic = cyclomatic * dampening_factor
                // When dampening_factor = 1.0, dampened_cyclomatic equals original cyclomatic
                dampened_cyclomatic: item.cyclomatic_complexity as f64 * e.dampening_factor,
                dampening_factor: e.dampening_factor,
=======
                dampened_cyclomatic: round_score(e.adjusted_complexity as f64),
                dampening_factor: round_ratio(e.dampening_factor),
>>>>>>> 76e7c292
            }),
            complexity_pattern,
            pattern_type,
            pattern_confidence: rounded_pattern_confidence,
            pattern_details,
        }
    }
}

/// Extract complexity pattern from recommendation text
fn extract_complexity_pattern(rationale: &str, action: &str) -> Option<String> {
    // Check for moderate complexity (preventive)
    if action.contains("Maintain current low complexity")
        || action.contains("approaching thresholds")
    {
        return Some("ModerateComplexity".to_string());
    }

    // Check for specific patterns in the rationale
    if rationale.contains("Deep nesting") || rationale.contains("nesting is primary issue") {
        Some("DeepNesting".to_string())
    } else if rationale.contains("Many decision points")
        || rationale.contains("branches) drive cyclomatic")
    {
        Some("HighBranching".to_string())
    } else if rationale.contains("State machine pattern") {
        Some("StateMachine".to_string())
    } else if rationale.contains("High token entropy")
        || rationale.contains("inconsistent structure")
    {
        Some("ChaoticStructure".to_string())
    } else if action.contains("Clean dispatcher pattern") || rationale.contains("dispatcher") {
        Some("Dispatcher".to_string())
    } else if rationale.contains("repetitive validation")
        || rationale.contains("Repetitive validation")
    {
        Some("RepetitiveValidation".to_string())
    } else if rationale.contains("coordinator") || rationale.contains("orchestrat") {
        Some("Coordinator".to_string())
    } else if rationale.contains("nesting and branching") || action.contains("two-phase approach") {
        Some("MixedComplexity".to_string())
    } else {
        None
    }
}

/// Extract pattern data from language-specific information
///
/// Returns (pattern_type, confidence, details) if a pattern is detected with sufficient confidence
fn extract_pattern_data(
    language_specific: &Option<LanguageSpecificData>,
) -> (Option<String>, Option<f64>, Option<serde_json::Value>) {
    if let Some(LanguageSpecificData::Rust(rust_data)) = language_specific {
        // Check state machine first (higher priority)
        if let Some(sm_signals) = &rust_data.state_machine_signals {
            if sm_signals.confidence >= PATTERN_CONFIDENCE_THRESHOLD {
                let details = serde_json::json!({
                    "transition_count": sm_signals.transition_count,
                    "match_expression_count": sm_signals.match_expression_count,
                    "action_dispatch_count": sm_signals.action_dispatch_count,
                });
                return (
                    Some("state_machine".to_string()),
                    Some(sm_signals.confidence),
                    Some(details),
                );
            }
        }

        // Check coordinator second
        if let Some(coord_signals) = &rust_data.coordinator_signals {
            if coord_signals.confidence >= PATTERN_CONFIDENCE_THRESHOLD {
                let details = serde_json::json!({
                    "actions": coord_signals.actions,
                    "comparisons": coord_signals.comparisons,
                });
                return (
                    Some("coordinator".to_string()),
                    Some(coord_signals.confidence),
                    Some(details),
                );
            }
        }
    }
    (None, None, None)
}

fn categorize_file_debt(_item: &FileDebtItem) -> String {
    // File-level debt is always architecture-related (large files, god modules)
    "Architecture".to_string()
}

fn calculate_file_scoring_details(item: &FileDebtItem) -> FileScoringDetails {
    // Simplified scoring calculation - actual implementation may vary
    let file_size_score = (item.metrics.total_lines as f64 / 100.0).min(50.0);
    let function_count_score = (item.metrics.function_count as f64 / 2.0).min(30.0);
    let complexity_score = (item.metrics.avg_complexity * 2.0).min(20.0);
    let coverage_penalty = (1.0 - item.metrics.coverage_percent) * 20.0;

    FileScoringDetails {
        file_size_score,
        function_count_score,
        complexity_score,
        coverage_penalty,
    }
}

/// Unique key for debt item deduplication (spec 231)
///
/// Items are considered duplicates if they have the same file path, line number,
/// and function name (for function items) or just file path (for file items).
#[derive(Debug, Clone)]
struct DebtItemKey {
    file: String,
    line: Option<usize>,
    function: Option<String>,
}

impl PartialEq for DebtItemKey {
    fn eq(&self, other: &Self) -> bool {
        self.file == other.file && self.line == other.line && self.function == other.function
    }
}

impl Eq for DebtItemKey {}

impl Hash for DebtItemKey {
    fn hash<H: Hasher>(&self, state: &mut H) {
        self.file.hash(state);
        self.line.hash(state);
        self.function.hash(state);
    }
}

impl From<&UnifiedDebtItemOutput> for DebtItemKey {
    fn from(item: &UnifiedDebtItemOutput) -> Self {
        match item {
            UnifiedDebtItemOutput::File(f) => DebtItemKey {
                file: f.location.file.clone(),
                line: None,
                function: None,
            },
            UnifiedDebtItemOutput::Function(f) => DebtItemKey {
                file: f.location.file.clone(),
                line: f.location.line,
                function: f.location.function.clone(),
            },
        }
    }
}

/// Deduplicate debt items by (file, line, function) key (spec 231)
///
/// Removes duplicate items that have the same location. Keeps the first occurrence
/// of each unique item. Logs when duplicates are removed for debugging.
fn deduplicate_items(items: Vec<UnifiedDebtItemOutput>) -> Vec<UnifiedDebtItemOutput> {
    let mut seen: HashSet<DebtItemKey> = HashSet::new();
    let mut result = Vec::with_capacity(items.len());
    let mut duplicate_count = 0;

    for item in items {
        let key = DebtItemKey::from(&item);

        if seen.insert(key.clone()) {
            result.push(item);
        } else {
            duplicate_count += 1;
            // Log duplicate removal for debugging (only in debug builds or when RUST_LOG is set)
            #[cfg(debug_assertions)]
            eprintln!(
                "Warning: Removed duplicate debt item: file={}, line={:?}, function={:?}",
                key.file, key.line, key.function
            );
        }
    }

    if duplicate_count > 0 {
        // Always log summary when duplicates are found
        eprintln!(
            "Warning: Removed {} duplicate debt items from output",
            duplicate_count
        );
    }

    result
}

/// Convert analysis results to unified output format
pub fn convert_to_unified_format(
    analysis: &crate::priority::UnifiedAnalysis,
    include_scoring_details: bool,
) -> UnifiedOutput {
    #[allow(unused_imports)]
    use crate::priority::score_types::Score0To100;
    use std::collections::HashMap;

    // Get all debt items sorted by score
    let all_items = analysis.get_top_mixed_priorities(usize::MAX);

    // Convert to unified format with call graph for cohesion calculation (spec 198)
    let unified_items: Vec<UnifiedDebtItemOutput> = all_items
        .iter()
        .map(|item| {
            let output = UnifiedDebtItemOutput::from_debt_item_with_call_graph(
                item,
                include_scoring_details,
                Some(&analysis.call_graph),
            );
            // Assert invariants in debug builds (spec 230)
            output.assert_invariants();
            output
        })
        .collect();

    // Deduplicate items before calculating summary statistics (spec 231)
    let unified_items = deduplicate_items(unified_items);

    // Calculate summary statistics from deduplicated items
    let mut file_count = 0;
    let mut function_count = 0;
    let mut category_counts: HashMap<String, usize> = HashMap::new();
    let mut score_dist = ScoreDistribution {
        critical: 0,
        high: 0,
        medium: 0,
        low: 0,
    };

    // Calculate total debt score from deduplicated items (spec 231)
    let total_debt_score: f64 = unified_items.iter().map(|item| item.score()).sum();

    // Cohesion summary statistics (spec 198)
    let mut cohesion_scores: Vec<f64> = Vec::new();
    let mut high_cohesion_count = 0;
    let mut medium_cohesion_count = 0;
    let mut low_cohesion_count = 0;

    for item in &unified_items {
        match item {
            UnifiedDebtItemOutput::File(f) => {
                file_count += 1;
                *category_counts.entry(f.category.clone()).or_insert(0) += 1;
                match f.priority {
                    Priority::Critical => score_dist.critical += 1,
                    Priority::High => score_dist.high += 1,
                    Priority::Medium => score_dist.medium += 1,
                    Priority::Low => score_dist.low += 1,
                }
                // Collect cohesion stats (spec 198)
                if let Some(ref cohesion) = f.cohesion {
                    cohesion_scores.push(cohesion.score);
                    match cohesion.classification {
                        CohesionClassification::High => high_cohesion_count += 1,
                        CohesionClassification::Medium => medium_cohesion_count += 1,
                        CohesionClassification::Low => low_cohesion_count += 1,
                    }
                }
            }
            UnifiedDebtItemOutput::Function(f) => {
                function_count += 1;
                *category_counts.entry(f.category.clone()).or_insert(0) += 1;
                match f.priority {
                    Priority::Critical => score_dist.critical += 1,
                    Priority::High => score_dist.high += 1,
                    Priority::Medium => score_dist.medium += 1,
                    Priority::Low => score_dist.low += 1,
                }
            }
        }
    }

    // Build cohesion summary with rounding (spec 198, 230)
    let cohesion_summary = if !cohesion_scores.is_empty() {
        let average = cohesion_scores.iter().sum::<f64>() / cohesion_scores.len() as f64;
        Some(CohesionSummary {
            average: round_ratio(average),
            high_cohesion_files: high_cohesion_count,
            medium_cohesion_files: medium_cohesion_count,
            low_cohesion_files: low_cohesion_count,
        })
    } else {
        None
    };

    // Recalculate debt density from filtered items, with rounding (spec 230)
    let debt_density = if analysis.total_lines_of_code > 0 {
        round_score((total_debt_score / analysis.total_lines_of_code as f64) * 1000.0)
    } else {
        0.0
    };

    UnifiedOutput {
        format_version: "2.0".to_string(),
        metadata: OutputMetadata {
            debtmap_version: env!("CARGO_PKG_VERSION").to_string(),
            generated_at: chrono::Utc::now().to_rfc3339(),
            project_root: None,
            analysis_type: "unified".to_string(),
        },
        summary: DebtSummary {
            total_items: unified_items.len(),
            total_debt_score: round_score(total_debt_score),
            debt_density,
            total_loc: analysis.total_lines_of_code,
            by_type: TypeBreakdown {
                file: file_count,
                function: function_count,
            },
            by_category: category_counts,
            score_distribution: score_dist,
            cohesion: cohesion_summary,
        },
        items: unified_items,
    }
}

#[cfg(test)]
mod tests {
    use super::*;

    #[test]
    fn test_priority_from_score() {
        assert!(matches!(Priority::from_score(150.0), Priority::Critical));
        assert!(matches!(Priority::from_score(75.0), Priority::High));
        assert!(matches!(Priority::from_score(35.0), Priority::Medium));
        assert!(matches!(Priority::from_score(10.0), Priority::Low));
    }

    #[test]
    fn test_unified_location_serialization() {
        let loc = UnifiedLocation {
            file: "test.rs".to_string(),
            line: Some(42),
            function: Some("test_function".to_string()),
            file_context_label: None,
        };

        let json = serde_json::to_string(&loc).unwrap();
        assert!(json.contains("\"file\":\"test.rs\""));
        assert!(json.contains("\"line\":42"));
        assert!(json.contains("\"function\":\"test_function\""));
    }

    #[test]
    fn test_file_location_omits_optional_fields() {
        let loc = UnifiedLocation {
            file: "test.rs".to_string(),
            line: None,
            function: None,
            file_context_label: None,
        };

        let json = serde_json::to_string(&loc).unwrap();
        assert!(json.contains("\"file\":\"test.rs\""));
        assert!(!json.contains("\"line\""));
        assert!(!json.contains("\"function\""));
    }

    // Tests for spec 201: File-level dependency metrics

    #[test]
    fn test_calculate_instability_balanced() {
        // Equal afferent and efferent should give 0.5 instability
        let instability = calculate_instability(5, 5);
        assert!((instability - 0.5).abs() < 0.01);
    }

    #[test]
    fn test_calculate_instability_stable() {
        // High afferent, no efferent should give 0.0 instability
        let instability = calculate_instability(10, 0);
        assert!((instability - 0.0).abs() < 0.01);
    }

    #[test]
    fn test_calculate_instability_unstable() {
        // No afferent, high efferent should give 1.0 instability
        let instability = calculate_instability(0, 10);
        assert!((instability - 1.0).abs() < 0.01);
    }

    #[test]
    fn test_calculate_instability_zero_coupling() {
        // Zero coupling should give 0.0 instability
        let instability = calculate_instability(0, 0);
        assert!((instability - 0.0).abs() < 0.01);
    }

    #[test]
    fn test_classify_coupling_stable_core() {
        // Low instability, high afferent = stable core
        let classification = classify_coupling(8, 2); // instability = 0.2
        assert_eq!(classification, CouplingClassification::StableCore);
    }

    #[test]
    fn test_classify_coupling_leaf_module() {
        // High instability, low afferent = leaf module
        let classification = classify_coupling(1, 8); // instability = 0.89
        assert_eq!(classification, CouplingClassification::LeafModule);
    }

    #[test]
    fn test_classify_coupling_utility_module() {
        // Balanced coupling = utility module
        let classification = classify_coupling(5, 5);
        assert_eq!(classification, CouplingClassification::UtilityModule);
    }

    #[test]
    fn test_classify_coupling_isolated() {
        // Very low total coupling = isolated
        let classification = classify_coupling(1, 1);
        assert_eq!(classification, CouplingClassification::Isolated);
    }

    #[test]
    fn test_classify_coupling_highly_coupled() {
        // High total coupling > 15 = highly coupled
        let classification = classify_coupling(10, 10);
        assert_eq!(classification, CouplingClassification::HighlyCoupled);
    }

    #[test]
    fn test_coupling_classification_display() {
        assert_eq!(
            format!("{}", CouplingClassification::StableCore),
            "Stable Core"
        );
        assert_eq!(
            format!("{}", CouplingClassification::LeafModule),
            "Leaf Module"
        );
        assert_eq!(format!("{}", CouplingClassification::Isolated), "Isolated");
        assert_eq!(
            format!("{}", CouplingClassification::HighlyCoupled),
            "Highly Coupled"
        );
    }

    #[test]
    fn test_file_dependencies_serialization() {
        let deps = FileDependencies {
            afferent_coupling: 5,
            efferent_coupling: 3,
            instability: 0.375,
            total_coupling: 8,
            top_dependents: vec!["main.rs".to_string(), "lib.rs".to_string()],
            top_dependencies: vec!["std".to_string()],
            coupling_classification: CouplingClassification::UtilityModule,
        };

        let json = serde_json::to_string(&deps).unwrap();
        assert!(json.contains("\"afferent_coupling\":5"));
        assert!(json.contains("\"efferent_coupling\":3"));
        assert!(json.contains("\"instability\":0.375"));
        assert!(json.contains("\"total_coupling\":8"));
        assert!(json.contains("\"top_dependents\":[\"main.rs\",\"lib.rs\"]"));
        assert!(json.contains("\"top_dependencies\":[\"std\"]"));
        assert!(json.contains("\"coupling_classification\":\"utility_module\""));
    }

    #[test]
    fn test_file_dependencies_empty_lists_not_serialized() {
        let deps = FileDependencies {
            afferent_coupling: 0,
            efferent_coupling: 0,
            instability: 0.0,
            total_coupling: 0,
            top_dependents: vec![],
            top_dependencies: vec![],
            coupling_classification: CouplingClassification::Isolated,
        };

        let json = serde_json::to_string(&deps).unwrap();
        // Empty vectors should be skipped
        assert!(!json.contains("\"top_dependents\""));
        assert!(!json.contains("\"top_dependencies\""));
    }

<<<<<<< HEAD
    // Tests for spec 231: Fix Duplicate Debt Items

    /// Helper to create a function debt item for testing
    fn create_test_function_item(
        file: &str,
        line: usize,
        function: &str,
        score: f64,
    ) -> UnifiedDebtItemOutput {
        UnifiedDebtItemOutput::Function(Box::new(FunctionDebtItemOutput {
            score,
            category: "TestCategory".to_string(),
            priority: Priority::from_score(score),
            location: UnifiedLocation {
                file: file.to_string(),
                line: Some(line),
                function: Some(function.to_string()),
                file_context_label: None,
            },
            metrics: FunctionMetricsOutput {
                cyclomatic_complexity: 10,
                cognitive_complexity: 15,
                length: 50,
                nesting_depth: 3,
                coverage: Some(0.8),
                uncovered_lines: None,
                entropy_score: None,
            },
            debt_type: DebtType::ComplexityHotspot {
                cyclomatic: 10,
                cognitive: 15,
            },
            function_role: FunctionRole::PureLogic,
            purity_analysis: None,
            dependencies: Dependencies {
                upstream_count: 0,
                downstream_count: 0,
                upstream_callers: vec![],
                downstream_callees: vec![],
            },
            recommendation: RecommendationOutput {
                action: "Test action".to_string(),
=======
    // ============================================================================
    // Rounding Tests (spec 230)
    // ============================================================================

    #[test]
    fn test_round_score_removes_noise() {
        // Typical floating-point noise
        assert_eq!(round_score(1.5697499999999998), 1.57);
        assert_eq!(round_score(42.999999999999), 43.0);
        assert_eq!(round_score(10.0000000001), 10.0);
    }

    #[test]
    fn test_round_score_preserves_valid_values() {
        assert_eq!(round_score(0.0), 0.0);
        assert_eq!(round_score(100.0), 100.0);
        assert_eq!(round_score(42.15), 42.15);
    }

    #[test]
    fn test_round_ratio_removes_noise() {
        // Typical floating-point noise in ratios
        assert_eq!(round_ratio(0.9999999999), 1.0);
        assert_eq!(round_ratio(0.0000000001), 0.0);
        assert_eq!(round_ratio(0.7499999999), 0.75);
    }

    #[test]
    fn test_round_ratio_preserves_valid_values() {
        assert_eq!(round_ratio(0.0), 0.0);
        assert_eq!(round_ratio(1.0), 1.0);
        assert_eq!(round_ratio(0.5), 0.5);
        assert_eq!(round_ratio(0.1234), 0.1234);
    }

    // ============================================================================
    // Invariant Tests (spec 230)
    // ============================================================================

    #[test]
    fn test_priority_from_score_thresholds() {
        // Verify exact threshold behavior
        assert!(matches!(Priority::from_score(100.0), Priority::Critical));
        assert!(matches!(Priority::from_score(99.99), Priority::High));
        assert!(matches!(Priority::from_score(50.0), Priority::High));
        assert!(matches!(Priority::from_score(49.99), Priority::Medium));
        assert!(matches!(Priority::from_score(20.0), Priority::Medium));
        assert!(matches!(Priority::from_score(19.99), Priority::Low));
        assert!(matches!(Priority::from_score(0.0), Priority::Low));
    }

    #[test]
    fn test_function_debt_item_serialization_roundtrip() {
        use crate::priority::DebtType;

        let item = FunctionDebtItemOutput {
            score: 42.57,
            category: "Testing".to_string(),
            priority: Priority::from_score(42.57),
            location: UnifiedLocation {
                file: "test.rs".to_string(),
                line: Some(10),
                function: Some("test_fn".to_string()),
                file_context_label: None,
            },
            metrics: FunctionMetricsOutput {
                cyclomatic_complexity: 5,
                cognitive_complexity: 3,
                length: 20,
                nesting_depth: 2,
                coverage: Some(0.8),
                uncovered_lines: None,
                entropy_score: Some(0.5),
            },
            debt_type: DebtType::TestingGap {
                coverage: 0.8,
                cyclomatic: 5,
                cognitive: 3,
            },
            function_role: FunctionRole::Unknown,
            purity_analysis: Some(PurityAnalysis {
                is_pure: true,
                confidence: 0.9,
                side_effects: None,
            }),
            dependencies: Dependencies {
                upstream_count: 2,
                downstream_count: 3,
                upstream_callers: vec!["caller1".to_string()],
                downstream_callees: vec!["callee1".to_string()],
            },
            recommendation: RecommendationOutput {
                action: "Add tests".to_string(),
>>>>>>> 76e7c292
                priority: None,
                implementation_steps: vec![],
            },
            impact: FunctionImpactOutput {
<<<<<<< HEAD
                coverage_improvement: 0.0,
                complexity_reduction: 0.0,
                risk_reduction: 0.0,
=======
                coverage_improvement: 0.2,
                complexity_reduction: 0.1,
                risk_reduction: 0.15,
>>>>>>> 76e7c292
            },
            scoring_details: None,
            adjusted_complexity: None,
            complexity_pattern: None,
            pattern_type: None,
            pattern_confidence: None,
            pattern_details: None,
<<<<<<< HEAD
        }))
    }

    /// Helper to create a file debt item for testing
    fn create_test_file_item(file: &str, score: f64) -> UnifiedDebtItemOutput {
        UnifiedDebtItemOutput::File(Box::new(FileDebtItemOutput {
            score,
            category: "Architecture".to_string(),
            priority: Priority::from_score(score),
            location: UnifiedLocation {
                file: file.to_string(),
=======
        };

        // Serialize and deserialize
        let json = serde_json::to_string(&item).unwrap();
        let deserialized: FunctionDebtItemOutput = serde_json::from_str(&json).unwrap();

        // Key fields should be preserved
        assert_eq!(item.score, deserialized.score);
        assert!(matches!(deserialized.priority, Priority::Medium));
        assert_eq!(item.metrics.coverage, deserialized.metrics.coverage);
    }

    #[test]
    fn test_file_debt_item_serialization_roundtrip() {
        let item = FileDebtItemOutput {
            score: 75.25,
            category: "Architecture".to_string(),
            priority: Priority::from_score(75.25),
            location: UnifiedLocation {
                file: "big_file.rs".to_string(),
>>>>>>> 76e7c292
                line: None,
                function: None,
                file_context_label: None,
            },
            metrics: FileMetricsOutput {
                lines: 500,
<<<<<<< HEAD
                functions: 20,
                classes: 1,
                avg_complexity: 8.0,
                max_complexity: 15,
                total_complexity: 160,
                coverage: 0.7,
                uncovered_lines: 150,
=======
                functions: 25,
                classes: 0,
                avg_complexity: 8.5,
                max_complexity: 15,
                total_complexity: 212,
                coverage: 0.65,
                uncovered_lines: 175,
>>>>>>> 76e7c292
            },
            god_object_indicators: None,
            dependencies: None,
            anti_patterns: None,
<<<<<<< HEAD
            cohesion: None,
            recommendation: RecommendationOutput {
                action: "Refactor file".to_string(),
=======
            cohesion: Some(CohesionOutput {
                score: 0.45,
                internal_calls: 10,
                external_calls: 15,
                classification: CohesionClassification::Medium,
                functions_analyzed: 25,
            }),
            recommendation: RecommendationOutput {
                action: "Split file".to_string(),
>>>>>>> 76e7c292
                priority: None,
                implementation_steps: vec![],
            },
            impact: FileImpactOutput {
<<<<<<< HEAD
                complexity_reduction: 10.0,
                maintainability_improvement: 0.2,
                test_effort: 5.0,
            },
            scoring_details: None,
        }))
    }

    #[test]
    fn test_deduplication_removes_duplicate_functions() {
        let items = vec![
            create_test_function_item("a.rs", 10, "foo", 50.0),
            create_test_function_item("a.rs", 10, "foo", 45.0), // Duplicate
            create_test_function_item("b.rs", 20, "bar", 30.0),
        ];

        let result = deduplicate_items(items);

        assert_eq!(result.len(), 2);
        // Should keep first occurrence (score 50.0)
        assert_eq!(result[0].score(), 50.0);
        assert_eq!(result[1].score(), 30.0);
    }

    #[test]
    fn test_deduplication_preserves_unique_items() {
        let items = vec![
            create_test_function_item("a.rs", 10, "foo", 50.0),
            create_test_function_item("a.rs", 20, "bar", 45.0), // Different line
            create_test_function_item("b.rs", 10, "foo", 30.0), // Different file
        ];

        let result = deduplicate_items(items);

        assert_eq!(result.len(), 3);
    }

    #[test]
    fn test_deduplication_handles_file_items() {
        let items = vec![
            create_test_file_item("a.rs", 50.0),
            create_test_file_item("a.rs", 45.0), // Duplicate
            create_test_file_item("b.rs", 30.0),
        ];

        let result = deduplicate_items(items);

        assert_eq!(result.len(), 2);
    }

    #[test]
    fn test_deduplication_mixed_item_types() {
        let items = vec![
            create_test_function_item("a.rs", 10, "foo", 50.0),
            create_test_file_item("a.rs", 45.0), // Different type, should not be duplicate
            create_test_function_item("a.rs", 10, "foo", 30.0), // Duplicate function
        ];

        let result = deduplicate_items(items);

        // Function and file items have different keys (file item has no line/function)
        assert_eq!(result.len(), 2);
    }

    #[test]
    fn test_deduplication_empty_input() {
        let items: Vec<UnifiedDebtItemOutput> = vec![];
        let result = deduplicate_items(items);
        assert!(result.is_empty());
    }

    #[test]
    fn test_deduplication_single_item() {
        let items = vec![create_test_function_item("a.rs", 10, "foo", 50.0)];
        let result = deduplicate_items(items);
        assert_eq!(result.len(), 1);
    }

    #[test]
    fn test_debt_item_key_equality() {
        let key1 = DebtItemKey {
            file: "a.rs".to_string(),
            line: Some(10),
            function: Some("foo".to_string()),
        };
        let key2 = DebtItemKey {
            file: "a.rs".to_string(),
            line: Some(10),
            function: Some("foo".to_string()),
        };
        let key3 = DebtItemKey {
            file: "a.rs".to_string(),
            line: Some(10),
            function: Some("bar".to_string()), // Different function
        };

        assert_eq!(key1, key2);
        assert_ne!(key1, key3);
    }

    #[test]
    fn test_unified_debt_item_output_score() {
        let func_item = create_test_function_item("a.rs", 10, "foo", 75.5);
        let file_item = create_test_file_item("b.rs", 42.0);

        assert_eq!(func_item.score(), 75.5);
        assert_eq!(file_item.score(), 42.0);
    }

    // Tests for spec 232: Dampened cyclomatic calculation fix
    use crate::priority::unified_scorer::EntropyDetails;

    fn create_test_item_with_complexity(
        cyclomatic: u32,
        cognitive: u32,
        dampening_factor: f64,
    ) -> UnifiedDebtItem {
        use crate::priority::{
            ActionableRecommendation, FunctionRole, ImpactMetrics, Location, Score0To100,
            UnifiedDebtItem, UnifiedScore,
        };
        use std::path::PathBuf;

        UnifiedDebtItem {
            location: Location {
                file: PathBuf::from("test.rs"),
                line: 10,
                function: "test_func".to_string(),
            },
            debt_type: DebtType::ComplexityHotspot {
                cyclomatic,
                cognitive,
            },
            unified_score: UnifiedScore {
                complexity_factor: 50.0,
                coverage_factor: 80.0,
                dependency_factor: 50.0,
                role_multiplier: 1.0,
                final_score: Score0To100::new(50.0),
                base_score: None,
                exponential_factor: None,
                risk_boost: None,
                pre_adjustment_score: None,
                adjustment_applied: None,
                purity_factor: None,
                refactorability_factor: None,
                pattern_factor: None,
            },
            function_role: FunctionRole::PureLogic,
            recommendation: ActionableRecommendation {
                primary_action: "Test".to_string(),
                rationale: "Test".to_string(),
                implementation_steps: vec![],
                related_items: vec![],
                steps: None,
                estimated_effort_hours: None,
            },
            expected_impact: ImpactMetrics {
                complexity_reduction: 0.0,
                risk_reduction: 0.0,
                coverage_improvement: 0.0,
                lines_reduction: 0,
            },
            transitive_coverage: None,
            file_context: None,
            upstream_dependencies: 0,
            downstream_dependencies: 0,
            upstream_callers: vec![],
            downstream_callees: vec![],
            nesting_depth: 1,
            function_length: 20,
            cyclomatic_complexity: cyclomatic,
            cognitive_complexity: cognitive,
            entropy_details: Some(EntropyDetails {
                entropy_score: 0.5,
                pattern_repetition: 0.3,
                original_complexity: cognitive,
                adjusted_complexity: (cognitive as f64 * dampening_factor) as u32,
                dampening_factor,
                adjusted_cognitive: (cognitive as f64 * dampening_factor) as u32,
            }),
            entropy_adjusted_cognitive: None,
            entropy_dampening_factor: Some(dampening_factor),
            is_pure: None,
            purity_confidence: None,
            purity_level: None,
            god_object_indicators: None,
            tier: None,
            function_context: None,
            context_confidence: None,
            contextual_recommendation: None,
            pattern_analysis: None,
            context_multiplier: None,
            context_type: None,
            language_specific: None,
            detected_pattern: None,
            contextual_risk: None,
            file_line_count: None,
            responsibility_category: None,
            error_swallowing_count: None,
            error_swallowing_patterns: None,
        }
    }

    #[test]
    fn test_dampening_factor_one_preserves_cyclomatic() {
        // Spec 232: When dampening_factor = 1.0, dampened_cyclomatic = cyclomatic
        let item = create_test_item_with_complexity(11, 23, 1.0);
        let output = FunctionDebtItemOutput::from_function_item(&item, false);

        let adjusted = output
            .adjusted_complexity
            .expect("should have adjusted_complexity");
        assert_eq!(adjusted.dampening_factor, 1.0);
        // Critical assertion: dampened_cyclomatic should equal cyclomatic, not cognitive
        assert_eq!(
            adjusted.dampened_cyclomatic, 11.0,
            "dampened_cyclomatic should equal cyclomatic_complexity when factor is 1.0"
        );
    }

    #[test]
    fn test_dampening_reduces_cyclomatic() {
        // Spec 232: dampened_cyclomatic = cyclomatic * dampening_factor
        let item = create_test_item_with_complexity(20, 40, 0.5);
        let output = FunctionDebtItemOutput::from_function_item(&item, false);

        let adjusted = output
            .adjusted_complexity
            .expect("should have adjusted_complexity");
        assert_eq!(adjusted.dampening_factor, 0.5);
        assert_eq!(
            adjusted.dampened_cyclomatic, 10.0,
            "dampened_cyclomatic should be cyclomatic * factor"
        );
    }

    #[test]
    fn test_dampened_cyclomatic_independent_of_cognitive() {
        // Spec 232: dampened_cyclomatic should only depend on cyclomatic, not cognitive
        // Two items with same cyclomatic but different cognitive
        let item1 = create_test_item_with_complexity(15, 10, 0.8);
        let item2 = create_test_item_with_complexity(15, 50, 0.8);

        let output1 = FunctionDebtItemOutput::from_function_item(&item1, false);
        let output2 = FunctionDebtItemOutput::from_function_item(&item2, false);

        let adjusted1 = output1
            .adjusted_complexity
            .expect("should have adjusted_complexity");
        let adjusted2 = output2
            .adjusted_complexity
            .expect("should have adjusted_complexity");

        // Same dampened cyclomatic regardless of cognitive complexity
        assert_eq!(
            adjusted1.dampened_cyclomatic, adjusted2.dampened_cyclomatic,
            "dampened_cyclomatic should be the same for items with same cyclomatic complexity"
        );
        assert_eq!(
            adjusted1.dampened_cyclomatic,
            12.0, // 15 * 0.8
            "dampened_cyclomatic should be cyclomatic * dampening_factor"
        );
    }

    #[test]
    fn test_adjusted_complexity_serialization() {
        let adjusted = AdjustedComplexity {
            dampened_cyclomatic: 11.0,
            dampening_factor: 1.0,
        };
        let json = serde_json::to_string(&adjusted).unwrap();
        assert!(json.contains("\"dampened_cyclomatic\":11.0"));
        assert!(json.contains("\"dampening_factor\":1.0"));
=======
                complexity_reduction: 0.3,
                maintainability_improvement: 0.4,
                test_effort: 0.5,
            },
            scoring_details: None,
        };

        // Serialize and deserialize
        let json = serde_json::to_string(&item).unwrap();
        let deserialized: FileDebtItemOutput = serde_json::from_str(&json).unwrap();

        // Key fields should be preserved
        assert_eq!(item.score, deserialized.score);
        assert!(matches!(deserialized.priority, Priority::High));
        assert_eq!(item.metrics.coverage, deserialized.metrics.coverage);
    }

    #[test]
    fn test_no_floating_point_noise_in_output() {
        let item = FunctionDebtItemOutput {
            score: 42.57, // Already rounded
            category: "Testing".to_string(),
            priority: Priority::Medium,
            location: UnifiedLocation {
                file: "test.rs".to_string(),
                line: Some(10),
                function: Some("test_fn".to_string()),
                file_context_label: None,
            },
            metrics: FunctionMetricsOutput {
                cyclomatic_complexity: 5,
                cognitive_complexity: 3,
                length: 20,
                nesting_depth: 2,
                coverage: Some(0.8), // Already rounded
                uncovered_lines: None,
                entropy_score: Some(0.5), // Already rounded
            },
            debt_type: crate::priority::DebtType::TestingGap {
                coverage: 0.8,
                cyclomatic: 5,
                cognitive: 3,
            },
            function_role: FunctionRole::Unknown,
            purity_analysis: None,
            dependencies: Dependencies {
                upstream_count: 0,
                downstream_count: 0,
                upstream_callers: vec![],
                downstream_callees: vec![],
            },
            recommendation: RecommendationOutput {
                action: "Add tests".to_string(),
                priority: None,
                implementation_steps: vec![],
            },
            impact: FunctionImpactOutput {
                coverage_improvement: 0.2,
                complexity_reduction: 0.1,
                risk_reduction: 0.15,
            },
            scoring_details: None,
            adjusted_complexity: None,
            complexity_pattern: None,
            pattern_type: None,
            pattern_confidence: None,
            pattern_details: None,
        };

        let json = serde_json::to_string(&item).unwrap();

        // Check for typical floating-point noise patterns
        let noise_patterns = ["9999999999", "0000000001"];

        for pattern in noise_patterns {
            assert!(
                !json.contains(pattern),
                "Found floating-point noise '{}' in: {}",
                pattern,
                json
            );
        }
    }
}

// ============================================================================
// Property-Based Tests (spec 230)
// ============================================================================

#[cfg(test)]
mod proptest_tests {
    use super::*;
    use proptest::prelude::*;

    prop_compose! {
        /// Generate arbitrary function metrics with valid ranges
        fn arb_function_metrics()
            (cyclomatic in 1u32..100,
             cognitive in 1u32..100,
             length in 1usize..1000,
             nesting in 0u32..10,
             coverage in prop::option::of(0.0f64..=1.0),
             entropy in prop::option::of(0.0f64..=1.0))
            -> FunctionMetricsOutput
        {
            FunctionMetricsOutput {
                cyclomatic_complexity: cyclomatic,
                cognitive_complexity: cognitive,
                length,
                nesting_depth: nesting,
                coverage: coverage.map(round_ratio),
                uncovered_lines: None,
                entropy_score: entropy.map(round_ratio),
            }
        }
    }

    prop_compose! {
        /// Generate arbitrary file metrics with valid ranges
        fn arb_file_metrics()
            (lines in 1usize..10000,
             functions in 1usize..100,
             classes in 0usize..20,
             avg_complexity in 1.0f64..50.0,
             max_complexity in 1u32..100,
             total_complexity in 1u32..1000,
             coverage in 0.0f64..=1.0,
             uncovered_lines in 0usize..1000)
            -> FileMetricsOutput
        {
            FileMetricsOutput {
                lines,
                functions,
                classes,
                avg_complexity: round_score(avg_complexity),
                max_complexity,
                total_complexity,
                coverage: round_ratio(coverage),
                uncovered_lines,
            }
        }
    }

    proptest! {
        #[test]
        fn test_round_score_never_negative(score in 0.0f64..1000.0) {
            let rounded = round_score(score);
            prop_assert!(rounded >= 0.0, "Rounded score {} is negative", rounded);
        }

        #[test]
        fn test_round_ratio_in_valid_range(ratio in 0.0f64..=1.0) {
            let rounded = round_ratio(ratio);
            prop_assert!(
                (0.0..=1.0).contains(&rounded),
                "Rounded ratio {} is out of range [0, 1]",
                rounded
            );
        }

        #[test]
        fn test_priority_matches_score_thresholds(score in 0.0f64..500.0) {
            let rounded_score = round_score(score);
            let priority = Priority::from_score(rounded_score);
            let expected = Priority::from_score(rounded_score);

            prop_assert_eq!(
                std::mem::discriminant(&priority),
                std::mem::discriminant(&expected),
                "Priority {:?} doesn't match expected {:?} for score {}",
                priority,
                expected,
                rounded_score
            );
        }

        #[test]
        fn test_function_metrics_serialization_roundtrip(metrics in arb_function_metrics()) {
            let json = serde_json::to_string(&metrics).expect("Serialization failed");
            let deserialized: FunctionMetricsOutput =
                serde_json::from_str(&json).expect("Deserialization failed");

            prop_assert_eq!(
                metrics.cyclomatic_complexity,
                deserialized.cyclomatic_complexity
            );
            prop_assert_eq!(
                metrics.cognitive_complexity,
                deserialized.cognitive_complexity
            );
            prop_assert_eq!(metrics.length, deserialized.length);
            prop_assert_eq!(metrics.nesting_depth, deserialized.nesting_depth);

            // Coverage and entropy should match if present
            if let (Some(a), Some(b)) = (metrics.coverage, deserialized.coverage) {
                prop_assert!((a - b).abs() < 0.0001, "Coverage mismatch: {} vs {}", a, b);
            }
        }

        #[test]
        fn test_file_metrics_serialization_roundtrip(metrics in arb_file_metrics()) {
            let json = serde_json::to_string(&metrics).expect("Serialization failed");
            let deserialized: FileMetricsOutput =
                serde_json::from_str(&json).expect("Deserialization failed");

            prop_assert_eq!(metrics.lines, deserialized.lines);
            prop_assert_eq!(metrics.functions, deserialized.functions);
            prop_assert_eq!(metrics.max_complexity, deserialized.max_complexity);
            prop_assert!(
                (metrics.coverage - deserialized.coverage).abs() < 0.0001,
                "Coverage mismatch: {} vs {}",
                metrics.coverage,
                deserialized.coverage
            );
        }

        #[test]
        fn test_cohesion_classification_matches_score(score in 0.0f64..=1.0) {
            let rounded = round_ratio(score);
            let classification = CohesionClassification::from_score(rounded);

            let expected = if rounded >= 0.7 {
                CohesionClassification::High
            } else if rounded >= 0.4 {
                CohesionClassification::Medium
            } else {
                CohesionClassification::Low
            };

            prop_assert_eq!(
                classification.clone(),
                expected.clone(),
                "Classification {:?} doesn't match expected {:?} for score {}",
                classification,
                expected,
                rounded
            );
        }
>>>>>>> 76e7c292
    }
}<|MERGE_RESOLUTION|>--- conflicted
+++ resolved
@@ -564,23 +564,9 @@
 }
 
 /// Adjusted complexity based on entropy analysis
-///
-/// When high entropy is detected (repetitive patterns, similar branches),
-/// complexity is dampened because the code is easier to understand than
-/// raw complexity numbers suggest.
-///
-/// Formula: `dampened_cyclomatic = cyclomatic_complexity * dampening_factor`
-///
-/// Invariants:
-/// - When `dampening_factor = 1.0`, `dampened_cyclomatic` equals original cyclomatic
-/// - When `dampening_factor < 1.0`, `dampened_cyclomatic < cyclomatic_complexity`
 #[derive(Debug, Clone, Serialize, Deserialize)]
 pub struct AdjustedComplexity {
-    /// Cyclomatic complexity adjusted by entropy dampening factor.
-    /// Formula: `cyclomatic_complexity * dampening_factor`
     pub dampened_cyclomatic: f64,
-    /// Factor applied to dampen complexity (0.0 - 1.0).
-    /// 1.0 = no dampening, <1.0 = reduced complexity weight due to repetitive patterns.
     pub dampening_factor: f64,
 }
 
@@ -946,15 +932,12 @@
                 None
             },
             adjusted_complexity: item.entropy_details.as_ref().map(|e| AdjustedComplexity {
-<<<<<<< HEAD
-                // Dampened cyclomatic = cyclomatic * dampening_factor
+                // Dampened cyclomatic = cyclomatic * dampening_factor (spec 232)
                 // When dampening_factor = 1.0, dampened_cyclomatic equals original cyclomatic
-                dampened_cyclomatic: item.cyclomatic_complexity as f64 * e.dampening_factor,
-                dampening_factor: e.dampening_factor,
-=======
-                dampened_cyclomatic: round_score(e.adjusted_complexity as f64),
+                dampened_cyclomatic: round_score(
+                    item.cyclomatic_complexity as f64 * e.dampening_factor,
+                ),
                 dampening_factor: round_ratio(e.dampening_factor),
->>>>>>> 76e7c292
             }),
             complexity_pattern,
             pattern_type,
@@ -1435,8 +1418,250 @@
         assert!(!json.contains("\"top_dependencies\""));
     }
 
-<<<<<<< HEAD
+    // ============================================================================
+    // Rounding Tests (spec 230)
+    // ============================================================================
+
+    #[test]
+    fn test_round_score_removes_noise() {
+        // Typical floating-point noise
+        assert_eq!(round_score(1.5697499999999998), 1.57);
+        assert_eq!(round_score(42.999999999999), 43.0);
+        assert_eq!(round_score(10.0000000001), 10.0);
+    }
+
+    #[test]
+    fn test_round_score_preserves_valid_values() {
+        assert_eq!(round_score(0.0), 0.0);
+        assert_eq!(round_score(100.0), 100.0);
+        assert_eq!(round_score(42.15), 42.15);
+    }
+
+    #[test]
+    fn test_round_ratio_removes_noise() {
+        // Typical floating-point noise in ratios
+        assert_eq!(round_ratio(0.9999999999), 1.0);
+        assert_eq!(round_ratio(0.0000000001), 0.0);
+        assert_eq!(round_ratio(0.7499999999), 0.75);
+    }
+
+    #[test]
+    fn test_round_ratio_preserves_valid_values() {
+        assert_eq!(round_ratio(0.0), 0.0);
+        assert_eq!(round_ratio(1.0), 1.0);
+        assert_eq!(round_ratio(0.5), 0.5);
+        assert_eq!(round_ratio(0.1234), 0.1234);
+    }
+
+    // ============================================================================
+    // Invariant Tests (spec 230)
+    // ============================================================================
+
+    #[test]
+    fn test_priority_from_score_thresholds() {
+        // Verify exact threshold behavior
+        assert!(matches!(Priority::from_score(100.0), Priority::Critical));
+        assert!(matches!(Priority::from_score(99.99), Priority::High));
+        assert!(matches!(Priority::from_score(50.0), Priority::High));
+        assert!(matches!(Priority::from_score(49.99), Priority::Medium));
+        assert!(matches!(Priority::from_score(20.0), Priority::Medium));
+        assert!(matches!(Priority::from_score(19.99), Priority::Low));
+        assert!(matches!(Priority::from_score(0.0), Priority::Low));
+    }
+
+    #[test]
+    fn test_function_debt_item_serialization_roundtrip() {
+        use crate::priority::DebtType;
+
+        let item = FunctionDebtItemOutput {
+            score: 42.57,
+            category: "Testing".to_string(),
+            priority: Priority::from_score(42.57),
+            location: UnifiedLocation {
+                file: "test.rs".to_string(),
+                line: Some(10),
+                function: Some("test_fn".to_string()),
+                file_context_label: None,
+            },
+            metrics: FunctionMetricsOutput {
+                cyclomatic_complexity: 5,
+                cognitive_complexity: 3,
+                length: 20,
+                nesting_depth: 2,
+                coverage: Some(0.8),
+                uncovered_lines: None,
+                entropy_score: Some(0.5),
+            },
+            debt_type: DebtType::TestingGap {
+                coverage: 0.8,
+                cyclomatic: 5,
+                cognitive: 3,
+            },
+            function_role: FunctionRole::Unknown,
+            purity_analysis: Some(PurityAnalysis {
+                is_pure: true,
+                confidence: 0.9,
+                side_effects: None,
+            }),
+            dependencies: Dependencies {
+                upstream_count: 2,
+                downstream_count: 3,
+                upstream_callers: vec!["caller1".to_string()],
+                downstream_callees: vec!["callee1".to_string()],
+            },
+            recommendation: RecommendationOutput {
+                action: "Add tests".to_string(),
+                priority: None,
+                implementation_steps: vec![],
+            },
+            impact: FunctionImpactOutput {
+                coverage_improvement: 0.2,
+                complexity_reduction: 0.1,
+                risk_reduction: 0.15,
+            },
+            scoring_details: None,
+            adjusted_complexity: None,
+            complexity_pattern: None,
+            pattern_type: None,
+            pattern_confidence: None,
+            pattern_details: None,
+        };
+
+        // Serialize and deserialize
+        let json = serde_json::to_string(&item).unwrap();
+        let deserialized: FunctionDebtItemOutput = serde_json::from_str(&json).unwrap();
+
+        // Key fields should be preserved
+        assert_eq!(item.score, deserialized.score);
+        assert!(matches!(deserialized.priority, Priority::Medium));
+        assert_eq!(item.metrics.coverage, deserialized.metrics.coverage);
+    }
+
+    #[test]
+    fn test_file_debt_item_serialization_roundtrip() {
+        let item = FileDebtItemOutput {
+            score: 75.25,
+            category: "Architecture".to_string(),
+            priority: Priority::from_score(75.25),
+            location: UnifiedLocation {
+                file: "big_file.rs".to_string(),
+                line: None,
+                function: None,
+                file_context_label: None,
+            },
+            metrics: FileMetricsOutput {
+                lines: 500,
+                functions: 25,
+                classes: 0,
+                avg_complexity: 8.5,
+                max_complexity: 15,
+                total_complexity: 212,
+                coverage: 0.65,
+                uncovered_lines: 175,
+            },
+            god_object_indicators: None,
+            dependencies: None,
+            anti_patterns: None,
+            cohesion: Some(CohesionOutput {
+                score: 0.45,
+                internal_calls: 10,
+                external_calls: 15,
+                classification: CohesionClassification::Medium,
+                functions_analyzed: 25,
+            }),
+            recommendation: RecommendationOutput {
+                action: "Split file".to_string(),
+                priority: None,
+                implementation_steps: vec![],
+            },
+            impact: FileImpactOutput {
+                complexity_reduction: 0.3,
+                maintainability_improvement: 0.4,
+                test_effort: 0.5,
+            },
+            scoring_details: None,
+        };
+
+        // Serialize and deserialize
+        let json = serde_json::to_string(&item).unwrap();
+        let deserialized: FileDebtItemOutput = serde_json::from_str(&json).unwrap();
+
+        // Key fields should be preserved
+        assert_eq!(item.score, deserialized.score);
+        assert!(matches!(deserialized.priority, Priority::High));
+        assert_eq!(item.metrics.coverage, deserialized.metrics.coverage);
+    }
+
+    #[test]
+    fn test_no_floating_point_noise_in_output() {
+        let item = FunctionDebtItemOutput {
+            score: 42.57, // Already rounded
+            category: "Testing".to_string(),
+            priority: Priority::Medium,
+            location: UnifiedLocation {
+                file: "test.rs".to_string(),
+                line: Some(10),
+                function: Some("test_fn".to_string()),
+                file_context_label: None,
+            },
+            metrics: FunctionMetricsOutput {
+                cyclomatic_complexity: 5,
+                cognitive_complexity: 3,
+                length: 20,
+                nesting_depth: 2,
+                coverage: Some(0.8), // Already rounded
+                uncovered_lines: None,
+                entropy_score: Some(0.5), // Already rounded
+            },
+            debt_type: crate::priority::DebtType::TestingGap {
+                coverage: 0.8,
+                cyclomatic: 5,
+                cognitive: 3,
+            },
+            function_role: FunctionRole::Unknown,
+            purity_analysis: None,
+            dependencies: Dependencies {
+                upstream_count: 0,
+                downstream_count: 0,
+                upstream_callers: vec![],
+                downstream_callees: vec![],
+            },
+            recommendation: RecommendationOutput {
+                action: "Add tests".to_string(),
+                priority: None,
+                implementation_steps: vec![],
+            },
+            impact: FunctionImpactOutput {
+                coverage_improvement: 0.2,
+                complexity_reduction: 0.1,
+                risk_reduction: 0.15,
+            },
+            scoring_details: None,
+            adjusted_complexity: None,
+            complexity_pattern: None,
+            pattern_type: None,
+            pattern_confidence: None,
+            pattern_details: None,
+        };
+
+        let json = serde_json::to_string(&item).unwrap();
+
+        // Check for typical floating-point noise patterns
+        let noise_patterns = ["9999999999", "0000000001"];
+
+        for pattern in noise_patterns {
+            assert!(
+                !json.contains(pattern),
+                "Found floating-point noise '{}' in: {}",
+                pattern,
+                json
+            );
+        }
+    }
+
+    // ============================================================================
     // Tests for spec 231: Fix Duplicate Debt Items
+    // ============================================================================
 
     /// Helper to create a function debt item for testing
     fn create_test_function_item(
@@ -1478,114 +1703,13 @@
             },
             recommendation: RecommendationOutput {
                 action: "Test action".to_string(),
-=======
-    // ============================================================================
-    // Rounding Tests (spec 230)
-    // ============================================================================
-
-    #[test]
-    fn test_round_score_removes_noise() {
-        // Typical floating-point noise
-        assert_eq!(round_score(1.5697499999999998), 1.57);
-        assert_eq!(round_score(42.999999999999), 43.0);
-        assert_eq!(round_score(10.0000000001), 10.0);
-    }
-
-    #[test]
-    fn test_round_score_preserves_valid_values() {
-        assert_eq!(round_score(0.0), 0.0);
-        assert_eq!(round_score(100.0), 100.0);
-        assert_eq!(round_score(42.15), 42.15);
-    }
-
-    #[test]
-    fn test_round_ratio_removes_noise() {
-        // Typical floating-point noise in ratios
-        assert_eq!(round_ratio(0.9999999999), 1.0);
-        assert_eq!(round_ratio(0.0000000001), 0.0);
-        assert_eq!(round_ratio(0.7499999999), 0.75);
-    }
-
-    #[test]
-    fn test_round_ratio_preserves_valid_values() {
-        assert_eq!(round_ratio(0.0), 0.0);
-        assert_eq!(round_ratio(1.0), 1.0);
-        assert_eq!(round_ratio(0.5), 0.5);
-        assert_eq!(round_ratio(0.1234), 0.1234);
-    }
-
-    // ============================================================================
-    // Invariant Tests (spec 230)
-    // ============================================================================
-
-    #[test]
-    fn test_priority_from_score_thresholds() {
-        // Verify exact threshold behavior
-        assert!(matches!(Priority::from_score(100.0), Priority::Critical));
-        assert!(matches!(Priority::from_score(99.99), Priority::High));
-        assert!(matches!(Priority::from_score(50.0), Priority::High));
-        assert!(matches!(Priority::from_score(49.99), Priority::Medium));
-        assert!(matches!(Priority::from_score(20.0), Priority::Medium));
-        assert!(matches!(Priority::from_score(19.99), Priority::Low));
-        assert!(matches!(Priority::from_score(0.0), Priority::Low));
-    }
-
-    #[test]
-    fn test_function_debt_item_serialization_roundtrip() {
-        use crate::priority::DebtType;
-
-        let item = FunctionDebtItemOutput {
-            score: 42.57,
-            category: "Testing".to_string(),
-            priority: Priority::from_score(42.57),
-            location: UnifiedLocation {
-                file: "test.rs".to_string(),
-                line: Some(10),
-                function: Some("test_fn".to_string()),
-                file_context_label: None,
-            },
-            metrics: FunctionMetricsOutput {
-                cyclomatic_complexity: 5,
-                cognitive_complexity: 3,
-                length: 20,
-                nesting_depth: 2,
-                coverage: Some(0.8),
-                uncovered_lines: None,
-                entropy_score: Some(0.5),
-            },
-            debt_type: DebtType::TestingGap {
-                coverage: 0.8,
-                cyclomatic: 5,
-                cognitive: 3,
-            },
-            function_role: FunctionRole::Unknown,
-            purity_analysis: Some(PurityAnalysis {
-                is_pure: true,
-                confidence: 0.9,
-                side_effects: None,
-            }),
-            dependencies: Dependencies {
-                upstream_count: 2,
-                downstream_count: 3,
-                upstream_callers: vec!["caller1".to_string()],
-                downstream_callees: vec!["callee1".to_string()],
-            },
-            recommendation: RecommendationOutput {
-                action: "Add tests".to_string(),
->>>>>>> 76e7c292
                 priority: None,
                 implementation_steps: vec![],
             },
             impact: FunctionImpactOutput {
-<<<<<<< HEAD
                 coverage_improvement: 0.0,
                 complexity_reduction: 0.0,
                 risk_reduction: 0.0,
-=======
-                coverage_improvement: 0.2,
-                complexity_reduction: 0.1,
-                risk_reduction: 0.15,
->>>>>>> 76e7c292
             },
             scoring_details: None,
             adjusted_complexity: None,
@@ -1593,7 +1717,6 @@
             pattern_type: None,
             pattern_confidence: None,
             pattern_details: None,
-<<<<<<< HEAD
         }))
     }
 
@@ -1605,35 +1728,12 @@
             priority: Priority::from_score(score),
             location: UnifiedLocation {
                 file: file.to_string(),
-=======
-        };
-
-        // Serialize and deserialize
-        let json = serde_json::to_string(&item).unwrap();
-        let deserialized: FunctionDebtItemOutput = serde_json::from_str(&json).unwrap();
-
-        // Key fields should be preserved
-        assert_eq!(item.score, deserialized.score);
-        assert!(matches!(deserialized.priority, Priority::Medium));
-        assert_eq!(item.metrics.coverage, deserialized.metrics.coverage);
-    }
-
-    #[test]
-    fn test_file_debt_item_serialization_roundtrip() {
-        let item = FileDebtItemOutput {
-            score: 75.25,
-            category: "Architecture".to_string(),
-            priority: Priority::from_score(75.25),
-            location: UnifiedLocation {
-                file: "big_file.rs".to_string(),
->>>>>>> 76e7c292
                 line: None,
                 function: None,
                 file_context_label: None,
             },
             metrics: FileMetricsOutput {
                 lines: 500,
-<<<<<<< HEAD
                 functions: 20,
                 classes: 1,
                 avg_complexity: 8.0,
@@ -1641,39 +1741,17 @@
                 total_complexity: 160,
                 coverage: 0.7,
                 uncovered_lines: 150,
-=======
-                functions: 25,
-                classes: 0,
-                avg_complexity: 8.5,
-                max_complexity: 15,
-                total_complexity: 212,
-                coverage: 0.65,
-                uncovered_lines: 175,
->>>>>>> 76e7c292
             },
             god_object_indicators: None,
             dependencies: None,
             anti_patterns: None,
-<<<<<<< HEAD
             cohesion: None,
             recommendation: RecommendationOutput {
                 action: "Refactor file".to_string(),
-=======
-            cohesion: Some(CohesionOutput {
-                score: 0.45,
-                internal_calls: 10,
-                external_calls: 15,
-                classification: CohesionClassification::Medium,
-                functions_analyzed: 25,
-            }),
-            recommendation: RecommendationOutput {
-                action: "Split file".to_string(),
->>>>>>> 76e7c292
                 priority: None,
                 implementation_steps: vec![],
             },
             impact: FileImpactOutput {
-<<<<<<< HEAD
                 complexity_reduction: 10.0,
                 maintainability_improvement: 0.2,
                 test_effort: 5.0,
@@ -1783,7 +1861,9 @@
         assert_eq!(file_item.score(), 42.0);
     }
 
+    // ============================================================================
     // Tests for spec 232: Dampened cyclomatic calculation fix
+    // ============================================================================
     use crate::priority::unified_scorer::EntropyDetails;
 
     fn create_test_item_with_complexity(
@@ -1949,89 +2029,6 @@
         let json = serde_json::to_string(&adjusted).unwrap();
         assert!(json.contains("\"dampened_cyclomatic\":11.0"));
         assert!(json.contains("\"dampening_factor\":1.0"));
-=======
-                complexity_reduction: 0.3,
-                maintainability_improvement: 0.4,
-                test_effort: 0.5,
-            },
-            scoring_details: None,
-        };
-
-        // Serialize and deserialize
-        let json = serde_json::to_string(&item).unwrap();
-        let deserialized: FileDebtItemOutput = serde_json::from_str(&json).unwrap();
-
-        // Key fields should be preserved
-        assert_eq!(item.score, deserialized.score);
-        assert!(matches!(deserialized.priority, Priority::High));
-        assert_eq!(item.metrics.coverage, deserialized.metrics.coverage);
-    }
-
-    #[test]
-    fn test_no_floating_point_noise_in_output() {
-        let item = FunctionDebtItemOutput {
-            score: 42.57, // Already rounded
-            category: "Testing".to_string(),
-            priority: Priority::Medium,
-            location: UnifiedLocation {
-                file: "test.rs".to_string(),
-                line: Some(10),
-                function: Some("test_fn".to_string()),
-                file_context_label: None,
-            },
-            metrics: FunctionMetricsOutput {
-                cyclomatic_complexity: 5,
-                cognitive_complexity: 3,
-                length: 20,
-                nesting_depth: 2,
-                coverage: Some(0.8), // Already rounded
-                uncovered_lines: None,
-                entropy_score: Some(0.5), // Already rounded
-            },
-            debt_type: crate::priority::DebtType::TestingGap {
-                coverage: 0.8,
-                cyclomatic: 5,
-                cognitive: 3,
-            },
-            function_role: FunctionRole::Unknown,
-            purity_analysis: None,
-            dependencies: Dependencies {
-                upstream_count: 0,
-                downstream_count: 0,
-                upstream_callers: vec![],
-                downstream_callees: vec![],
-            },
-            recommendation: RecommendationOutput {
-                action: "Add tests".to_string(),
-                priority: None,
-                implementation_steps: vec![],
-            },
-            impact: FunctionImpactOutput {
-                coverage_improvement: 0.2,
-                complexity_reduction: 0.1,
-                risk_reduction: 0.15,
-            },
-            scoring_details: None,
-            adjusted_complexity: None,
-            complexity_pattern: None,
-            pattern_type: None,
-            pattern_confidence: None,
-            pattern_details: None,
-        };
-
-        let json = serde_json::to_string(&item).unwrap();
-
-        // Check for typical floating-point noise patterns
-        let noise_patterns = ["9999999999", "0000000001"];
-
-        for pattern in noise_patterns {
-            assert!(
-                !json.contains(pattern),
-                "Found floating-point noise '{}' in: {}",
-                pattern,
-                json
-            );
-        }
     }
 }
 
@@ -2188,6 +2185,5 @@
                 rounded
             );
         }
->>>>>>> 76e7c292
     }
 }