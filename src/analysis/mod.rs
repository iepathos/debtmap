--- conflicted
+++ resolved
@@ -17,11 +17,8 @@
 pub mod diagnostics;
 pub mod framework_patterns;
 pub mod function_visitor;
-<<<<<<< HEAD
+pub mod functional_composition;
 pub mod module_structure;
-=======
-pub mod functional_composition;
->>>>>>> 228f705a
 pub mod multi_pass;
 pub mod patterns;
 pub mod python_call_graph;
@@ -39,15 +36,13 @@
 pub use framework_patterns::{
     CustomPattern, FrameworkPattern as NewFrameworkPattern, FrameworkPatternRegistry, FrameworkType,
 };
-<<<<<<< HEAD
+pub use functional_composition::{
+    analyze_composition, analyze_purity, detect_pipelines, score_composition, CompositionMetrics,
+    FunctionalAnalysisConfig, Pipeline, PipelineStage, PurityMetrics, SideEffectKind, TerminalOp,
+};
 pub use module_structure::{
     ComponentCouplingAnalysis, ComponentDependencyGraph, Difficulty, FunctionCounts, FunctionGroup,
     ModuleComponent, ModuleStructure, ModuleStructureAnalyzer, SplitRecommendation,
-=======
-pub use functional_composition::{
-    analyze_composition, analyze_purity, detect_pipelines, score_composition, CompositionMetrics,
-    FunctionalAnalysisConfig, Pipeline, PipelineStage, PurityMetrics, SideEffectKind, TerminalOp,
->>>>>>> 228f705a
 };
 pub use patterns::{
     callback::CallbackPatternRecognizer, factory::FactoryPatternRecognizer,
