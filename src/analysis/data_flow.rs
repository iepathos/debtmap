--- conflicted
+++ resolved
@@ -169,7 +169,6 @@
 use std::collections::{HashMap, HashSet};
 use syn::visit::Visit;
 use syn::{Block, Expr, ExprAssign, ExprClosure, ExprIf, ExprReturn, ExprWhile, Local, Pat, Stmt};
-<<<<<<< HEAD
 
 // ============================================================================
 // Call Classification Types and Database (Spec 251)
@@ -839,8 +838,6 @@
     /// Field access on tainted base
     FieldAccess(VarId),
 }
-=======
->>>>>>> 04f5bf8f
 
 /// Control Flow Graph for intra-procedural analysis.
 ///
@@ -877,7 +874,7 @@
     /// Variable names encountered during CFG construction
     pub var_names: Vec<String>,
     /// Variables captured by closures (Spec 249)
-    pub captured_vars: HashSet<VarId>,
+    pub captured_vars: Vec<CapturedVar>,
 }
 
 #[derive(Debug, Clone, Copy, PartialEq, Eq, Hash)]
@@ -1309,260 +1306,6 @@
         is_move: bool,
     },
     Other,
-}
-
-/// Capture mode for closure variables.
-///
-/// Determines how a variable is captured by a closure:
-/// - `ByValue`: The variable is moved into the closure (via `move` keyword)
-/// - `ByRef`: The variable is borrowed immutably (`&T`)
-/// - `ByMutRef`: The variable is borrowed mutably (`&mut T`)
-#[derive(Debug, Clone, Copy, PartialEq, Eq)]
-pub enum CaptureMode {
-    /// Variable is moved into the closure (move closure)
-    ByValue,
-    /// Variable is borrowed immutably (&T)
-    ByRef,
-    /// Variable is borrowed mutably (&mut T)
-    ByMutRef,
-}
-
-/// Information about a captured variable in a closure.
-#[derive(Debug, Clone)]
-pub struct CapturedVar {
-    /// The variable ID of the captured variable
-    pub var_id: VarId,
-    /// How the variable is captured
-    pub capture_mode: CaptureMode,
-    /// Whether the variable is mutated inside the closure body
-    pub is_mutated: bool,
-}
-
-/// Information about a capture detected during closure body analysis.
-#[derive(Debug, Clone)]
-struct CaptureInfo {
-    /// Name of the captured variable
-    var_name: String,
-    /// Inferred capture mode
-    mode: CaptureMode,
-    /// Whether the variable is mutated in the closure body
-    is_mutated: bool,
-}
-
-/// Visitor to detect captured variables in closure body.
-///
-/// Walks the closure body AST and identifies variables that:
-/// 1. Are referenced in the closure body
-/// 2. Are defined in the outer scope (not closure parameters)
-/// 3. Are not special names like `self` or `Self`
-struct ClosureCaptureVisitor<'a> {
-    /// Variables available in outer scope (potential captures)
-    outer_scope: &'a HashSet<String>,
-    /// Closure parameters (not captures)
-    closure_params: &'a HashSet<String>,
-    /// Detected captures
-    captures: Vec<CaptureInfo>,
-    /// Variables mutated in closure body
-    mutated_vars: HashSet<String>,
-    /// Whether this is a move closure
-    is_move: bool,
-}
-
-impl<'a> ClosureCaptureVisitor<'a> {
-    fn new(
-        outer_scope: &'a HashSet<String>,
-        closure_params: &'a HashSet<String>,
-        is_move: bool,
-    ) -> Self {
-        Self {
-            outer_scope,
-            closure_params,
-            captures: Vec::new(),
-            mutated_vars: HashSet::new(),
-            is_move,
-        }
-    }
-
-    /// Finalize capture detection by updating capture modes based on mutation info.
-    fn finalize_captures(mut self) -> Vec<CaptureInfo> {
-        for capture in &mut self.captures {
-            if self.mutated_vars.contains(&capture.var_name) {
-                capture.is_mutated = true;
-                if !self.is_move {
-                    capture.mode = CaptureMode::ByMutRef;
-                }
-            }
-        }
-        self.captures
-    }
-}
-
-impl<'ast, 'a> Visit<'ast> for ClosureCaptureVisitor<'a> {
-    fn visit_expr(&mut self, expr: &'ast Expr) {
-        match expr {
-            // Variable reference - potential capture
-            Expr::Path(path) => {
-                if let Some(ident) = path.path.get_ident() {
-                    let name = ident.to_string();
-
-                    // Is it in outer scope but not a closure param?
-                    if self.outer_scope.contains(&name)
-                        && !self.closure_params.contains(&name)
-                        && name != "self"
-                        && name != "Self"
-                    {
-                        // Add as capture if not already captured
-                        if !self.captures.iter().any(|c| c.var_name == name) {
-                            let mode = if self.is_move {
-                                CaptureMode::ByValue
-                            } else {
-                                CaptureMode::ByRef // Default, may be refined to ByMutRef
-                            };
-                            self.captures.push(CaptureInfo {
-                                var_name: name,
-                                mode,
-                                is_mutated: false,
-                            });
-                        }
-                    }
-                }
-            }
-
-            // Assignment - track mutations
-            Expr::Assign(assign) => {
-                if let Expr::Path(path) = &*assign.left {
-                    if let Some(ident) = path.path.get_ident() {
-                        self.mutated_vars.insert(ident.to_string());
-                    }
-                }
-                // Continue visiting both sides
-                syn::visit::visit_expr(self, expr);
-                return;
-            }
-
-            // Binary operation with compound assignment ops (+=, -=, etc.)
-            // In syn 2.0, these have BinOp variants like AddAssign, SubAssign, etc.
-            Expr::Binary(binary) => {
-                // Check if it's a compound assignment operation
-                let is_compound_assign = matches!(
-                    binary.op,
-                    syn::BinOp::AddAssign(_)
-                        | syn::BinOp::SubAssign(_)
-                        | syn::BinOp::MulAssign(_)
-                        | syn::BinOp::DivAssign(_)
-                        | syn::BinOp::RemAssign(_)
-                        | syn::BinOp::BitAndAssign(_)
-                        | syn::BinOp::BitOrAssign(_)
-                        | syn::BinOp::BitXorAssign(_)
-                        | syn::BinOp::ShlAssign(_)
-                        | syn::BinOp::ShrAssign(_)
-                );
-                if is_compound_assign {
-                    if let Expr::Path(path) = &*binary.left {
-                        if let Some(ident) = path.path.get_ident() {
-                            self.mutated_vars.insert(ident.to_string());
-                        }
-                    }
-                }
-            }
-
-            // Method call on captured var - may mutate
-            Expr::MethodCall(method) => {
-                if let Expr::Path(path) = &*method.receiver {
-                    if let Some(ident) = path.path.get_ident() {
-                        let name = ident.to_string();
-                        // Check if it's a mutation method
-                        if is_mutation_method(&method.method.to_string()) {
-                            self.mutated_vars.insert(name);
-                        }
-                    }
-                }
-            }
-
-            // Mutable reference - indicates mutation intent
-            Expr::Reference(reference) => {
-                if reference.mutability.is_some() {
-                    if let Expr::Path(path) = &*reference.expr {
-                        if let Some(ident) = path.path.get_ident() {
-                            self.mutated_vars.insert(ident.to_string());
-                        }
-                    }
-                }
-            }
-
-            // Nested closure - recurse with extended param set
-            Expr::Closure(nested_closure) => {
-                // Create nested scope with nested closure's params
-                let mut nested_params: HashSet<String> = self.closure_params.clone();
-                for input in &nested_closure.inputs {
-                    if let Pat::Ident(pat_ident) = input {
-                        nested_params.insert(pat_ident.ident.to_string());
-                    }
-                }
-
-                let nested_is_move = nested_closure.capture.is_some();
-                let mut nested_visitor =
-                    ClosureCaptureVisitor::new(self.outer_scope, &nested_params, nested_is_move);
-                nested_visitor.visit_expr(&nested_closure.body);
-
-                // Propagate captures from nested closure
-                let nested_captures = nested_visitor.finalize_captures();
-                for capture in nested_captures {
-                    // If not already in our captures, add it
-                    if !self.captures.iter().any(|c| c.var_name == capture.var_name) {
-                        self.captures.push(capture);
-                    } else if capture.is_mutated {
-                        // Update existing capture if nested closure mutates it
-                        if let Some(existing) = self
-                            .captures
-                            .iter_mut()
-                            .find(|c| c.var_name == capture.var_name)
-                        {
-                            existing.is_mutated = true;
-                            if !self.is_move {
-                                existing.mode = CaptureMode::ByMutRef;
-                            }
-                        }
-                    }
-                }
-
-                return; // Don't visit nested closure body again
-            }
-
-            _ => {}
-        }
-
-        syn::visit::visit_expr(self, expr);
-    }
-}
-
-/// Check if a method name is known to mutate its receiver.
-fn is_mutation_method(method: &str) -> bool {
-    matches!(
-        method,
-        "push"
-            | "pop"
-            | "insert"
-            | "remove"
-            | "clear"
-            | "append"
-            | "extend"
-            | "retain"
-            | "truncate"
-            | "swap"
-            | "reverse"
-            | "sort"
-            | "sort_by"
-            | "sort_by_key"
-            | "sort_unstable"
-            | "sort_unstable_by"
-            | "dedup"
-            | "drain"
-            | "split_off"
-            | "resize"
-            | "reserve"
-            | "shrink_to_fit"
-    )
 }
 
 /// Complete data flow analysis results for a function.
@@ -1830,10 +1573,7 @@
                 }
             }
             ExprKind::Closure { captures, .. } => {
-<<<<<<< HEAD
-=======
                 // Captured variables are used by the closure
->>>>>>> 04f5bf8f
                 for capture in captures {
                     if !def_set.contains(capture) {
                         use_set.insert(*capture);
@@ -2414,29 +2154,20 @@
     /// Analyze which variables escape the function scope.
     ///
     /// Traces dependencies backwards from return statements to find all variables
-<<<<<<< HEAD
     /// that contribute to the return value. Also considers closure captures as
-    /// escaping variables (Spec 249).
-    pub fn analyze(cfg: &ControlFlowGraph) -> Self {
-        let mut escaping_vars = HashSet::new();
-        let mut return_dependencies = HashSet::new();
-
-        // Variables captured by closures escape the local scope
-        let captured_vars = cfg.captured_vars.clone();
-        for var in &captured_vars {
-            escaping_vars.insert(*var);
-        }
-
-=======
-    /// that contribute to the return value. Also collects variables captured by
-    /// closures and marks them as escaping (since they may outlive their original scope).
+    /// escaping variables (Spec 249) since they may outlive their original scope.
     pub fn analyze(cfg: &ControlFlowGraph) -> Self {
         let mut escaping_vars = HashSet::new();
         let mut captured_vars = HashSet::new();
         let mut return_dependencies = HashSet::new();
 
+        // Variables captured by closures escape the local scope
+        for capture in &cfg.captured_vars {
+            escaping_vars.insert(capture.var_id);
+            captured_vars.insert(capture.var_id);
+        }
+
         // Collect return dependencies
->>>>>>> 04f5bf8f
         for block in &cfg.blocks {
             if let Terminator::Return { value: Some(var) } = &block.terminator {
                 return_dependencies.insert(*var);
@@ -2635,13 +2366,10 @@
     /// Uses liveness info to ignore dead stores and escape info to determine
     /// if tainted values affect the function's observable behavior.
     ///
-<<<<<<< HEAD
     /// This method uses `UnknownCallBehavior::Conservative` by default, which
     /// treats unknown function calls as potentially impure (always tainting).
     /// For finer control, use `analyze_with_config`.
     ///
-=======
->>>>>>> 04f5bf8f
     /// Also propagates taint through closure captures - if any captured variable
     /// is tainted, all captured vars may be affected (conservative analysis).
     pub fn analyze(
@@ -2885,11 +2613,7 @@
     var_names: HashMap<String, u32>,
     var_versions: HashMap<u32, u32>,
     /// Variables captured by closures in this function
-<<<<<<< HEAD
-    captured_vars: HashSet<VarId>,
-=======
     captured_vars: Vec<CapturedVar>,
->>>>>>> 04f5bf8f
 }
 
 impl CfgBuilder {
@@ -2901,11 +2625,7 @@
             edges: HashMap::new(),
             var_names: HashMap::new(),
             var_versions: HashMap::new(),
-<<<<<<< HEAD
-            captured_vars: HashSet::new(),
-=======
             captured_vars: Vec::new(),
->>>>>>> 04f5bf8f
         }
     }
 
@@ -2931,11 +2651,7 @@
         // Extract all variable bindings from the pattern
         let vars = self.extract_vars_from_pattern(&local.pat);
 
-<<<<<<< HEAD
-        // Check for closures in the initializer and process them
-=======
         // Process any closures in the initializer first (to populate captured_vars)
->>>>>>> 04f5bf8f
         if let Some(init) = &local.init {
             self.process_closures_in_expr(&init.expr);
         }
@@ -2963,7 +2679,6 @@
             Expr::Return(expr_return) => self.process_return(expr_return),
             Expr::Assign(assign) => self.process_assign(assign),
             Expr::Closure(closure) => self.process_closure(closure),
-<<<<<<< HEAD
             Expr::MethodCall(method_call) => {
                 // Check for closures in method call arguments
                 self.process_closures_in_expr(expr);
@@ -2982,37 +2697,21 @@
                         method: method_call.method.to_string(),
                         args,
                     },
-=======
-            Expr::MethodCall(method) => {
-                // Process any closures in method arguments
-                for arg in &method.args {
+                    line: None,
+                });
+            }
+            Expr::Call(call) => {
+                // Process any closures in function arguments
+                for arg in &call.args {
                     self.process_closures_in_expr(arg);
                 }
-                // Also process closures in the receiver chain
-                self.process_closures_in_expr(&method.receiver);
-
                 self.current_block.push(Statement::Expr {
                     expr: ExprKind::Other,
                     line: None,
                 });
             }
-            Expr::Call(call) => {
-                // Process any closures in function arguments
-                for arg in &call.args {
-                    self.process_closures_in_expr(arg);
-                }
-                self.current_block.push(Statement::Expr {
-                    expr: ExprKind::Other,
->>>>>>> 04f5bf8f
-                    line: None,
-                });
-            }
             _ => {
-<<<<<<< HEAD
-                // Check for closures in any expression
-=======
                 // Process any closures that might be nested in this expression
->>>>>>> 04f5bf8f
                 self.process_closures_in_expr(expr);
                 self.current_block.push(Statement::Expr {
                     expr: ExprKind::Other,
@@ -3020,49 +2719,6 @@
                 });
             }
         }
-    }
-
-<<<<<<< HEAD
-    fn process_closure(&mut self, closure: &ExprClosure) {
-        // Collect outer scope variables (variables known at this point)
-        let outer_scope_vars: HashSet<String> = self.var_names.keys().cloned().collect();
-
-        // Extract closure parameters
-        let closure_params: HashSet<String> = closure
-            .inputs
-            .iter()
-            .filter_map(|pat| extract_pattern_name(pat))
-            .collect();
-
-        let is_move = closure.capture.is_some();
-
-        // Create visitor and analyze closure body
-        let mut visitor =
-            ClosureCaptureVisitor::new(&outer_scope_vars, &closure_params, is_move);
-        visitor.visit_expr(&closure.body);
-
-        // Convert captures to VarIds
-        let captures: Vec<VarId> = visitor
-            .finalize_captures()
-            .into_iter()
-            .filter_map(|info| {
-                self.var_names
-                    .get(&info.var_name)
-                    .map(|&name_id| VarId { name_id, version: 0 })
-            })
-            .collect();
-
-        // Add captured vars to the captured_vars set
-        self.captured_vars.extend(captures.iter().copied());
-
-        // Create a statement representing the closure
-        self.current_block.push(Statement::Expr {
-            expr: ExprKind::Closure {
-                captures,
-                is_move,
-            },
-            line: None,
-        });
     }
 
     /// Process any closures found in an expression (for nested closures in method chains)
@@ -3074,119 +2730,18 @@
                 self.process_closures_in_expr(&method_call.receiver);
                 // Check all arguments for closures
                 for arg in &method_call.args {
-=======
-    /// Recursively process an expression to find and handle any closures within it.
-    /// This is needed because closures can appear nested in method call arguments,
-    /// function call arguments, etc.
-    fn process_closures_in_expr(&mut self, expr: &Expr) {
-        match expr {
-            Expr::Closure(closure) => {
-                self.process_closure(closure);
-            }
-            Expr::MethodCall(method) => {
-                // Check receiver and arguments
-                self.process_closures_in_expr(&method.receiver);
-                for arg in &method.args {
->>>>>>> 04f5bf8f
                     self.process_closures_in_expr(arg);
                 }
             }
             Expr::Call(call) => {
-<<<<<<< HEAD
                 // Check function expression
                 self.process_closures_in_expr(&call.func);
                 // Check all arguments for closures
-=======
-                // Check function and arguments
-                self.process_closures_in_expr(&call.func);
->>>>>>> 04f5bf8f
                 for arg in &call.args {
                     self.process_closures_in_expr(arg);
                 }
             }
-<<<<<<< HEAD
             _ => {}
-=======
-            Expr::Binary(binary) => {
-                self.process_closures_in_expr(&binary.left);
-                self.process_closures_in_expr(&binary.right);
-            }
-            Expr::Unary(unary) => {
-                self.process_closures_in_expr(&unary.expr);
-            }
-            Expr::Block(block) => {
-                for stmt in &block.block.stmts {
-                    if let Stmt::Expr(expr, _) = stmt {
-                        self.process_closures_in_expr(expr);
-                    }
-                }
-            }
-            Expr::Paren(paren) => {
-                self.process_closures_in_expr(&paren.expr);
-            }
-            Expr::Tuple(tuple) => {
-                for elem in &tuple.elems {
-                    self.process_closures_in_expr(elem);
-                }
-            }
-            Expr::Array(array) => {
-                for elem in &array.elems {
-                    self.process_closures_in_expr(elem);
-                }
-            }
-            Expr::Index(index) => {
-                self.process_closures_in_expr(&index.expr);
-                self.process_closures_in_expr(&index.index);
-            }
-            Expr::Field(field) => {
-                self.process_closures_in_expr(&field.base);
-            }
-            Expr::Reference(reference) => {
-                self.process_closures_in_expr(&reference.expr);
-            }
-            Expr::If(expr_if) => {
-                self.process_closures_in_expr(&expr_if.cond);
-                for stmt in &expr_if.then_branch.stmts {
-                    if let Stmt::Expr(expr, _) = stmt {
-                        self.process_closures_in_expr(expr);
-                    }
-                }
-                if let Some((_, else_branch)) = &expr_if.else_branch {
-                    self.process_closures_in_expr(else_branch);
-                }
-            }
-            Expr::Match(expr_match) => {
-                self.process_closures_in_expr(&expr_match.expr);
-                for arm in &expr_match.arms {
-                    self.process_closures_in_expr(&arm.body);
-                }
-            }
-            Expr::Try(try_expr) => {
-                self.process_closures_in_expr(&try_expr.expr);
-            }
-            Expr::Await(await_expr) => {
-                self.process_closures_in_expr(&await_expr.base);
-            }
-            Expr::Cast(cast) => {
-                self.process_closures_in_expr(&cast.expr);
-            }
-            Expr::Range(range) => {
-                if let Some(start) = &range.start {
-                    self.process_closures_in_expr(start);
-                }
-                if let Some(end) = &range.end {
-                    self.process_closures_in_expr(end);
-                }
-            }
-            Expr::Struct(expr_struct) => {
-                for field in &expr_struct.fields {
-                    self.process_closures_in_expr(&field.expr);
-                }
-            }
-            _ => {
-                // Leaf expressions (Path, Lit, etc.) - nothing to process
-            }
->>>>>>> 04f5bf8f
         }
     }
 
@@ -4061,13 +3616,9 @@
         assert!(cfg.var_names.contains(&"value".to_string()));
     }
 
-<<<<<<< HEAD
     // ========================================================================
     // Closure Capture Tests (Spec 249)
     // ========================================================================
-=======
-    // Closure Capture Tests (Spec 249)
->>>>>>> 04f5bf8f
 
     #[test]
     fn test_simple_closure_capture() {
@@ -4450,7 +4001,6 @@
             elapsed
         );
     }
-<<<<<<< HEAD
 
     // ========================================================================
     // Statement-Level Def-Use Chain Tests (Spec 250)
@@ -5161,6 +4711,4 @@
         // Should not panic
         let _taint = TaintAnalysis::analyze(&cfg, &liveness, &escape);
     }
-=======
->>>>>>> 04f5bf8f
 }