--- conflicted
+++ resolved
@@ -18,40 +18,6 @@
 use std::sync::{Arc, Mutex, RwLock};
 use std::time::{Duration, Instant};
 
-<<<<<<< HEAD
-/// Convert GodObjectIndicators to GodObjectAnalysis for god object debt item creation (spec 207)
-fn convert_indicators_to_analysis(file_metrics: &FileDebtMetrics) -> GodObjectAnalysis {
-    let indicators = &file_metrics.god_object_indicators;
-
-    GodObjectAnalysis {
-        is_god_object: indicators.is_god_object,
-        method_count: indicators.methods_count,
-        field_count: indicators.fields_count,
-        responsibility_count: indicators.responsibilities,
-        lines_of_code: file_metrics.total_lines,
-        complexity_sum: file_metrics.total_complexity,
-        god_object_score: indicators.god_object_score,
-        recommended_splits: Vec::new(), // Type mismatch - will be populated from file indicators
-        confidence: GodObjectConfidence::Definite,
-        responsibilities: indicators.responsibility_names.clone(),
-        purity_distribution: None,
-        module_structure: None, // Type mismatch - using file-level data instead
-        detection_type: indicators
-            .detection_type
-            .clone()
-            .unwrap_or(DetectionType::GodFile),
-        visibility_breakdown: None,
-        domain_count: indicators.domain_count,
-        domain_diversity: indicators.domain_diversity,
-        struct_ratio: indicators.struct_ratio,
-        analysis_method: Default::default(), // Type mismatch - using default
-        cross_domain_severity: None,         // Type mismatch - using None
-        domain_diversity_metrics: None,      // Type mismatch - using None
-    }
-}
-
-=======
->>>>>>> d17eda43
 // Pure functional transformations module
 mod transformations {
     use super::*;
