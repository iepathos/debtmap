--- conflicted
+++ resolved
@@ -107,32 +107,6 @@
 /// - `<debtmap[71f4b4990cdcf1ab]::Foo>::bar` -> full_path: `debtmap::Foo::bar`, method_name: `bar`
 /// - `std::collections::HashMap<K,V>::insert` -> full_path: `std::collections::HashMap::insert`, method_name: `insert`
 /// - `<Struct as Trait>::method` -> full_path: `Struct as Trait::method`, method_name: `method`
-<<<<<<< HEAD
-fn normalize_demangled_name(demangled: &str) -> NormalizedFunctionName {
-    // Handle Rust impl method pattern: <Type>::method or <crate[hash]::Type>::method
-    // Pattern: <crate::module::Type>::method -> crate::module::Type::method
-    let without_impl_brackets = if demangled.starts_with('<') {
-        // Find the closing >::
-        if let Some(end_pos) = demangled.find(">::") {
-            // Extract type path from inside <...>
-            let type_path = &demangled[1..end_pos];
-            let method_part = &demangled[end_pos + 3..]; // Skip >::
-
-            // Now handle crate hash if present: crate[hash]::rest -> crate::rest
-            let type_path_without_hash = if let Some(bracket_start) = type_path.find('[') {
-                if let Some(bracket_end) = type_path.find(']') {
-                    // Remove [hash] part
-                    format!("{}{}", &type_path[..bracket_start], &type_path[bracket_end + 1..])
-                } else {
-                    type_path.to_string()
-                }
-            } else {
-                type_path.to_string()
-            };
-
-            // Reconstruct as Type::method
-            format!("{}::{}", type_path_without_hash, method_part)
-=======
 pub(crate) fn normalize_demangled_name(demangled: &str) -> NormalizedFunctionName {
     // Handle impl method patterns: <module::path::Type>::method -> module::path::Type::method
     // Remove angle brackets and crate hash: <crate[hash]::rest>::method -> crate::rest::method
@@ -158,9 +132,7 @@
             };
 
             format!("{}{}", content_without_hash, after)
->>>>>>> cf920105
         } else {
-            // No >:: pattern found, keep as-is
             demangled.to_string()
         }
     } else {
@@ -168,22 +140,6 @@
     };
 
     // Now remove generic type parameters: "HashMap<K,V>::insert" -> "HashMap::insert"
-<<<<<<< HEAD
-    // BUT preserve impl blocks: "<impl Trait for Type>" should be kept
-    // We look for the last occurrence of '<' that has a matching '>' before the next '::'
-    let mut result = without_impl_brackets.clone();
-    while let Some(angle_start) = result.rfind('<') {
-        // Find the matching '>'
-        if let Some(angle_end) = result[angle_start..].find('>') {
-            let angle_end = angle_start + angle_end;
-
-            // Check if this is an impl block (starts with "impl ")
-            // If so, preserve it
-            let content = &result[angle_start + 1..angle_end];
-            if content.trim().starts_with("impl ") {
-                // This is an impl block, preserve it
-                break;
-=======
     // Use fold to track depth and only keep characters outside angle brackets
     let result = without_impl_brackets
         .chars()
@@ -193,7 +149,6 @@
             _ if depth == 0 => {
                 acc.push(ch);
                 (acc, depth)
->>>>>>> cf920105
             }
             _ => (acc, depth),
         })
