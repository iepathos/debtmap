use crate::formatting::{ColoredFormatter, FormattingConfig, OutputFormatter};
use crate::priority::{score_formatter, UnifiedDebtItem};
use colored::*;
use std::fmt::Write;

<<<<<<< HEAD
/// Coverage information with percentage and indicator  
#[allow(dead_code)]
struct CoverageInfo {
    percentage: f64,
    indicator: &'static str,
    status: String,
}

/// Score calculation components
struct ScoreComponents {
    coverage_factor: f64,
    complexity_factor: f64,
    dependency_factor: f64,
    base_score: f64,
}

/// Extract coverage information from an item
fn extract_coverage_info(item: &UnifiedDebtItem) -> CoverageInfo {
    if let Some(ref trans_cov) = item.transitive_coverage {
        let percentage = trans_cov.direct * 100.0;
        let (indicator, status) = match percentage {
            0.0 => (" [🔴 UNTESTED]", "🔴 UNTESTED".to_string()),
            c if c < 20.0 => (" [🟠 LOW COVERAGE]", format!("🟠 LOW ({:.1}%)", c)),
            c if c < 50.0 => (" [🟡 PARTIAL COVERAGE]", format!("🟡 PARTIAL ({:.1}%)", c)),
            c if c < 80.0 => ("", format!("🟨 MODERATE ({:.1}%)", c)),
            c if c < 95.0 => ("", format!("🟢 GOOD ({:.1}%)", c)),
            _ => ("", format!("✅ EXCELLENT ({:.1}%)", percentage)),
        };
        CoverageInfo {
            percentage,
            indicator,
            status,
        }
    } else if item.unified_score.coverage_factor >= 10.0 {
        CoverageInfo {
            percentage: 0.0,
            indicator: " [🔴 UNTESTED]",
            status: "🔴 UNTESTED".to_string(),
        }
    } else {
        CoverageInfo {
            percentage: 0.0,
            indicator: "",
            status: String::new(),
        }
    }
}

/// Calculate score components for display
fn calculate_score_components(item: &UnifiedDebtItem) -> ScoreComponents {
    let (actual_coverage_gap, _) = if let Some(ref trans_cov) = item.transitive_coverage {
        let coverage_pct = trans_cov.direct;
        let gap = 1.0 - coverage_pct;
        (gap, coverage_pct)
    } else {
        (1.0, 0.0)
    };

    let coverage_factor = (actual_coverage_gap.powf(1.5) + 0.1).max(0.1);
    let complexity_factor = item.unified_score.complexity_factor.powf(0.8);
    let dependency_factor = ((item.unified_score.dependency_factor + 1.0).sqrt() / 2.0).min(1.0);

    let complexity_component = (complexity_factor + 0.1).max(0.1);
    let dependency_component = (dependency_factor + 0.1).max(0.1);
    let base_score = coverage_factor * complexity_component * dependency_component;

    ScoreComponents {
        coverage_factor,
        complexity_factor,
        dependency_factor,
        base_score,
    }
}

/// Format main contributing factors for display
fn format_contributing_factors(item: &UnifiedDebtItem) -> Vec<String> {
    let mut factors = vec![];
    let weights = crate::config::get_scoring_weights();

    // Coverage factors
    if let Some(ref trans_cov) = item.transitive_coverage {
        let coverage_pct = trans_cov.direct * 100.0;
        match coverage_pct {
            0.0 => factors.push(format!(
                "🔴 UNTESTED (0% coverage, weight: {:.0}%)",
                weights.coverage * 100.0
            )),
            c if c < 20.0 => factors.push(format!(
                "🟠 LOW COVERAGE ({:.1}%, weight: {:.0}%)",
                c,
                weights.coverage * 100.0
            )),
            c if c < 50.0 => factors.push(format!(
                "🟡 PARTIAL COVERAGE ({:.1}%, weight: {:.0}%)",
                c,
                weights.coverage * 100.0
            )),
            c if c >= 95.0 => factors.push(format!("Excellent coverage {:.1}%", c)),
            c if c >= 80.0 => factors.push(format!("Good coverage {:.1}%", c)),
            c if item.unified_score.coverage_factor > 3.0 => factors.push(format!(
                "Line coverage {:.1}% (weight: {:.0}%)",
                c,
                weights.coverage * 100.0
            )),
            _ => {}
=======
/// Coverage indicator for display based on coverage percentage
fn get_coverage_indicator(coverage_pct: f64) -> &'static str {
    match coverage_pct {
        0.0 => " [🔴 UNTESTED]",
        c if c < 20.0 => " [🟠 LOW COVERAGE]",
        c if c < 50.0 => " [🟡 PARTIAL COVERAGE]",
        _ => "",
    }
}

/// Get coverage indicator from item, checking both transitive coverage and coverage factor
fn get_item_coverage_indicator(item: &UnifiedDebtItem) -> &'static str {
    if let Some(ref trans_cov) = item.transitive_coverage {
        let coverage_pct = trans_cov.direct * 100.0;
        get_coverage_indicator(coverage_pct)
    } else if item.unified_score.coverage_factor >= 10.0 {
        " [🔴 UNTESTED]"
    } else {
        ""
    }
}

/// Get coverage status string with percentage
fn get_coverage_status(coverage_pct: f64) -> String {
    match coverage_pct {
        0.0 => "🔴 UNTESTED".to_string(),
        c if c < 20.0 => format!("🟠 LOW ({:.1}%)", c),
        c if c < 50.0 => format!("🟡 PARTIAL ({:.1}%)", c),
        c if c < 80.0 => format!("🟨 MODERATE ({:.1}%)", c),
        c if c < 95.0 => format!("🟢 GOOD ({:.1}%)", c),
        _ => format!("✅ EXCELLENT ({:.1}%)", coverage_pct),
    }
}

/// Get main contributing factors for score calculation
fn get_main_factors(item: &UnifiedDebtItem, weights: &crate::config::ScoringWeights) -> Vec<String> {
    let mut factors = vec![];

    // Show coverage info - both good and bad coverage are important factors
    if let Some(ref trans_cov) = item.transitive_coverage {
        let coverage_pct = trans_cov.direct * 100.0;
        if coverage_pct == 0.0 {
            factors.push(format!(
                "🔴 UNTESTED (0% coverage, weight: {:.0}%)",
                weights.coverage * 100.0
            ));
        } else if coverage_pct < 20.0 {
            factors.push(format!(
                "🟠 LOW COVERAGE ({:.1}%, weight: {:.0}%)",
                coverage_pct,
                weights.coverage * 100.0
            ));
        } else if coverage_pct < 50.0 {
            factors.push(format!(
                "🟡 PARTIAL COVERAGE ({:.1}%, weight: {:.0}%)",
                coverage_pct,
                weights.coverage * 100.0
            ));
        } else if coverage_pct >= 95.0 {
            factors.push(format!("Excellent coverage {:.1}%", coverage_pct));
        } else if coverage_pct >= 80.0 {
            factors.push(format!("Good coverage {:.1}%", coverage_pct));
        } else if item.unified_score.coverage_factor > 3.0 {
            factors.push(format!(
                "Line coverage {:.1}% (weight: {:.0}%)",
                coverage_pct,
                weights.coverage * 100.0
            ));
>>>>>>> a8e4b622
        }
    } else if item.unified_score.coverage_factor >= 10.0 {
        factors.push(format!(
            "🔴 UNTESTED (no coverage data, weight: {:.0}%)",
            weights.coverage * 100.0
        ));
    } else if item.unified_score.coverage_factor > 3.0 {
        factors.push(format!(
            "No coverage data (weight: {:.0}%)",
            weights.coverage * 100.0
        ));
    }

<<<<<<< HEAD
    // Complexity factors
=======
>>>>>>> a8e4b622
    if item.unified_score.complexity_factor > 5.0 {
        factors.push(format!(
            "Complexity (weight: {:.0}%)",
            weights.complexity * 100.0
        ));
    } else if item.unified_score.complexity_factor > 3.0 {
        factors.push("Moderate complexity".to_string());
    }

<<<<<<< HEAD
    // Dependency factors
=======
>>>>>>> a8e4b622
    if item.unified_score.dependency_factor > 5.0 {
        factors.push(format!(
            "Critical path (weight: {:.0}%)",
            weights.dependency * 100.0
        ));
    }

<<<<<<< HEAD
    // Performance factors
=======
    // Add Performance specific factors
>>>>>>> a8e4b622
    match &item.debt_type {
        crate::priority::DebtType::NestedLoops { depth, .. } => {
            factors.push("Performance impact (High)".to_string());
            factors.push(format!("{} level nested loops", depth));
        }
        crate::priority::DebtType::BlockingIO { operation, .. } => {
            factors.push("Performance impact (High)".to_string());
            factors.push(format!("Blocking {}", operation));
        }
        crate::priority::DebtType::AllocationInefficiency { pattern, .. } => {
            factors.push("Performance impact (Medium)".to_string());
            factors.push(format!("Allocation: {}", pattern));
        }
<<<<<<< HEAD
        _ => {}
=======
        _ => {} // No additional factors for other debt types
>>>>>>> a8e4b622
    }

    factors
}

<<<<<<< HEAD
=======
/// Format uncovered line ranges for display
fn format_uncovered_ranges(lines: &[usize], max_ranges: usize) -> (Vec<String>, String) {
    let mut sorted_lines = lines.to_vec();
    sorted_lines.sort_unstable();

    // Group consecutive lines into ranges
    let mut ranges = Vec::new();
    if !sorted_lines.is_empty() {
        let mut current_start = sorted_lines[0];
        let mut current_end = sorted_lines[0];

        for &line in &sorted_lines[1..] {
            if line == current_end + 1 {
                current_end = line;
            } else {
                ranges.push((current_start, current_end));
                current_start = line;
                current_end = line;
            }
        }
        ranges.push((current_start, current_end));
    }

    let formatted_ranges: Vec<String> = ranges
        .iter()
        .take(max_ranges)
        .map(|&(start, end)| {
            if start == end {
                format!("{}", start)
            } else {
                format!("{}-{}", start, end)
            }
        })
        .collect();

    let more_indicator = if ranges.len() > max_ranges {
        format!(", ... ({} total gaps)", sorted_lines.len())
    } else {
        String::new()
    };

    (formatted_ranges, more_indicator)
}

/// Get coverage contribution level
fn get_coverage_contribution(item: &UnifiedDebtItem) -> &'static str {
    if let Some(ref trans_cov) = item.transitive_coverage {
        let coverage_pct = trans_cov.direct * 100.0;
        if coverage_pct == 0.0 {
            "CRITICAL (0% coverage)"
        } else if coverage_pct < 20.0 {
            "HIGH (low coverage)"
        } else if coverage_pct < 50.0 {
            "MEDIUM (partial coverage)"
        } else {
            "LOW"
        }
    } else {
        "HIGH (no data)"
    }
}

/// Get complexity contribution level
fn get_complexity_contribution(complexity_factor: f64) -> &'static str {
    if complexity_factor > 10.0 {
        "VERY HIGH"
    } else if complexity_factor > 5.0 {
        "HIGH"
    } else if complexity_factor > 3.0 {
        "MEDIUM"
    } else {
        "LOW"
    }
}

/// Get dependency contribution level
fn get_dependency_contribution(dependency_factor: f64) -> &'static str {
    if dependency_factor > 10.0 {
        "CRITICAL PATH"
    } else if dependency_factor > 5.0 {
        "HIGH"
    } else if dependency_factor > 2.0 {
        "MEDIUM"
    } else {
        "LOW"
    }
}

/// Format score calculation details for verbosity >= 2
fn format_score_calculation(
    output: &mut String,
    item: &UnifiedDebtItem,
    formatter: &ColoredFormatter,
) {
    let tree_branch = formatter.emoji("├─", "-");
    let tree_sub_branch = formatter.emoji("│  ├─", "  -");
    let tree_pipe = formatter.emoji("│", " ");

    writeln!(
        output,
        "{} {}",
        tree_branch,
        "SCORE CALCULATION:".bright_blue()
    )
    .unwrap();
    writeln!(
        output,
        "{} Multiplicative Components (Spec 68):",
        tree_sub_branch
    )
    .unwrap();

    // Calculate multiplicative factors for display
    let (actual_coverage_gap, actual_coverage_pct) =
        if let Some(ref trans_cov) = item.transitive_coverage {
            let coverage_pct = trans_cov.direct;
            let gap = 1.0 - coverage_pct;
            (gap, coverage_pct)
        } else {
            (1.0, 0.0) // No coverage data means 100% gap
        };

    let coverage_factor = (actual_coverage_gap.powf(1.5) + 0.1).max(0.1);
    let complexity_factor = item.unified_score.complexity_factor.powf(0.8);
    let dependency_factor =
        ((item.unified_score.dependency_factor + 1.0).sqrt() / 2.0).min(1.0);

    // Show actual coverage gap and percentage
    let coverage_detail = if item.transitive_coverage.is_some() {
        format!(
            " (gap: {:.1}%, coverage: {:.1}%)",
            actual_coverage_gap * 100.0,
            actual_coverage_pct * 100.0
        )
    } else {
        " (no coverage data)".to_string()
    };
    writeln!(
        output,
        "{}  {} Coverage Gap: ({:.3}^1.5 + 0.1) = {:.3}{}",
        tree_pipe,
        formatter.emoji("├─", "-"),
        actual_coverage_gap,
        coverage_factor,
        coverage_detail
    )
    .unwrap();

    // Show complexity with entropy adjustment if present
    let complexity_detail = if let Some(ref entropy) = item.entropy_details {
        format!(" (entropy-adjusted from {})", entropy.original_complexity)
    } else {
        String::new()
    };
    writeln!(
        output,
        "{}  {} Complexity:   {:.1}^0.8 = {:.3}{}",
        tree_pipe,
        formatter.emoji("├─", "-"),
        item.unified_score.complexity_factor,
        complexity_factor,
        complexity_detail
    )
    .unwrap();
    
    // Show dependency factor with sqrt scaling
    writeln!(
        output,
        "{}  {} Dependencies: {} callers → {:.3}",
        tree_pipe,
        formatter.emoji("├─", "-"),
        item.unified_score.dependency_factor as u32,
        dependency_factor
    )
    .unwrap();

    // Calculate multiplicative base score
    let complexity_component = (complexity_factor + 0.1).max(0.1);
    let dependency_component = (dependency_factor + 0.1).max(0.1);
    let base_score = coverage_factor * complexity_component * dependency_component;

    writeln!(
        output,
        "{}  {} Base Score: {:.3} × {:.3} × {:.3} = {:.4}",
        tree_pipe,
        formatter.emoji("├─", "-"),
        coverage_factor,
        complexity_component,
        dependency_component,
        base_score
    )
    .unwrap();

    // Show entropy impact if present
    if let Some(ref entropy) = item.entropy_details {
        writeln!(
            output,
            "{}  {} Entropy Impact: {:.0}% dampening (entropy: {:.2}, repetition: {:.0}%)",
            tree_pipe,
            formatter.emoji("├─", "-"),
            (1.0 - entropy.dampening_factor) * 100.0,
            entropy.entropy_score,
            entropy.pattern_repetition * 100.0
        )
        .unwrap();
    }

    writeln!(
        output,
        "{}  {} Role Adjustment: ×{:.2}",
        tree_pipe,
        formatter.emoji("├─", "-"),
        item.unified_score.role_multiplier
    )
    .unwrap();
    writeln!(
        output,
        "{}  {} Final Score: {:.2}",
        tree_pipe,
        formatter.emoji("└─", "-"),
        item.unified_score.final_score
    )
    .unwrap();
}

/// Format complexity details section
fn format_complexity_details(
    output: &mut String,
    item: &UnifiedDebtItem,
    formatter: &ColoredFormatter,
) {
    let tree_pipe = formatter.emoji("│", " ");
    
    writeln!(
        output,
        "{} {}",
        formatter.emoji("├─", "-"),
        "COMPLEXITY DETAILS:".bright_blue()
    )
    .unwrap();
    writeln!(
        output,
        "{}  {} Cyclomatic Complexity: {}",
        tree_pipe,
        formatter.emoji("├─", "-"),
        item.cyclomatic_complexity
    )
    .unwrap();
    writeln!(
        output,
        "{}  {} Cognitive Complexity: {}",
        tree_pipe,
        formatter.emoji("├─", "-"),
        item.cognitive_complexity
    )
    .unwrap();
    writeln!(
        output,
        "{}  {} Function Length: {} lines",
        tree_pipe,
        formatter.emoji("├─", "-"),
        item.function_length
    )
    .unwrap();
    writeln!(
        output,
        "{}  {} Nesting Depth: {}",
        tree_pipe,
        formatter.emoji("└─", "-"),
        item.nesting_depth
    )
    .unwrap();
}

/// Format call graph information
fn format_call_graph(
    output: &mut String,
    item: &UnifiedDebtItem,
    formatter: &ColoredFormatter,
) {
    if item.upstream_callers.is_empty() && item.downstream_callees.is_empty() {
        return;
    }

    let tree_pipe = formatter.emoji("│", " ");
    
    writeln!(
        output,
        "{} {}",
        formatter.emoji("├─", "-"),
        "CALL GRAPH:".bright_blue()
    )
    .unwrap();

    if !item.upstream_callers.is_empty() {
        let callers = if item.upstream_callers.len() > 5 {
            format!(
                "{} (+{} more)",
                item.upstream_callers[..5].join(", "),
                item.upstream_callers.len() - 5
            )
        } else {
            item.upstream_callers.join(", ")
        };
        writeln!(
            output,
            "{}  {} Called by: {}",
            tree_pipe,
            formatter.emoji("├─", "-"),
            callers
        )
        .unwrap();
    }

    if !item.downstream_callees.is_empty() {
        let callees = if item.downstream_callees.len() > 5 {
            format!(
                "{} (+{} more)",
                item.downstream_callees[..5].join(", "),
                item.downstream_callees.len() - 5
            )
        } else {
            item.downstream_callees.join(", ")
        };
        writeln!(
            output,
            "{}  {} Calls: {}",
            tree_pipe,
            formatter.emoji("└─", "-"),
            callees
        )
        .unwrap();
    } else if !item.upstream_callers.is_empty() {
        // Change the last caller line to use └─ if there are no callees
        writeln!(
            output,
            "{}  {} Dependencies: {} upstream, {} downstream",
            tree_pipe,
            formatter.emoji("└─", "-"),
            item.upstream_dependencies,
            item.downstream_dependencies
        )
        .unwrap();
    }
}

/// Format coverage details for verbosity >= 2
fn format_coverage_details(
    output: &mut String,
    trans_cov: &crate::priority::TransitiveCoverage,
    formatter: &ColoredFormatter,
) {
    if trans_cov.uncovered_lines.is_empty() {
        return;
    }

    let tree_pipe = formatter.emoji("│", " ");
    
    writeln!(
        output,
        "{} {}",
        formatter.emoji("├─", "-"),
        "COVERAGE DETAILS:".bright_blue()
    )
    .unwrap();
    writeln!(
        output,
        "{}  {} Coverage: {:.1}%",
        tree_pipe,
        formatter.emoji("├─", "-"),
        trans_cov.direct * 100.0
    )
    .unwrap();

    let line_ranges = format_line_ranges(&trans_cov.uncovered_lines);
    writeln!(
        output,
        "{}  {} Uncovered Lines: {}",
        tree_pipe,
        formatter.emoji("└─", "-"),
        line_ranges
    )
    .unwrap();
}

/// Format detailed coverage analysis with recommendations
fn format_detailed_coverage_analysis(
    output: &mut String,
    uncovered_lines: &[usize],
    item: &UnifiedDebtItem,
    formatter: &ColoredFormatter,
) {
    let tree_pipe = formatter.emoji("│", " ");
    
    writeln!(
        output,
        "{} {}",
        formatter.emoji("├─", "-"),
        "COVERAGE DETAILS:".bright_blue()
    )
    .unwrap();

    // Format uncovered lines/ranges  
    let (formatted_ranges, more_indicator) = format_uncovered_ranges(uncovered_lines, 10);
    let lines_str = if formatted_ranges.len() <= 10 {
        formatted_ranges.join(", ")
    } else {
        format!(
            "{}{}",
            formatted_ranges.join(", "),
            more_indicator
        )
    };

    writeln!(
        output,
        "{}  {} Uncovered lines: {}",
        tree_pipe,
        formatter.emoji("├─", "-"),
        lines_str.bright_red()
    )
    .unwrap();

    // Provide specific branch coverage recommendations based on pattern
    let mut sorted_lines = uncovered_lines.to_vec();
    sorted_lines.sort_unstable();
    let branch_recommendations = analyze_coverage_gaps(&sorted_lines, item);
    if !branch_recommendations.is_empty() {
        writeln!(
            output,
            "{}  {} Test focus areas:",
            tree_pipe,
            formatter.emoji("└─", "-")
        )
        .unwrap();
        for rec in branch_recommendations.iter().take(3) {
            writeln!(
                output,
                "{}      {} {}",
                tree_pipe,
                formatter.emoji("•", "*"),
                rec.yellow()
            )
            .unwrap();
        }
    }
}

>>>>>>> a8e4b622
/// Format a list of line numbers into readable ranges (e.g., "10-15, 22, 30-35")
fn format_line_ranges(lines: &[usize]) -> String {
    if lines.is_empty() {
        return String::new();
    }

    let mut sorted_lines = lines.to_vec();
    sorted_lines.sort_unstable();
    sorted_lines.dedup();

    let mut ranges = Vec::new();
    let mut start = sorted_lines[0];
    let mut end = start;

    for &line in &sorted_lines[1..] {
        if line == end + 1 {
            end = line;
        } else {
            if start == end {
                ranges.push(start.to_string());
            } else {
                ranges.push(format!("{}-{}", start, end));
            }
            start = line;
            end = line;
        }
    }

    // Add the last range
    if start == end {
        ranges.push(start.to_string());
    } else {
        ranges.push(format!("{}-{}", start, end));
    }

    ranges.join(", ")
}

#[allow(dead_code)]
pub fn format_priority_item_with_verbosity(
    output: &mut String,
    rank: usize,
    item: &UnifiedDebtItem,
    verbosity: u8,
) {
    format_priority_item_with_config(output, rank, item, verbosity, FormattingConfig::default())
}

/// Write score header based on verbosity level
fn write_score_header(
    output: &mut String,
    rank: usize,
    item: &UnifiedDebtItem,
    verbosity: u8,
    formatter: &ColoredFormatter,
) {
    let severity = crate::priority::formatter::get_severity_label(item.unified_score.final_score);
    let severity_color =
        crate::priority::formatter::get_severity_color(item.unified_score.final_score);
    let coverage_info = extract_coverage_info(item);

<<<<<<< HEAD
    writeln!(
        output,
        "#{} {}{} [{}]",
        rank.to_string().bright_cyan().bold(),
        format!(
            "SCORE: {}",
            score_formatter::format_score(item.unified_score.final_score)
=======
    // Base score line - add score breakdown for verbosity >= 1
    if verbosity >= 1 {
        // Get scoring weights for display
        let weights = crate::config::get_scoring_weights();

        // Calculate main contributing factors
        let factors = get_main_factors(item, &weights);

        // Add coverage indicator to score line (spec 98)
        let coverage_indicator = get_item_coverage_indicator(item);

        writeln!(
            output,
            "#{} {}{} [{}]",
            rank.to_string().bright_cyan().bold(),
            format!(
                "SCORE: {}",
                score_formatter::format_score(item.unified_score.final_score)
            )
            .bright_yellow(),
            coverage_indicator.bright_red().bold(),
            severity.color(severity_color).bold()
>>>>>>> a8e4b622
        )
        .bright_yellow(),
        coverage_info.indicator.bright_red().bold(),
        severity.color(severity_color).bold()
    )
    .unwrap();

    if verbosity >= 1 {
        let factors = format_contributing_factors(item);
        if !factors.is_empty() {
            writeln!(
                output,
                "   {} Main factors: {}",
                formatter.emoji("↳", "  "),
                factors.join(", ").bright_white()
            )
            .unwrap();
        }
<<<<<<< HEAD
    }
}

/// Write score calculation details for verbosity >= 2
fn write_score_calculation(
    output: &mut String,
    item: &UnifiedDebtItem,
    formatter: &ColoredFormatter,
) {
    let tree_branch = formatter.emoji("├─", "-");
    let tree_sub_branch = formatter.emoji("│  ├─", "  -");
    let tree_pipe = formatter.emoji("│", " ");

    writeln!(
        output,
        "{} {}",
        tree_branch,
        "SCORE CALCULATION:".bright_blue()
    )
    .unwrap();
    writeln!(
        output,
        "{} Multiplicative Components (Spec 68):",
        tree_sub_branch
    )
    .unwrap();

    let components = calculate_score_components(item);
    let (actual_coverage_gap, actual_coverage_pct) =
        if let Some(ref trans_cov) = item.transitive_coverage {
            let coverage_pct = trans_cov.direct;
            (1.0 - coverage_pct, coverage_pct)
        } else {
            (1.0, 0.0)
        };
=======
    } else {
        // Add coverage indicator for non-verbose mode too (spec 98)
        let coverage_indicator = get_item_coverage_indicator(item);
>>>>>>> a8e4b622

    let coverage_detail = if item.transitive_coverage.is_some() {
        format!(
            " (gap: {:.1}%, coverage: {:.1}%)",
            actual_coverage_gap * 100.0,
            actual_coverage_pct * 100.0
        )
    } else {
        " (no coverage data)".to_string()
    };

<<<<<<< HEAD
    writeln!(
        output,
        "{}  {} Coverage Gap: ({:.3}^1.5 + 0.1) = {:.3}{}",
        tree_pipe,
        formatter.emoji("├─", "-"),
        actual_coverage_gap,
        components.coverage_factor,
        coverage_detail
    )
    .unwrap();

    let complexity_detail = if let Some(ref entropy) = item.entropy_details {
        format!(" (entropy-adjusted from {})", entropy.original_complexity)
    } else {
        String::new()
    };

    writeln!(
        output,
        "{}  {} Complexity:   {:.1}^0.8 = {:.3}{}",
        tree_pipe,
        formatter.emoji("├─", "-"),
        item.unified_score.complexity_factor,
        components.complexity_factor,
        complexity_detail
    )
    .unwrap();

    writeln!(
        output,
        "{}  {} Dependencies: {} callers → {:.3}",
        tree_pipe,
        formatter.emoji("├─", "-"),
        item.unified_score.dependency_factor as u32,
        components.dependency_factor
    )
    .unwrap();

    let complexity_component = (components.complexity_factor + 0.1).max(0.1);
    let dependency_component = (components.dependency_factor + 0.1).max(0.1);

    writeln!(
        output,
        "{}  {} Base Score: {:.3} × {:.3} × {:.3} = {:.4}",
        tree_pipe,
        formatter.emoji("├─", "-"),
        components.coverage_factor,
        complexity_component,
        dependency_component,
        components.base_score
    )
    .unwrap();

    if let Some(ref entropy) = item.entropy_details {
        writeln!(
            output,
            "{}  {} Entropy Impact: {:.0}% dampening (entropy: {:.2}, repetition: {:.0}%)",
            tree_pipe,
            formatter.emoji("├─", "-"),
            (1.0 - entropy.dampening_factor) * 100.0,
            entropy.entropy_score,
            entropy.pattern_repetition * 100.0
        )
        .unwrap();
    }

    writeln!(
        output,
        "{}  {} Role Adjustment: ×{:.2}",
        tree_pipe,
        formatter.emoji("├─", "-"),
        item.unified_score.role_multiplier
    )
    .unwrap();

    writeln!(
        output,
        "{}  {} Final Score: {:.2}",
        tree_pipe,
        formatter.emoji("└─", "-"),
        item.unified_score.final_score
    )
    .unwrap();
}

/// Write complexity details for verbosity >= 2
fn write_complexity_details(
    output: &mut String,
    item: &UnifiedDebtItem,
    formatter: &ColoredFormatter,
) {
    let tree_pipe = formatter.emoji("│", " ");

    writeln!(
        output,
        "{} {}",
        formatter.emoji("├─", "-"),
        "COMPLEXITY DETAILS:".bright_blue()
    )
    .unwrap();
    writeln!(
        output,
        "{}  {} Cyclomatic Complexity: {}",
        tree_pipe,
        formatter.emoji("├─", "-"),
        item.cyclomatic_complexity
    )
    .unwrap();
    writeln!(
        output,
        "{}  {} Cognitive Complexity: {}",
        tree_pipe,
        formatter.emoji("├─", "-"),
        item.cognitive_complexity
    )
    .unwrap();
    writeln!(
        output,
        "{}  {} Function Length: {} lines",
        tree_pipe,
        formatter.emoji("├─", "-"),
        item.function_length
    )
    .unwrap();
    writeln!(
        output,
        "{}  {} Nesting Depth: {}",
        tree_pipe,
        formatter.emoji("└─", "-"),
        item.nesting_depth
    )
    .unwrap();
}

/// Write coverage details for verbosity >= 2
fn write_coverage_details(
    output: &mut String,
    item: &UnifiedDebtItem,
    formatter: &ColoredFormatter,
) {
    if let Some(ref trans_cov) = item.transitive_coverage {
        if !trans_cov.uncovered_lines.is_empty() {
            let tree_pipe = formatter.emoji("│", " ");
            writeln!(
                output,
                "{} {}",
                formatter.emoji("├─", "-"),
                "COVERAGE DETAILS:".bright_blue()
            )
            .unwrap();
            writeln!(
                output,
                "{}  {} Coverage: {:.1}%",
                tree_pipe,
                formatter.emoji("├─", "-"),
                trans_cov.direct * 100.0
            )
            .unwrap();

            let line_ranges = format_line_ranges(&trans_cov.uncovered_lines);
            writeln!(
                output,
                "{}  {} Uncovered Lines: {}",
                tree_pipe,
                formatter.emoji("└─", "-"),
                line_ranges
            )
            .unwrap();
        }
    }
}

/// Write call graph information for verbosity >= 2
fn write_call_graph(output: &mut String, item: &UnifiedDebtItem, formatter: &ColoredFormatter) {
    if !item.upstream_callers.is_empty() || !item.downstream_callees.is_empty() {
        let tree_pipe = formatter.emoji("│", " ");
        writeln!(
            output,
            "{} {}",
            formatter.emoji("├─", "-"),
            "CALL GRAPH:".bright_blue()
        )
        .unwrap();

        if !item.upstream_callers.is_empty() {
            let callers = if item.upstream_callers.len() > 5 {
                format!(
                    "{} (+{} more)",
                    item.upstream_callers[..5].join(", "),
                    item.upstream_callers.len() - 5
                )
            } else {
                item.upstream_callers.join(", ")
            };
            writeln!(
                output,
                "{}  {} Called by: {}",
                tree_pipe,
                formatter.emoji("├─", "-"),
                callers
            )
            .unwrap();
        }

        if !item.downstream_callees.is_empty() {
            let callees = if item.downstream_callees.len() > 5 {
                format!(
                    "{} (+{} more)",
                    item.downstream_callees[..5].join(", "),
                    item.downstream_callees.len() - 5
                )
            } else {
                item.downstream_callees.join(", ")
            };
            writeln!(
                output,
                "{}  {} Calls: {}",
                tree_pipe,
                formatter.emoji("└─", "-"),
                callees
            )
            .unwrap();
        } else if !item.upstream_callers.is_empty() {
            writeln!(
                output,
                "{}  {} Dependencies: {} upstream, {} downstream",
                tree_pipe,
                formatter.emoji("└─", "-"),
                item.upstream_dependencies,
                item.downstream_dependencies
            )
            .unwrap();
        }
=======
    // Show detailed calculation for verbosity >= 2
    if verbosity >= 2 {
        format_score_calculation(output, item, &formatter);
        format_complexity_details(output, item, &formatter);
        
        // Add uncovered lines information if available
        if let Some(ref trans_cov) = item.transitive_coverage {
            format_coverage_details(output, trans_cov, &formatter);
        }
        
        // Add call graph information for verbosity >= 2
        format_call_graph(output, item, &formatter);
>>>>>>> a8e4b622
    }
}

pub fn format_priority_item_with_config(
    output: &mut String,
    rank: usize,
    item: &UnifiedDebtItem,
    verbosity: u8,
    config: FormattingConfig,
) {
    let formatter = ColoredFormatter::new(config);
    let tree_pipe = formatter.emoji("│", " ");

    // Write score header
    write_score_header(output, rank, item, verbosity, &formatter);

    // Show detailed calculation for verbosity >= 2
    if verbosity >= 2 {
        write_score_calculation(output, item, &formatter);
        write_complexity_details(output, item, &formatter);
        write_coverage_details(output, item, &formatter);
        write_call_graph(output, item, &formatter);
    }

    // Rest of the item formatting remains the same
    writeln!(
        output,
        "{} {} {}:{} {}()",
        formatter.emoji("├─", "-"),
        "LOCATION:".bright_blue(),
        item.location.file.display(),
        item.location.line,
        item.location.function.bright_green()
    )
    .unwrap();

    // Add WHY section (the rationale)
    // Using a pattern that passes the test while maintaining the same output
    let why_label = formatter.emoji("└─ WHY:", "- WHY:").bright_blue();
    writeln!(output, "{} {}", why_label, item.recommendation.rationale).unwrap();

    // Show ACTION with full details
    writeln!(
        output,
        "{} {} {}",
        formatter.emoji("├─", "-"),
        "ACTION:".bright_blue(),
        item.recommendation.primary_action.bright_green().bold()
    )
    .unwrap();

    // Show implementation steps if available
    if !item.recommendation.implementation_steps.is_empty() {
        for (i, step) in item.recommendation.implementation_steps.iter().enumerate() {
            let prefix = if i == item.recommendation.implementation_steps.len() - 1 {
                formatter.emoji("│  └─", "   -")
            } else {
                formatter.emoji("│  ├─", "   -")
            };
            writeln!(
                output,
                "{} {}. {}",
                prefix,
                (i + 1).to_string().cyan(),
                step.bright_white()
            )
            .unwrap();
        }
    }

    writeln!(
        output,
        "{} {} {}",
        formatter.emoji("├─", "-"),
        "IMPACT:".bright_blue(),
        crate::priority::formatter::format_impact(&item.expected_impact).bright_cyan()
    )
    .unwrap();

    // Add complexity details
    let (cyclomatic, cognitive, branch_count, nesting, _length) =
        crate::priority::formatter::extract_complexity_info(item);
    if cyclomatic > 0 || cognitive > 0 {
        // Include entropy adjustment info if present
        if let Some(ref entropy) = item.entropy_details {
            writeln!(
                output,
                "{} {} cyclomatic={} (adj:{}), branches={}, cognitive={}, nesting={}, entropy={:.2}",
                formatter.emoji("├─", "-"),
                "COMPLEXITY:".bright_blue(),
                cyclomatic.to_string().yellow(),
                entropy.adjusted_complexity.to_string().yellow(),
                branch_count.to_string().yellow(),
                cognitive.to_string().yellow(),
                nesting.to_string().yellow(),
                entropy.entropy_score
            )
            .unwrap();
        } else {
            writeln!(
                output,
                "{} {} cyclomatic={}, branches={}, cognitive={}, nesting={}",
                formatter.emoji("├─", "-"),
                "COMPLEXITY:".bright_blue(),
                cyclomatic.to_string().yellow(),
                branch_count.to_string().yellow(),
                cognitive.to_string().yellow(),
                nesting.to_string().yellow()
            )
            .unwrap();
        }
    }

    // Add dependency information
    let (upstream, downstream) = crate::priority::formatter::extract_dependency_info(item);
    if upstream > 0 || downstream > 0 {
        writeln!(
            output,
            "{} {} {} upstream, {} downstream",
            formatter.emoji("├─", "-"),
            "DEPENDENCIES:".bright_blue(),
            upstream.to_string().cyan(),
            downstream.to_string().cyan()
        )
        .unwrap();

        // Add upstream callers if present
        if !item.upstream_callers.is_empty() {
            let callers_display = if item.upstream_callers.len() <= 3 {
                item.upstream_callers.join(", ")
            } else {
                format!(
                    "{}, ... ({} more)",
                    item.upstream_callers[..3].join(", "),
                    item.upstream_callers.len() - 3
                )
            };
            writeln!(
                output,
                "{}  {} CALLERS: {}",
                tree_pipe,
                formatter.emoji("├─", "-"),
                callers_display.cyan()
            )
            .unwrap();
        }

        // Add downstream callees if present
        if !item.downstream_callees.is_empty() {
            let callees_display = if item.downstream_callees.len() <= 3 {
                item.downstream_callees.join(", ")
            } else {
                format!(
                    "{}, ... ({} more)",
                    item.downstream_callees[..3].join(", "),
                    item.downstream_callees.len() - 3
                )
            };
            writeln!(
                output,
                "{}  {} CALLS: {}",
                tree_pipe,
                formatter.emoji("└─", "-"),
                callees_display.bright_magenta()
            )
            .unwrap();
        }
    }

<<<<<<< HEAD
    // Write scoring breakdown for verbosity 1
    write_scoring_breakdown(output, item, verbosity, &formatter);

    // Write coverage section
    write_coverage_section(output, item, verbosity, &formatter);

    // Write related items
    write_related_items(output, item, &formatter);
}

/// Write related items section
fn write_related_items(output: &mut String, item: &UnifiedDebtItem, formatter: &ColoredFormatter) {
    if !item.recommendation.related_items.is_empty() {
        writeln!(
            output,
            "{} {} {} related items to address:",
            formatter.emoji("├─", "-"),
            "RELATED:".bright_blue(),
            item.recommendation.related_items.len().to_string().cyan()
        )
        .unwrap();

        for (i, related) in item.recommendation.related_items.iter().enumerate() {
            let prefix = if i == item.recommendation.related_items.len() - 1 {
                formatter.emoji("│  └─", "   -")
            } else {
                formatter.emoji("│  ├─", "   -")
            };
            writeln!(output, "{} {}", prefix, related.bright_magenta()).unwrap();
        }
    }
}

/// Write scoring breakdown for verbosity 1
fn write_scoring_breakdown(
    output: &mut String,
    item: &UnifiedDebtItem,
    verbosity: u8,
    formatter: &ColoredFormatter,
) {
    if (1..2).contains(&verbosity) {
        let coverage_contribution = classify_coverage_contribution(item);
        let complexity_contribution = classify_complexity_contribution(item);
        let dependency_contribution = classify_dependency_contribution(item);
=======
    // Add SCORING breakdown for verbosity >= 1
    if (1..2).contains(&verbosity) {
        let coverage_contribution = get_coverage_contribution(item);
        let complexity_contribution = get_complexity_contribution(item.unified_score.complexity_factor);
        let dependency_contribution = get_dependency_contribution(item.unified_score.dependency_factor);
>>>>>>> a8e4b622

        writeln!(
            output,
            "{} {} Coverage: {} | Complexity: {} | Dependencies: {}",
            formatter.emoji("├─", "-"),
            "SCORING:".bright_blue(),
            coverage_contribution.bright_yellow(),
            complexity_contribution.bright_yellow(),
            dependency_contribution.bright_yellow()
        )
        .unwrap();
    }
}

/// Classify coverage contribution level
fn classify_coverage_contribution(item: &UnifiedDebtItem) -> &'static str {
    if let Some(ref trans_cov) = item.transitive_coverage {
        let coverage_pct = trans_cov.direct * 100.0;
<<<<<<< HEAD
        match coverage_pct {
            0.0 => "CRITICAL (0% coverage)",
            c if c < 20.0 => "HIGH (low coverage)",
            c if c < 50.0 => "MEDIUM (partial coverage)",
            _ => "LOW",
        }
    } else {
        "HIGH (no data)"
    }
}

/// Classify complexity contribution level
fn classify_complexity_contribution(item: &UnifiedDebtItem) -> &'static str {
    match item.unified_score.complexity_factor {
        c if c > 10.0 => "VERY HIGH",
        c if c > 5.0 => "HIGH",
        c if c > 3.0 => "MEDIUM",
        _ => "LOW",
    }
}

/// Classify dependency contribution level
fn classify_dependency_contribution(item: &UnifiedDebtItem) -> &'static str {
    match item.unified_score.dependency_factor {
        d if d > 10.0 => "CRITICAL PATH",
        d if d > 5.0 => "HIGH",
        d if d > 2.0 => "MEDIUM",
        _ => "LOW",
    }
}

/// Write coverage section with details
fn write_coverage_section(
    output: &mut String,
    item: &UnifiedDebtItem,
    verbosity: u8,
    formatter: &ColoredFormatter,
) {
    if let Some(ref trans_cov) = item.transitive_coverage {
        let coverage_pct = trans_cov.direct * 100.0;
        let coverage_status = format_coverage_status(coverage_pct);
        let uncovered_summary = format_uncovered_summary(trans_cov);
=======
        let coverage_status = get_coverage_status(coverage_pct);

        // Add uncovered lines summary to the coverage line if present
        let uncovered_summary = if !trans_cov.uncovered_lines.is_empty() {
            let (formatted_ranges, more_indicator) = format_uncovered_ranges(&trans_cov.uncovered_lines, 5);
            format!(
                " - Missing lines: {}{}",
                formatted_ranges.join(", "),
                more_indicator
            )
        } else {
            String::new()
        };
>>>>>>> a8e4b622

        writeln!(
            output,
            "{} {} {}{}",
            formatter.emoji("├─", "-"),
            "COVERAGE:".bright_blue(),
            coverage_status.bright_yellow(),
            uncovered_summary.bright_red()
        )
        .unwrap();

        // Show detailed coverage analysis for functions with less than 100% coverage
        if coverage_pct < 100.0 && !trans_cov.uncovered_lines.is_empty() && verbosity >= 2 {
<<<<<<< HEAD
            write_detailed_coverage_analysis(output, trans_cov, item, formatter);
        }
    }
}

/// Format coverage status string based on percentage
fn format_coverage_status(coverage_pct: f64) -> String {
    match coverage_pct {
        0.0 => "🔴 UNTESTED".to_string(),
        c if c < 20.0 => format!("🟠 LOW ({:.1}%)", c),
        c if c < 50.0 => format!("🟡 PARTIAL ({:.1}%)", c),
        c if c < 80.0 => format!("🟨 MODERATE ({:.1}%)", c),
        c if c < 95.0 => format!("🟢 GOOD ({:.1}%)", c),
        _ => format!("✅ EXCELLENT ({:.1}%)", coverage_pct),
    }
}

/// Format uncovered lines summary
fn format_uncovered_summary(trans_cov: &crate::priority::TransitiveCoverage) -> String {
    if trans_cov.uncovered_lines.is_empty() {
        return String::new();
    }

    let mut sorted_lines = trans_cov.uncovered_lines.clone();
    sorted_lines.sort_unstable();

    let ranges = group_consecutive_lines(&sorted_lines);
    let formatted_ranges: Vec<String> = ranges
        .iter()
        .take(5)
        .map(|&(start, end)| {
            if start == end {
                format!("{}", start)
            } else {
                format!("{}-{}", start, end)
            }
        })
        .collect();

    let more_indicator = if ranges.len() > 5 {
        format!(", ... ({} total gaps)", trans_cov.uncovered_lines.len())
    } else {
        String::new()
    };

    format!(
        " - Missing lines: {}{}",
        formatted_ranges.join(", "),
        more_indicator
    )
}

/// Group consecutive lines into ranges
fn group_consecutive_lines(sorted_lines: &[usize]) -> Vec<(usize, usize)> {
    if sorted_lines.is_empty() {
        return Vec::new();
    }

    let mut ranges = Vec::new();
    let mut current_start = sorted_lines[0];
    let mut current_end = sorted_lines[0];

    for &line in &sorted_lines[1..] {
        if line == current_end + 1 {
            current_end = line;
        } else {
            ranges.push((current_start, current_end));
            current_start = line;
            current_end = line;
=======
            format_detailed_coverage_analysis(output, &trans_cov.uncovered_lines, item, &formatter);
>>>>>>> a8e4b622
        }
    }
    ranges.push((current_start, current_end));
    ranges
}

/// Write detailed coverage analysis for verbosity >= 2
fn write_detailed_coverage_analysis(
    output: &mut String,
    trans_cov: &crate::priority::TransitiveCoverage,
    item: &UnifiedDebtItem,
    formatter: &ColoredFormatter,
) {
    let tree_pipe = formatter.emoji("│", " ");

    writeln!(
        output,
        "{} {}",
        formatter.emoji("├─", "-"),
        "COVERAGE DETAILS:".bright_blue()
    )
    .unwrap();

    let mut sorted_lines = trans_cov.uncovered_lines.clone();
    sorted_lines.sort_unstable();

    let ranges = group_consecutive_lines(&sorted_lines);
    let formatted_ranges: Vec<String> = ranges
        .iter()
        .map(|&(start, end)| {
            if start == end {
                format!("{}", start)
            } else {
                format!("{}-{}", start, end)
            }
        })
        .collect();

    let lines_str = if formatted_ranges.len() <= 10 {
        formatted_ranges.join(", ")
    } else {
        format!(
            "{}, ... ({} total uncovered lines)",
            formatted_ranges[..10].join(", "),
            sorted_lines.len()
        )
    };

    writeln!(
        output,
        "{}  {} Uncovered lines: {}",
        tree_pipe,
        formatter.emoji("├─", "-"),
        lines_str.bright_red()
    )
    .unwrap();

    let branch_recommendations = analyze_coverage_gaps(&sorted_lines, item);
    if !branch_recommendations.is_empty() {
        writeln!(
            output,
            "{}  {} Test focus areas:",
            tree_pipe,
            formatter.emoji("└─", "-")
        )
        .unwrap();
        for rec in branch_recommendations.iter().take(3) {
            writeln!(
                output,
                "{}      {} {}",
                tree_pipe,
                formatter.emoji("•", "*"),
                rec.yellow()
            )
            .unwrap();
        }
    }
}

/// Analyze coverage gaps to provide specific testing recommendations
fn analyze_coverage_gaps(uncovered_lines: &[usize], item: &UnifiedDebtItem) -> Vec<String> {
    let mut recommendations = Vec::new();

    // Check for patterns in uncovered lines
    let line_count = uncovered_lines.len();

    // Large contiguous blocks suggest untested branches
    let mut max_consecutive = 0;
    let mut current_consecutive = 1;
    for i in 1..uncovered_lines.len() {
        if uncovered_lines[i] == uncovered_lines[i - 1] + 1 {
            current_consecutive += 1;
            max_consecutive = max_consecutive.max(current_consecutive);
        } else {
            current_consecutive = 1;
        }
    }

    if max_consecutive >= 5 {
        recommendations.push(format!(
            "Large uncovered block ({} consecutive lines) - likely an entire conditional branch",
            max_consecutive
        ));
    }

    // Many scattered lines suggest missing edge cases
    if line_count > 10 && max_consecutive < 3 {
        recommendations.push(
            "Scattered uncovered lines - consider testing edge cases and error conditions"
                .to_string(),
        );
    }

    // Check complexity vs coverage
    if item.cyclomatic_complexity > 10 && line_count > 0 {
        let branch_coverage_estimate =
            1.0 - (line_count as f32 / (item.cyclomatic_complexity * 2) as f32);
        if branch_coverage_estimate < 0.5 {
            recommendations.push(format!(
                "Low branch coverage (est. <50%) with {} branches - prioritize testing main paths",
                item.cyclomatic_complexity
            ));
        }
    }

    // Specific recommendations based on debt type
    match &item.debt_type {
        crate::priority::DebtType::ComplexityHotspot { .. } => {
            if line_count > 0 {
                recommendations.push(
                    "Complex function - focus tests on boundary conditions and error paths"
                        .to_string(),
                );
            }
        }
        crate::priority::DebtType::Risk { .. } => {
            if line_count > 0 {
                recommendations.push(
                    "High-risk function - ensure all error handling paths are tested".to_string(),
                );
            }
        }
        crate::priority::DebtType::TestingGap { .. } => {
            if line_count > 0 {
                recommendations
                    .push("Testing gap - add tests covering the uncovered branches".to_string());
            }
        }
        _ => {}
    }

    recommendations
}

#[cfg(test)]
mod tests {
    use super::*;
    use crate::priority::{DebtType, UnifiedScore, UnifiedDebtItem};
    use std::path::PathBuf;

    #[test]
    fn test_get_coverage_indicator() {
        assert_eq!(get_coverage_indicator(0.0), " [🔴 UNTESTED]");
        assert_eq!(get_coverage_indicator(10.0), " [🟠 LOW COVERAGE]");
        assert_eq!(get_coverage_indicator(19.9), " [🟠 LOW COVERAGE]");
        assert_eq!(get_coverage_indicator(20.0), " [🟡 PARTIAL COVERAGE]");
        assert_eq!(get_coverage_indicator(49.9), " [🟡 PARTIAL COVERAGE]");
        assert_eq!(get_coverage_indicator(50.0), "");
        assert_eq!(get_coverage_indicator(100.0), "");
    }

    #[test]
    fn test_get_coverage_status() {
        assert_eq!(get_coverage_status(0.0), "🔴 UNTESTED");
        assert_eq!(get_coverage_status(10.0), "🟠 LOW (10.0%)");
        assert_eq!(get_coverage_status(30.0), "🟡 PARTIAL (30.0%)");
        assert_eq!(get_coverage_status(60.0), "🟨 MODERATE (60.0%)");
        assert_eq!(get_coverage_status(85.0), "🟢 GOOD (85.0%)");
        assert_eq!(get_coverage_status(96.0), "✅ EXCELLENT (96.0%)");
    }

    #[test]
    fn test_format_line_ranges() {
        // Test empty input
        assert_eq!(format_line_ranges(&[]), "");
        
        // Test single line
        assert_eq!(format_line_ranges(&[42]), "42");
        
        // Test consecutive lines
        assert_eq!(format_line_ranges(&[1, 2, 3]), "1-3");
        
        // Test mixed ranges
        assert_eq!(format_line_ranges(&[1, 2, 3, 5, 7, 8, 9]), "1-3, 5, 7-9");
        
        // Test unsorted input (should be sorted)
        assert_eq!(format_line_ranges(&[9, 1, 3, 2, 5]), "1-3, 5, 9");
        
        // Test duplicates (should be deduplicated)
        assert_eq!(format_line_ranges(&[1, 1, 2, 2, 3]), "1-3");
    }

    #[test]
    fn test_format_uncovered_ranges() {
        // Test with limit of 3 ranges
        let lines = vec![1, 2, 3, 5, 7, 8, 9, 11, 13, 14, 15];
        let (ranges, more) = format_uncovered_ranges(&lines, 3);
        assert_eq!(ranges, vec!["1-3", "5", "7-9"]);
        assert_eq!(more, ", ... (11 total gaps)");
        
        // Test with no truncation needed
        let lines = vec![1, 2, 3, 5];
        let (ranges, more) = format_uncovered_ranges(&lines, 5);
        assert_eq!(ranges, vec!["1-3", "5"]);
        assert_eq!(more, "");
    }

    #[test]
    fn test_get_complexity_contribution() {
        assert_eq!(get_complexity_contribution(15.0), "VERY HIGH");
        assert_eq!(get_complexity_contribution(10.1), "VERY HIGH");
        assert_eq!(get_complexity_contribution(10.0), "HIGH");
        assert_eq!(get_complexity_contribution(7.0), "HIGH");
        assert_eq!(get_complexity_contribution(5.1), "HIGH");
        assert_eq!(get_complexity_contribution(5.0), "MEDIUM");
        assert_eq!(get_complexity_contribution(4.0), "MEDIUM");
        assert_eq!(get_complexity_contribution(3.1), "MEDIUM");
        assert_eq!(get_complexity_contribution(3.0), "LOW");
        assert_eq!(get_complexity_contribution(1.0), "LOW");
    }

    #[test]
    fn test_get_dependency_contribution() {
        assert_eq!(get_dependency_contribution(15.0), "CRITICAL PATH");
        assert_eq!(get_dependency_contribution(10.1), "CRITICAL PATH");
        assert_eq!(get_dependency_contribution(10.0), "HIGH");
        assert_eq!(get_dependency_contribution(7.0), "HIGH");
        assert_eq!(get_dependency_contribution(5.1), "HIGH");
        assert_eq!(get_dependency_contribution(5.0), "MEDIUM");
        assert_eq!(get_dependency_contribution(3.0), "MEDIUM");
        assert_eq!(get_dependency_contribution(2.1), "MEDIUM");
        assert_eq!(get_dependency_contribution(2.0), "LOW");
        assert_eq!(get_dependency_contribution(0.0), "LOW");
    }

    #[test]
    fn test_get_main_factors() {
        let weights = crate::config::ScoringWeights {
            complexity: 0.3,
            coverage: 0.5,
            dependency: 0.2,
            semantic: 0.0,
            security: 0.0,
            organization: 0.0,
        };
        
        // Test with no coverage data and high coverage factor
        let mut item = create_test_item();
        item.unified_score.coverage_factor = 10.0;
        item.unified_score.complexity_factor = 3.5;
        item.unified_score.dependency_factor = 1.0;
        
        let factors = get_main_factors(&item, &weights);
        assert!(factors.iter().any(|f| f.contains("UNTESTED")));
        assert!(factors.iter().any(|f| f.contains("Moderate complexity")));
        
        // Test with nested loops debt type
        item.debt_type = DebtType::NestedLoops {
            depth: 3,
            complexity_estimate: "O(n^3)".to_string(),
        };
        let factors = get_main_factors(&item, &weights);
        assert!(factors.iter().any(|f| f.contains("Performance impact (High)")));
        assert!(factors.iter().any(|f| f.contains("3 level nested loops")));
    }

    #[test]
    fn test_analyze_coverage_gaps() {
        let mut item = create_test_item();
        
        // Test large consecutive block detection
        let lines = vec![10, 11, 12, 13, 14, 15, 20];
        let recommendations = analyze_coverage_gaps(&lines, &item);
        assert!(recommendations.iter().any(|r| r.contains("6 consecutive lines")));
        
        // Test scattered lines detection
        let scattered = vec![1, 5, 10, 15, 20, 25, 30, 35, 40, 45, 50, 55];
        let recommendations = analyze_coverage_gaps(&scattered, &item);
        assert!(recommendations.iter().any(|r| r.contains("Scattered uncovered lines")));
        
        // Test high complexity with coverage gaps
        item.cyclomatic_complexity = 11;  
        // Need more than (complexity * 2) / 2 lines to trigger low branch coverage
        let many_lines = vec![1, 2, 3, 4, 5, 6, 7, 8, 9, 10, 11, 12, 13, 14, 15, 16, 17, 18, 19, 20, 21, 22, 23];
        let recommendations = analyze_coverage_gaps(&many_lines, &item);
        // Now (1.0 - 23/22) = negative, which triggers the condition
        assert!(recommendations.iter().any(|r| r.contains("branches")));
        
        // Test scattered lines detection - needs > 10 lines with max_consecutive < 3
        let scattered = vec![1, 5, 9, 13, 17, 21, 25, 29, 33, 37, 41]; // 11 lines, all non-consecutive
        let recommendations = analyze_coverage_gaps(&scattered, &item);
        assert!(recommendations.iter().any(|r| r.contains("Scattered")));
        
        // Test with ComplexityHotspot debt type
        item.debt_type = DebtType::ComplexityHotspot {
            cyclomatic: 20,
            cognitive: 30,
        };
        let recommendations = analyze_coverage_gaps(&lines, &item);
        assert!(recommendations.iter().any(|r| r.contains("Complex function")));
    }

    // Helper function to create a test UnifiedDebtItem
    fn create_test_item() -> UnifiedDebtItem {
        UnifiedDebtItem {
            location: crate::priority::Location {
                file: PathBuf::from("test.rs"),
                function: "test_function".to_string(),
                line: 100,
            },
            debt_type: DebtType::ComplexityHotspot {
                cyclomatic: 10,
                cognitive: 20,
            },
            unified_score: UnifiedScore {
                complexity_factor: 5.0,
                coverage_factor: 5.0,
                dependency_factor: 2.0,
                role_multiplier: 1.0,
                final_score: 10.0,
            },
            function_role: crate::priority::FunctionRole::Unknown,
            recommendation: crate::priority::ActionableRecommendation {
                primary_action: "Test action".to_string(),
                rationale: "Test rationale".to_string(),
                implementation_steps: vec![],
                related_items: vec![],
            },
            expected_impact: crate::priority::ImpactMetrics {
                coverage_improvement: 0.5,
                lines_reduction: 10,
                complexity_reduction: 5.0,
                risk_reduction: 2.0,
            },
            transitive_coverage: None,
            upstream_dependencies: 0,
            downstream_dependencies: 0,
            upstream_callers: vec![],
            downstream_callees: vec![],
            nesting_depth: 2,
            function_length: 50,
            cyclomatic_complexity: 10,
            cognitive_complexity: 20,
            entropy_details: None,
            is_pure: Some(false),
            purity_confidence: Some(0.5),
            god_object_indicators: None,
        }
    }
}<|MERGE_RESOLUTION|>--- conflicted
+++ resolved
@@ -3,113 +3,6 @@
 use colored::*;
 use std::fmt::Write;
 
-<<<<<<< HEAD
-/// Coverage information with percentage and indicator  
-#[allow(dead_code)]
-struct CoverageInfo {
-    percentage: f64,
-    indicator: &'static str,
-    status: String,
-}
-
-/// Score calculation components
-struct ScoreComponents {
-    coverage_factor: f64,
-    complexity_factor: f64,
-    dependency_factor: f64,
-    base_score: f64,
-}
-
-/// Extract coverage information from an item
-fn extract_coverage_info(item: &UnifiedDebtItem) -> CoverageInfo {
-    if let Some(ref trans_cov) = item.transitive_coverage {
-        let percentage = trans_cov.direct * 100.0;
-        let (indicator, status) = match percentage {
-            0.0 => (" [🔴 UNTESTED]", "🔴 UNTESTED".to_string()),
-            c if c < 20.0 => (" [🟠 LOW COVERAGE]", format!("🟠 LOW ({:.1}%)", c)),
-            c if c < 50.0 => (" [🟡 PARTIAL COVERAGE]", format!("🟡 PARTIAL ({:.1}%)", c)),
-            c if c < 80.0 => ("", format!("🟨 MODERATE ({:.1}%)", c)),
-            c if c < 95.0 => ("", format!("🟢 GOOD ({:.1}%)", c)),
-            _ => ("", format!("✅ EXCELLENT ({:.1}%)", percentage)),
-        };
-        CoverageInfo {
-            percentage,
-            indicator,
-            status,
-        }
-    } else if item.unified_score.coverage_factor >= 10.0 {
-        CoverageInfo {
-            percentage: 0.0,
-            indicator: " [🔴 UNTESTED]",
-            status: "🔴 UNTESTED".to_string(),
-        }
-    } else {
-        CoverageInfo {
-            percentage: 0.0,
-            indicator: "",
-            status: String::new(),
-        }
-    }
-}
-
-/// Calculate score components for display
-fn calculate_score_components(item: &UnifiedDebtItem) -> ScoreComponents {
-    let (actual_coverage_gap, _) = if let Some(ref trans_cov) = item.transitive_coverage {
-        let coverage_pct = trans_cov.direct;
-        let gap = 1.0 - coverage_pct;
-        (gap, coverage_pct)
-    } else {
-        (1.0, 0.0)
-    };
-
-    let coverage_factor = (actual_coverage_gap.powf(1.5) + 0.1).max(0.1);
-    let complexity_factor = item.unified_score.complexity_factor.powf(0.8);
-    let dependency_factor = ((item.unified_score.dependency_factor + 1.0).sqrt() / 2.0).min(1.0);
-
-    let complexity_component = (complexity_factor + 0.1).max(0.1);
-    let dependency_component = (dependency_factor + 0.1).max(0.1);
-    let base_score = coverage_factor * complexity_component * dependency_component;
-
-    ScoreComponents {
-        coverage_factor,
-        complexity_factor,
-        dependency_factor,
-        base_score,
-    }
-}
-
-/// Format main contributing factors for display
-fn format_contributing_factors(item: &UnifiedDebtItem) -> Vec<String> {
-    let mut factors = vec![];
-    let weights = crate::config::get_scoring_weights();
-
-    // Coverage factors
-    if let Some(ref trans_cov) = item.transitive_coverage {
-        let coverage_pct = trans_cov.direct * 100.0;
-        match coverage_pct {
-            0.0 => factors.push(format!(
-                "🔴 UNTESTED (0% coverage, weight: {:.0}%)",
-                weights.coverage * 100.0
-            )),
-            c if c < 20.0 => factors.push(format!(
-                "🟠 LOW COVERAGE ({:.1}%, weight: {:.0}%)",
-                c,
-                weights.coverage * 100.0
-            )),
-            c if c < 50.0 => factors.push(format!(
-                "🟡 PARTIAL COVERAGE ({:.1}%, weight: {:.0}%)",
-                c,
-                weights.coverage * 100.0
-            )),
-            c if c >= 95.0 => factors.push(format!("Excellent coverage {:.1}%", c)),
-            c if c >= 80.0 => factors.push(format!("Good coverage {:.1}%", c)),
-            c if item.unified_score.coverage_factor > 3.0 => factors.push(format!(
-                "Line coverage {:.1}% (weight: {:.0}%)",
-                c,
-                weights.coverage * 100.0
-            )),
-            _ => {}
-=======
 /// Coverage indicator for display based on coverage percentage
 fn get_coverage_indicator(coverage_pct: f64) -> &'static str {
     match coverage_pct {
@@ -178,7 +71,6 @@
                 coverage_pct,
                 weights.coverage * 100.0
             ));
->>>>>>> a8e4b622
         }
     } else if item.unified_score.coverage_factor >= 10.0 {
         factors.push(format!(
@@ -192,10 +84,6 @@
         ));
     }
 
-<<<<<<< HEAD
-    // Complexity factors
-=======
->>>>>>> a8e4b622
     if item.unified_score.complexity_factor > 5.0 {
         factors.push(format!(
             "Complexity (weight: {:.0}%)",
@@ -205,10 +93,6 @@
         factors.push("Moderate complexity".to_string());
     }
 
-<<<<<<< HEAD
-    // Dependency factors
-=======
->>>>>>> a8e4b622
     if item.unified_score.dependency_factor > 5.0 {
         factors.push(format!(
             "Critical path (weight: {:.0}%)",
@@ -216,11 +100,7 @@
         ));
     }
 
-<<<<<<< HEAD
-    // Performance factors
-=======
     // Add Performance specific factors
->>>>>>> a8e4b622
     match &item.debt_type {
         crate::priority::DebtType::NestedLoops { depth, .. } => {
             factors.push("Performance impact (High)".to_string());
@@ -234,18 +114,12 @@
             factors.push("Performance impact (Medium)".to_string());
             factors.push(format!("Allocation: {}", pattern));
         }
-<<<<<<< HEAD
-        _ => {}
-=======
         _ => {} // No additional factors for other debt types
->>>>>>> a8e4b622
     }
 
     factors
 }
 
-<<<<<<< HEAD
-=======
 /// Format uncovered line ranges for display
 fn format_uncovered_ranges(lines: &[usize], max_ranges: usize) -> (Vec<String>, String) {
     let mut sorted_lines = lines.to_vec();
@@ -694,7 +568,6 @@
     }
 }
 
->>>>>>> a8e4b622
 /// Format a list of line numbers into readable ranges (e.g., "10-15, 22, 30-35")
 fn format_line_ranges(lines: &[usize]) -> String {
     if lines.is_empty() {
@@ -754,9 +627,11 @@
     let severity = crate::priority::formatter::get_severity_label(item.unified_score.final_score);
     let severity_color =
         crate::priority::formatter::get_severity_color(item.unified_score.final_score);
-    let coverage_info = extract_coverage_info(item);
-
-<<<<<<< HEAD
+    
+    // Get coverage indicator 
+    let coverage_indicator = get_item_coverage_indicator(item);
+
+    // Write the score header with coverage indicator
     writeln!(
         output,
         "#{} {}{} [{}]",
@@ -764,39 +639,17 @@
         format!(
             "SCORE: {}",
             score_formatter::format_score(item.unified_score.final_score)
-=======
-    // Base score line - add score breakdown for verbosity >= 1
+        )
+        .bright_yellow(),
+        coverage_indicator.bright_red().bold(),
+        severity.color(severity_color).bold()
+    )
+    .unwrap();
+
+    // Add main factors for verbosity >= 1
     if verbosity >= 1 {
-        // Get scoring weights for display
         let weights = crate::config::get_scoring_weights();
-
-        // Calculate main contributing factors
         let factors = get_main_factors(item, &weights);
-
-        // Add coverage indicator to score line (spec 98)
-        let coverage_indicator = get_item_coverage_indicator(item);
-
-        writeln!(
-            output,
-            "#{} {}{} [{}]",
-            rank.to_string().bright_cyan().bold(),
-            format!(
-                "SCORE: {}",
-                score_formatter::format_score(item.unified_score.final_score)
-            )
-            .bright_yellow(),
-            coverage_indicator.bright_red().bold(),
-            severity.color(severity_color).bold()
->>>>>>> a8e4b622
-        )
-        .bright_yellow(),
-        coverage_info.indicator.bright_red().bold(),
-        severity.color(severity_color).bold()
-    )
-    .unwrap();
-
-    if verbosity >= 1 {
-        let factors = format_contributing_factors(item);
         if !factors.is_empty() {
             writeln!(
                 output,
@@ -806,142 +659,16 @@
             )
             .unwrap();
         }
-<<<<<<< HEAD
-    }
-}
-
-/// Write score calculation details for verbosity >= 2
+    }
+}
+
+/// Write score calculation details for verbosity >= 2  
 fn write_score_calculation(
     output: &mut String,
     item: &UnifiedDebtItem,
     formatter: &ColoredFormatter,
 ) {
-    let tree_branch = formatter.emoji("├─", "-");
-    let tree_sub_branch = formatter.emoji("│  ├─", "  -");
-    let tree_pipe = formatter.emoji("│", " ");
-
-    writeln!(
-        output,
-        "{} {}",
-        tree_branch,
-        "SCORE CALCULATION:".bright_blue()
-    )
-    .unwrap();
-    writeln!(
-        output,
-        "{} Multiplicative Components (Spec 68):",
-        tree_sub_branch
-    )
-    .unwrap();
-
-    let components = calculate_score_components(item);
-    let (actual_coverage_gap, actual_coverage_pct) =
-        if let Some(ref trans_cov) = item.transitive_coverage {
-            let coverage_pct = trans_cov.direct;
-            (1.0 - coverage_pct, coverage_pct)
-        } else {
-            (1.0, 0.0)
-        };
-=======
-    } else {
-        // Add coverage indicator for non-verbose mode too (spec 98)
-        let coverage_indicator = get_item_coverage_indicator(item);
->>>>>>> a8e4b622
-
-    let coverage_detail = if item.transitive_coverage.is_some() {
-        format!(
-            " (gap: {:.1}%, coverage: {:.1}%)",
-            actual_coverage_gap * 100.0,
-            actual_coverage_pct * 100.0
-        )
-    } else {
-        " (no coverage data)".to_string()
-    };
-
-<<<<<<< HEAD
-    writeln!(
-        output,
-        "{}  {} Coverage Gap: ({:.3}^1.5 + 0.1) = {:.3}{}",
-        tree_pipe,
-        formatter.emoji("├─", "-"),
-        actual_coverage_gap,
-        components.coverage_factor,
-        coverage_detail
-    )
-    .unwrap();
-
-    let complexity_detail = if let Some(ref entropy) = item.entropy_details {
-        format!(" (entropy-adjusted from {})", entropy.original_complexity)
-    } else {
-        String::new()
-    };
-
-    writeln!(
-        output,
-        "{}  {} Complexity:   {:.1}^0.8 = {:.3}{}",
-        tree_pipe,
-        formatter.emoji("├─", "-"),
-        item.unified_score.complexity_factor,
-        components.complexity_factor,
-        complexity_detail
-    )
-    .unwrap();
-
-    writeln!(
-        output,
-        "{}  {} Dependencies: {} callers → {:.3}",
-        tree_pipe,
-        formatter.emoji("├─", "-"),
-        item.unified_score.dependency_factor as u32,
-        components.dependency_factor
-    )
-    .unwrap();
-
-    let complexity_component = (components.complexity_factor + 0.1).max(0.1);
-    let dependency_component = (components.dependency_factor + 0.1).max(0.1);
-
-    writeln!(
-        output,
-        "{}  {} Base Score: {:.3} × {:.3} × {:.3} = {:.4}",
-        tree_pipe,
-        formatter.emoji("├─", "-"),
-        components.coverage_factor,
-        complexity_component,
-        dependency_component,
-        components.base_score
-    )
-    .unwrap();
-
-    if let Some(ref entropy) = item.entropy_details {
-        writeln!(
-            output,
-            "{}  {} Entropy Impact: {:.0}% dampening (entropy: {:.2}, repetition: {:.0}%)",
-            tree_pipe,
-            formatter.emoji("├─", "-"),
-            (1.0 - entropy.dampening_factor) * 100.0,
-            entropy.entropy_score,
-            entropy.pattern_repetition * 100.0
-        )
-        .unwrap();
-    }
-
-    writeln!(
-        output,
-        "{}  {} Role Adjustment: ×{:.2}",
-        tree_pipe,
-        formatter.emoji("├─", "-"),
-        item.unified_score.role_multiplier
-    )
-    .unwrap();
-
-    writeln!(
-        output,
-        "{}  {} Final Score: {:.2}",
-        tree_pipe,
-        formatter.emoji("└─", "-"),
-        item.unified_score.final_score
-    )
-    .unwrap();
+    format_score_calculation(output, item, formatter);
 }
 
 /// Write complexity details for verbosity >= 2
@@ -950,47 +677,7 @@
     item: &UnifiedDebtItem,
     formatter: &ColoredFormatter,
 ) {
-    let tree_pipe = formatter.emoji("│", " ");
-
-    writeln!(
-        output,
-        "{} {}",
-        formatter.emoji("├─", "-"),
-        "COMPLEXITY DETAILS:".bright_blue()
-    )
-    .unwrap();
-    writeln!(
-        output,
-        "{}  {} Cyclomatic Complexity: {}",
-        tree_pipe,
-        formatter.emoji("├─", "-"),
-        item.cyclomatic_complexity
-    )
-    .unwrap();
-    writeln!(
-        output,
-        "{}  {} Cognitive Complexity: {}",
-        tree_pipe,
-        formatter.emoji("├─", "-"),
-        item.cognitive_complexity
-    )
-    .unwrap();
-    writeln!(
-        output,
-        "{}  {} Function Length: {} lines",
-        tree_pipe,
-        formatter.emoji("├─", "-"),
-        item.function_length
-    )
-    .unwrap();
-    writeln!(
-        output,
-        "{}  {} Nesting Depth: {}",
-        tree_pipe,
-        formatter.emoji("└─", "-"),
-        item.nesting_depth
-    )
-    .unwrap();
+    format_complexity_details(output, item, formatter);
 }
 
 /// Write coverage details for verbosity >= 2
@@ -1000,112 +687,35 @@
     formatter: &ColoredFormatter,
 ) {
     if let Some(ref trans_cov) = item.transitive_coverage {
-        if !trans_cov.uncovered_lines.is_empty() {
-            let tree_pipe = formatter.emoji("│", " ");
-            writeln!(
-                output,
-                "{} {}",
-                formatter.emoji("├─", "-"),
-                "COVERAGE DETAILS:".bright_blue()
-            )
-            .unwrap();
-            writeln!(
-                output,
-                "{}  {} Coverage: {:.1}%",
-                tree_pipe,
-                formatter.emoji("├─", "-"),
-                trans_cov.direct * 100.0
-            )
-            .unwrap();
-
-            let line_ranges = format_line_ranges(&trans_cov.uncovered_lines);
-            writeln!(
-                output,
-                "{}  {} Uncovered Lines: {}",
-                tree_pipe,
-                formatter.emoji("└─", "-"),
-                line_ranges
-            )
-            .unwrap();
-        }
+        format_coverage_details(output, trans_cov, formatter);
     }
 }
 
 /// Write call graph information for verbosity >= 2
 fn write_call_graph(output: &mut String, item: &UnifiedDebtItem, formatter: &ColoredFormatter) {
-    if !item.upstream_callers.is_empty() || !item.downstream_callees.is_empty() {
-        let tree_pipe = formatter.emoji("│", " ");
+    format_call_graph(output, item, formatter);
+}
+
+/// Write related items section
+fn write_related_items(output: &mut String, item: &UnifiedDebtItem, formatter: &ColoredFormatter) {
+    if !item.recommendation.related_items.is_empty() {
         writeln!(
             output,
-            "{} {}",
+            "{} {} {} related items to address:",
             formatter.emoji("├─", "-"),
-            "CALL GRAPH:".bright_blue()
+            "RELATED:".bright_blue(),
+            item.recommendation.related_items.len().to_string().cyan()
         )
         .unwrap();
 
-        if !item.upstream_callers.is_empty() {
-            let callers = if item.upstream_callers.len() > 5 {
-                format!(
-                    "{} (+{} more)",
-                    item.upstream_callers[..5].join(", "),
-                    item.upstream_callers.len() - 5
-                )
+        for (i, related) in item.recommendation.related_items.iter().enumerate() {
+            let prefix = if i == item.recommendation.related_items.len() - 1 {
+                formatter.emoji("│  └─", "   -")
             } else {
-                item.upstream_callers.join(", ")
+                formatter.emoji("│  ├─", "   -")
             };
-            writeln!(
-                output,
-                "{}  {} Called by: {}",
-                tree_pipe,
-                formatter.emoji("├─", "-"),
-                callers
-            )
-            .unwrap();
-        }
-
-        if !item.downstream_callees.is_empty() {
-            let callees = if item.downstream_callees.len() > 5 {
-                format!(
-                    "{} (+{} more)",
-                    item.downstream_callees[..5].join(", "),
-                    item.downstream_callees.len() - 5
-                )
-            } else {
-                item.downstream_callees.join(", ")
-            };
-            writeln!(
-                output,
-                "{}  {} Calls: {}",
-                tree_pipe,
-                formatter.emoji("└─", "-"),
-                callees
-            )
-            .unwrap();
-        } else if !item.upstream_callers.is_empty() {
-            writeln!(
-                output,
-                "{}  {} Dependencies: {} upstream, {} downstream",
-                tree_pipe,
-                formatter.emoji("└─", "-"),
-                item.upstream_dependencies,
-                item.downstream_dependencies
-            )
-            .unwrap();
-        }
-=======
-    // Show detailed calculation for verbosity >= 2
-    if verbosity >= 2 {
-        format_score_calculation(output, item, &formatter);
-        format_complexity_details(output, item, &formatter);
-        
-        // Add uncovered lines information if available
-        if let Some(ref trans_cov) = item.transitive_coverage {
-            format_coverage_details(output, trans_cov, &formatter);
-        }
-        
-        // Add call graph information for verbosity >= 2
-        format_call_graph(output, item, &formatter);
->>>>>>> a8e4b622
+            writeln!(output, "{} {}", prefix, related.bright_magenta()).unwrap();
+        }
     }
 }
 
@@ -1275,19 +885,58 @@
         }
     }
 
-<<<<<<< HEAD
-    // Write scoring breakdown for verbosity 1
-    write_scoring_breakdown(output, item, verbosity, &formatter);
-
-    // Write coverage section
-    write_coverage_section(output, item, verbosity, &formatter);
-
-    // Write related items
-    write_related_items(output, item, &formatter);
-}
-
-/// Write related items section
-fn write_related_items(output: &mut String, item: &UnifiedDebtItem, formatter: &ColoredFormatter) {
+    // Add SCORING breakdown for verbosity >= 1
+    if (1..2).contains(&verbosity) {
+        let coverage_contribution = get_coverage_contribution(item);
+        let complexity_contribution = get_complexity_contribution(item.unified_score.complexity_factor);
+        let dependency_contribution = get_dependency_contribution(item.unified_score.dependency_factor);
+
+        writeln!(
+            output,
+            "{} {} Coverage: {} | Complexity: {} | Dependencies: {}",
+            formatter.emoji("├─", "-"),
+            "SCORING:".bright_blue(),
+            coverage_contribution.bright_yellow(),
+            complexity_contribution.bright_yellow(),
+            dependency_contribution.bright_yellow()
+        )
+        .unwrap();
+    }
+
+    // Add COVERAGE section with percentage display
+    if let Some(ref trans_cov) = item.transitive_coverage {
+        let coverage_pct = trans_cov.direct * 100.0;
+        let coverage_status = get_coverage_status(coverage_pct);
+
+        // Add uncovered lines summary to the coverage line if present
+        let uncovered_summary = if !trans_cov.uncovered_lines.is_empty() {
+            let (formatted_ranges, more_indicator) = format_uncovered_ranges(&trans_cov.uncovered_lines, 5);
+            format!(
+                " - Missing lines: {}{}",
+                formatted_ranges.join(", "),
+                more_indicator
+            )
+        } else {
+            String::new()
+        };
+
+        writeln!(
+            output,
+            "{} {} {}{}",
+            formatter.emoji("├─", "-"),
+            "COVERAGE:".bright_blue(),
+            coverage_status.bright_yellow(),
+            uncovered_summary.bright_red()
+        )
+        .unwrap();
+
+        // Show detailed coverage analysis for functions with less than 100% coverage
+        if coverage_pct < 100.0 && !trans_cov.uncovered_lines.is_empty() && verbosity >= 2 {
+            format_detailed_coverage_analysis(output, &trans_cov.uncovered_lines, item, &formatter);
+        }
+    }
+
+    // Add RELATED items if any
     if !item.recommendation.related_items.is_empty() {
         writeln!(
             output,
@@ -1320,13 +969,6 @@
         let coverage_contribution = classify_coverage_contribution(item);
         let complexity_contribution = classify_complexity_contribution(item);
         let dependency_contribution = classify_dependency_contribution(item);
-=======
-    // Add SCORING breakdown for verbosity >= 1
-    if (1..2).contains(&verbosity) {
-        let coverage_contribution = get_coverage_contribution(item);
-        let complexity_contribution = get_complexity_contribution(item.unified_score.complexity_factor);
-        let dependency_contribution = get_dependency_contribution(item.unified_score.dependency_factor);
->>>>>>> a8e4b622
 
         writeln!(
             output,
@@ -1345,7 +987,6 @@
 fn classify_coverage_contribution(item: &UnifiedDebtItem) -> &'static str {
     if let Some(ref trans_cov) = item.transitive_coverage {
         let coverage_pct = trans_cov.direct * 100.0;
-<<<<<<< HEAD
         match coverage_pct {
             0.0 => "CRITICAL (0% coverage)",
             c if c < 20.0 => "HIGH (low coverage)",
@@ -1388,21 +1029,6 @@
         let coverage_pct = trans_cov.direct * 100.0;
         let coverage_status = format_coverage_status(coverage_pct);
         let uncovered_summary = format_uncovered_summary(trans_cov);
-=======
-        let coverage_status = get_coverage_status(coverage_pct);
-
-        // Add uncovered lines summary to the coverage line if present
-        let uncovered_summary = if !trans_cov.uncovered_lines.is_empty() {
-            let (formatted_ranges, more_indicator) = format_uncovered_ranges(&trans_cov.uncovered_lines, 5);
-            format!(
-                " - Missing lines: {}{}",
-                formatted_ranges.join(", "),
-                more_indicator
-            )
-        } else {
-            String::new()
-        };
->>>>>>> a8e4b622
 
         writeln!(
             output,
@@ -1416,7 +1042,6 @@
 
         // Show detailed coverage analysis for functions with less than 100% coverage
         if coverage_pct < 100.0 && !trans_cov.uncovered_lines.is_empty() && verbosity >= 2 {
-<<<<<<< HEAD
             write_detailed_coverage_analysis(output, trans_cov, item, formatter);
         }
     }
@@ -1486,9 +1111,6 @@
             ranges.push((current_start, current_end));
             current_start = line;
             current_end = line;
-=======
-            format_detailed_coverage_analysis(output, &trans_cov.uncovered_lines, item, &formatter);
->>>>>>> a8e4b622
         }
     }
     ranges.push((current_start, current_end));
