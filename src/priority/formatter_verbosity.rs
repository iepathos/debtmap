--- conflicted
+++ resolved
@@ -352,127 +352,6 @@
     format_priority_item_with_config(output, rank, item, verbosity, FormattingConfig::default())
 }
 
-// Pure function to format the score header section
-fn format_score_header(
-    rank: usize,
-    item: &UnifiedDebtItem,
-    verbosity: u8,
-    formatter: &ColoredFormatter,
-) -> String {
-    let mut result = String::new();
-    let severity = crate::priority::formatter::get_severity_label(item.unified_score.final_score);
-    let severity_color =
-        crate::priority::formatter::get_severity_color(item.unified_score.final_score);
-    let coverage_indicator = get_coverage_indicator(item);
-
-    writeln!(
-        &mut result,
-        "#{} {}{} [{}]",
-        rank.to_string().bright_cyan().bold(),
-        format!(
-            "SCORE: {}",
-            score_formatter::format_score(item.unified_score.final_score)
-        )
-        .bright_yellow(),
-        coverage_indicator.bright_red().bold(),
-        severity.color(severity_color).bold()
-    )
-    .unwrap();
-
-<<<<<<< HEAD
-    if verbosity >= 1 {
-        let weights = crate::config::get_scoring_weights();
-        let factors = collect_scoring_factors(item, weights);
-        if !factors.is_empty() {
-            writeln!(
-                &mut result,
-                "   {} Main factors: {}",
-                formatter.emoji("↳", "  "),
-                factors.join(", ").bright_white()
-            )
-            .unwrap();
-        }
-    }
-
-    result
-}
-
-// Pure function to format score calculation details
-fn format_score_calculation(item: &UnifiedDebtItem, formatter: &ColoredFormatter) -> String {
-    let mut result = String::new();
-    let tree_branch = formatter.emoji("├─", "-");
-    let tree_sub_branch = formatter.emoji("│  ├─", "  -");
-    let tree_pipe = formatter.emoji("│", " ");
-
-    writeln!(
-        &mut result,
-        "{} {}",
-        tree_branch,
-        "SCORE CALCULATION:".bright_blue()
-    )
-    .unwrap();
-    writeln!(
-        &mut result,
-        "{} Multiplicative Components (Spec 68):",
-        tree_sub_branch
-    )
-    .unwrap();
-
-=======
-    // Format and write the score header
-    let coverage_indicator = get_coverage_indicator(item);
-    let score_header = format_score_header(
-        rank,
-        item.unified_score.final_score,
-        coverage_indicator,
-        severity,
-        severity_color,
-    );
-    writeln!(output, "{}", score_header).unwrap();
-
-    // Add main factors for verbosity >= 1
-    if verbosity >= 1 {
-        let weights = crate::config::get_scoring_weights();
-        let factors = collect_scoring_factors(item, weights);
-        let factors_line = format_main_factors(&factors, &formatter);
-        if !factors_line.is_empty() {
-            writeln!(output, "{}", factors_line).unwrap();
-        }
-    }
-
-    // Show detailed calculation for verbosity >= 2
-    if verbosity >= 2 {
-        // Format score calculation section
-        let score_calc_lines = format_score_calculation_section(item, &formatter);
-        for line in score_calc_lines {
-            writeln!(output, "{}", line).unwrap();
-        }
-
-        // Format complexity details section
-        let complexity_lines = format_complexity_details_section(item, &formatter);
-        for line in complexity_lines {
-            writeln!(output, "{}", line).unwrap();
-        }
-
-        // Format coverage details if available
-        if let Some(ref trans_cov) = item.transitive_coverage {
-            let coverage_lines = format_coverage_details_section(trans_cov, &formatter);
-            for line in coverage_lines {
-                writeln!(output, "{}", line).unwrap();
-            }
-        }
-
-        // Format call graph section
-        let call_graph_lines = format_call_graph_section(item, &formatter);
-        for line in call_graph_lines {
-            writeln!(output, "{}", line).unwrap();
-        }
-    }
-
-    // Format the rest of the item
-    format_item_body(output, item, &formatter, verbosity, &tree_pipe);
-}
-
 /// Format the score header line with severity
 fn format_score_header(
     rank: usize,
@@ -524,89 +403,12 @@
     ));
 
     // Calculate multiplicative factors for display
->>>>>>> 7ba8936f
     let factors = calculate_score_factors(item);
     let coverage_detail = format_coverage_detail(
         item.transitive_coverage.is_some(),
         factors.coverage_gap,
         factors.coverage_pct,
     );
-<<<<<<< HEAD
-
-    writeln!(
-        &mut result,
-        "{}  {} Coverage Gap: ({:.3}^1.5 + 0.1) = {:.3}{}",
-        tree_pipe,
-        formatter.emoji("├─", "-"),
-        factors.coverage_gap,
-        factors.coverage_factor,
-        coverage_detail
-    )
-    .unwrap();
-
-    let complexity_detail = format_complexity_detail(&item.entropy_details);
-    writeln!(
-        &mut result,
-        "{}  {} Complexity:   {:.1}^0.8 = {:.3}{}",
-        tree_pipe,
-        formatter.emoji("├─", "-"),
-        item.unified_score.complexity_factor,
-        factors.complexity_factor,
-        complexity_detail
-    )
-    .unwrap();
-
-    writeln!(
-        &mut result,
-        "{}  {} Dependencies: {} callers → {:.3}",
-        tree_pipe,
-        formatter.emoji("├─", "-"),
-        item.unified_score.dependency_factor as u32,
-        factors.dependency_factor
-    )
-    .unwrap();
-
-    let complexity_component = (factors.complexity_factor + 0.1).max(0.1);
-    let dependency_component = (factors.dependency_factor + 0.1).max(0.1);
-    let base_score = factors.coverage_factor * complexity_component * dependency_component;
-
-    writeln!(
-        &mut result,
-        "{}  {} Base Score: {:.3} × {:.3} × {:.3} = {:.4}",
-        tree_pipe,
-        formatter.emoji("├─", "-"),
-        factors.coverage_factor,
-        complexity_component,
-        dependency_component,
-        base_score
-    )
-    .unwrap();
-
-    if let Some(ref entropy) = item.entropy_details {
-        writeln!(
-            &mut result,
-            "{}  {} Entropy Impact: {:.0}% dampening (entropy: {:.2}, repetition: {:.0}%)",
-            tree_pipe,
-            formatter.emoji("├─", "-"),
-            (1.0 - entropy.dampening_factor) * 100.0,
-            entropy.entropy_score,
-            entropy.pattern_repetition * 100.0
-        )
-        .unwrap();
-    }
-
-    writeln!(
-        &mut result,
-        "{}  {} Role Adjustment: ×{:.2}",
-        tree_pipe,
-        formatter.emoji("├─", "-"),
-        item.unified_score.role_multiplier
-    )
-    .unwrap();
-
-    writeln!(
-        &mut result,
-=======
 
     lines.push(format!(
         "{}  {} Coverage Gap: ({:.3}^1.5 + 0.1) = {:.3}{}",
@@ -672,140 +474,10 @@
     ));
 
     lines.push(format!(
->>>>>>> 7ba8936f
         "{}  {} Final Score: {:.2}",
         tree_pipe,
         formatter.emoji("└─", "-"),
         item.unified_score.final_score
-<<<<<<< HEAD
-    )
-    .unwrap();
-
-    result
-}
-
-// Pure function to format complexity details
-fn format_complexity_details(item: &UnifiedDebtItem, formatter: &ColoredFormatter) -> String {
-    let mut result = String::new();
-    let tree_pipe = formatter.emoji("│", " ");
-
-    writeln!(
-        &mut result,
-        "{} {}",
-        formatter.emoji("├─", "-"),
-        "COMPLEXITY DETAILS:".bright_blue()
-    )
-    .unwrap();
-
-    writeln!(
-        &mut result,
-        "{}  {} Cyclomatic Complexity: {}",
-        tree_pipe,
-        formatter.emoji("├─", "-"),
-        item.cyclomatic_complexity
-    )
-    .unwrap();
-
-    writeln!(
-        &mut result,
-        "{}  {} Cognitive Complexity: {}",
-        tree_pipe,
-        formatter.emoji("├─", "-"),
-        item.cognitive_complexity
-    )
-    .unwrap();
-
-    writeln!(
-        &mut result,
-        "{}  {} Function Length: {} lines",
-        tree_pipe,
-        formatter.emoji("├─", "-"),
-        item.function_length
-    )
-    .unwrap();
-
-    writeln!(
-        &mut result,
-        "{}  {} Nesting Depth: {}",
-        tree_pipe,
-        formatter.emoji("└─", "-"),
-        item.nesting_depth
-    )
-    .unwrap();
-
-    result
-}
-
-// Pure function to format verbose coverage details
-fn format_coverage_details_verbose(item: &UnifiedDebtItem, formatter: &ColoredFormatter) -> String {
-    let mut result = String::new();
-    let tree_pipe = formatter.emoji("│", " ");
-
-    if let Some(ref trans_cov) = item.transitive_coverage {
-        if !trans_cov.uncovered_lines.is_empty() {
-            writeln!(
-                &mut result,
-                "{} {}",
-                formatter.emoji("├─", "-"),
-                "COVERAGE DETAILS:".bright_blue()
-            )
-            .unwrap();
-
-            writeln!(
-                &mut result,
-                "{}  {} Coverage: {:.1}%",
-                tree_pipe,
-                formatter.emoji("├─", "-"),
-                trans_cov.direct * 100.0
-            )
-            .unwrap();
-
-            let line_ranges = format_line_ranges(&trans_cov.uncovered_lines);
-            writeln!(
-                &mut result,
-                "{}  {} Uncovered Lines: {}",
-                tree_pipe,
-                formatter.emoji("└─", "-"),
-                line_ranges
-            )
-            .unwrap();
-        }
-    }
-
-    result
-}
-
-// Pure function to format call graph information
-fn format_call_graph(item: &UnifiedDebtItem, formatter: &ColoredFormatter) -> String {
-    let mut result = String::new();
-    let tree_pipe = formatter.emoji("│", " ");
-
-    if !item.upstream_callers.is_empty() || !item.downstream_callees.is_empty() {
-        writeln!(
-            &mut result,
-            "{} {}",
-            formatter.emoji("├─", "-"),
-            "CALL GRAPH:".bright_blue()
-        )
-        .unwrap();
-
-        if !item.upstream_callers.is_empty() {
-            let callers = format_callers_display(&item.upstream_callers, 5);
-            writeln!(
-                &mut result,
-                "{}  {} Called by: {}",
-                tree_pipe,
-                formatter.emoji("├─", "-"),
-                callers
-            )
-            .unwrap();
-        }
-
-        if !item.downstream_callees.is_empty() {
-            let callees = format_callees_display(&item.downstream_callees, 5);
-            writeln!(
-                &mut result,
-=======
     ));
 
     lines
@@ -915,45 +587,19 @@
         if !item.downstream_callees.is_empty() {
             let callees = format_callees_display(&item.downstream_callees, 5);
             lines.push(format!(
->>>>>>> 7ba8936f
                 "{}  {} Calls: {}",
                 tree_pipe,
                 formatter.emoji("└─", "-"),
                 callees
-<<<<<<< HEAD
-            )
-            .unwrap();
-        } else if !item.upstream_callers.is_empty() {
-            writeln!(
-                &mut result,
-=======
             ));
         } else if !item.upstream_callers.is_empty() {
             // Change the last caller line to use └─ if there are no callees
             lines.push(format!(
->>>>>>> 7ba8936f
                 "{}  {} Dependencies: {} upstream, {} downstream",
                 tree_pipe,
                 formatter.emoji("└─", "-"),
                 item.upstream_dependencies,
                 item.downstream_dependencies
-<<<<<<< HEAD
-            )
-            .unwrap();
-        }
-    }
-
-    result
-}
-
-// Pure function to format location and recommendation
-fn format_location_and_recommendation(
-    item: &UnifiedDebtItem,
-    formatter: &ColoredFormatter,
-) -> String {
-    let mut result = String::new();
-
-=======
             ));
         }
     }
@@ -970,9 +616,8 @@
     tree_pipe: &str,
 ) {
     // Location section
->>>>>>> 7ba8936f
     writeln!(
-        &mut result,
+        output,
         "{} {} {}:{} {}()",
         formatter.emoji("├─", "-"),
         "LOCATION:".bright_blue(),
@@ -982,24 +627,13 @@
     )
     .unwrap();
 
-<<<<<<< HEAD
-=======
     // WHY section (the rationale)
->>>>>>> 7ba8936f
     let why_label = formatter.emoji("└─ WHY:", "- WHY:").bright_blue();
+    writeln!(output, "{} {}", why_label, item.recommendation.rationale).unwrap();
+
+    // ACTION section
     writeln!(
-        &mut result,
-        "{} {}",
-        why_label, item.recommendation.rationale
-    )
-    .unwrap();
-
-<<<<<<< HEAD
-=======
-    // ACTION section
->>>>>>> 7ba8936f
-    writeln!(
-        &mut result,
+        output,
         "{} {} {}",
         formatter.emoji("├─", "-"),
         "ACTION:".bright_blue(),
@@ -1007,11 +641,6 @@
     )
     .unwrap();
 
-<<<<<<< HEAD
-    if !item.recommendation.implementation_steps.is_empty() {
-        for (i, step) in item.recommendation.implementation_steps.iter().enumerate() {
-            let prefix = if i == item.recommendation.implementation_steps.len() - 1 {
-=======
     // Implementation steps
     format_implementation_steps(output, &item.recommendation.implementation_steps, formatter);
 
@@ -1052,13 +681,12 @@
     if !steps.is_empty() {
         for (i, step) in steps.iter().enumerate() {
             let prefix = if i == steps.len() - 1 {
->>>>>>> 7ba8936f
                 formatter.emoji("│  └─", "   -")
             } else {
                 formatter.emoji("│  ├─", "   -")
             };
             writeln!(
-                &mut result,
+                output,
                 "{} {}. {}",
                 prefix,
                 (i + 1).to_string().cyan(),
@@ -1069,37 +697,19 @@
     }
 }
 
-<<<<<<< HEAD
-    writeln!(
-        &mut result,
-        "{} {} {}",
-        formatter.emoji("├─", "-"),
-        "IMPACT:".bright_blue(),
-        crate::priority::formatter::format_impact(&item.expected_impact).bright_cyan()
-    )
-    .unwrap();
-
-    result
-}
-
-// Pure function to format complexity summary
-fn format_complexity_summary(item: &UnifiedDebtItem, formatter: &ColoredFormatter) -> String {
-    let mut result = String::new();
-=======
 /// Format complexity summary line
 fn format_complexity_summary(
     output: &mut String,
     item: &UnifiedDebtItem,
     formatter: &ColoredFormatter,
 ) {
->>>>>>> 7ba8936f
     let (cyclomatic, cognitive, branch_count, nesting, _length) =
         crate::priority::formatter::extract_complexity_info(item);
 
     if cyclomatic > 0 || cognitive > 0 {
         if let Some(ref entropy) = item.entropy_details {
             writeln!(
-                &mut result,
+                output,
                 "{} {} cyclomatic={} (adj:{}), branches={}, cognitive={}, nesting={}, entropy={:.2}",
                 formatter.emoji("├─", "-"),
                 "COMPLEXITY:".bright_blue(),
@@ -1113,7 +723,7 @@
             .unwrap();
         } else {
             writeln!(
-                &mut result,
+                output,
                 "{} {} cyclomatic={}, branches={}, cognitive={}, nesting={}",
                 formatter.emoji("├─", "-"),
                 "COMPLEXITY:".bright_blue(),
@@ -1127,14 +737,6 @@
     }
 }
 
-<<<<<<< HEAD
-    result
-}
-
-// Pure function to format dependencies
-fn format_dependencies(item: &UnifiedDebtItem, formatter: &ColoredFormatter) -> String {
-    let mut result = String::new();
-=======
 /// Format dependencies summary
 fn format_dependencies_summary(
     output: &mut String,
@@ -1142,14 +744,11 @@
     formatter: &ColoredFormatter,
     tree_pipe: &str,
 ) {
->>>>>>> 7ba8936f
     let (upstream, downstream) = crate::priority::formatter::extract_dependency_info(item);
 
     if upstream > 0 || downstream > 0 {
-        let tree_pipe = formatter.emoji("│", " ");
-
         writeln!(
-            &mut result,
+            output,
             "{} {} {} upstream, {} downstream",
             formatter.emoji("├─", "-"),
             "DEPENDENCIES:".bright_blue(),
@@ -1161,7 +760,7 @@
         if !item.upstream_callers.is_empty() {
             let callers_display = format_callers_display(&item.upstream_callers, 3);
             writeln!(
-                &mut result,
+                output,
                 "{}  {} CALLERS: {}",
                 tree_pipe,
                 formatter.emoji("├─", "-"),
@@ -1173,7 +772,7 @@
         if !item.downstream_callees.is_empty() {
             let callees_display = format_callees_display(&item.downstream_callees, 3);
             writeln!(
-                &mut result,
+                output,
                 "{}  {} CALLS: {}",
                 tree_pipe,
                 formatter.emoji("└─", "-"),
@@ -1184,49 +783,6 @@
     }
 }
 
-<<<<<<< HEAD
-    result
-}
-
-// Pure function to format scoring breakdown
-fn format_scoring_breakdown(
-    item: &UnifiedDebtItem,
-    verbosity: u8,
-    formatter: &ColoredFormatter,
-) -> String {
-    let mut result = String::new();
-
-    if (1..2).contains(&verbosity) {
-        let coverage_contribution = classify_coverage_contribution(item);
-        let complexity_contribution =
-            classify_complexity_contribution(item.unified_score.complexity_factor);
-        let dependency_contribution =
-            classify_dependency_contribution(item.unified_score.dependency_factor);
-
-        writeln!(
-            &mut result,
-            "{} {} Coverage: {} | Complexity: {} | Dependencies: {}",
-            formatter.emoji("├─", "-"),
-            "SCORING:".bright_blue(),
-            coverage_contribution.bright_yellow(),
-            complexity_contribution.bright_yellow(),
-            dependency_contribution.bright_yellow()
-        )
-        .unwrap();
-    }
-
-    result
-}
-
-// Pure function to format coverage information
-fn format_coverage_info(
-    item: &UnifiedDebtItem,
-    verbosity: u8,
-    formatter: &ColoredFormatter,
-) -> String {
-    let mut result = String::new();
-
-=======
 /// Format scoring breakdown for verbosity 1
 fn format_scoring_breakdown(
     output: &mut String,
@@ -1259,14 +815,13 @@
     verbosity: u8,
     tree_pipe: &str,
 ) {
->>>>>>> 7ba8936f
     if let Some(ref trans_cov) = item.transitive_coverage {
         let coverage_pct = trans_cov.direct * 100.0;
         let coverage_status = format_coverage_status(coverage_pct);
         let uncovered_summary = format_uncovered_lines_summary(&trans_cov.uncovered_lines, 5);
 
         writeln!(
-            &mut result,
+            output,
             "{} {} {}{}",
             formatter.emoji("├─", "-"),
             "COVERAGE:".bright_blue(),
@@ -1275,34 +830,6 @@
         )
         .unwrap();
 
-<<<<<<< HEAD
-        if coverage_pct < 100.0 && !trans_cov.uncovered_lines.is_empty() && verbosity >= 2 {
-            let tree_pipe = formatter.emoji("│", " ");
-
-            writeln!(
-                &mut result,
-                "{} {}",
-                formatter.emoji("├─", "-"),
-                "COVERAGE DETAILS:".bright_blue()
-            )
-            .unwrap();
-
-            let mut sorted_lines = trans_cov.uncovered_lines.clone();
-            sorted_lines.sort_unstable();
-
-            let ranges = group_lines_into_ranges(&sorted_lines);
-            let formatted_ranges = format_ranges(&ranges);
-
-            let lines_str = if formatted_ranges.len() <= 10 {
-                formatted_ranges.join(", ")
-            } else {
-                format!(
-                    "{}, ... ({} total uncovered lines)",
-                    formatted_ranges[..10].join(", "),
-                    sorted_lines.len()
-                )
-            };
-=======
         // Detailed coverage analysis for verbosity >= 2
         if coverage_pct < 100.0 && !trans_cov.uncovered_lines.is_empty() && verbosity >= 2 {
             format_detailed_coverage_analysis(output, trans_cov, item, formatter, tree_pipe);
@@ -1350,7 +877,6 @@
         lines_str.bright_red()
     )
     .unwrap();
->>>>>>> 7ba8936f
 
     let branch_recommendations = analyze_coverage_gaps(&sorted_lines, item);
     if !branch_recommendations.is_empty() {
@@ -1363,56 +889,17 @@
         .unwrap();
         for rec in branch_recommendations.iter().take(3) {
             writeln!(
-<<<<<<< HEAD
-                &mut result,
-                "{}  {} Uncovered lines: {}",
-=======
                 output,
                 "{}      {} {}",
->>>>>>> 7ba8936f
                 tree_pipe,
                 formatter.emoji("•", "*"),
                 rec.yellow()
             )
             .unwrap();
-<<<<<<< HEAD
-
-            let branch_recommendations = analyze_coverage_gaps(&sorted_lines, item);
-            if !branch_recommendations.is_empty() {
-                writeln!(
-                    &mut result,
-                    "{}  {} Test focus areas:",
-                    tree_pipe,
-                    formatter.emoji("└─", "-")
-                )
-                .unwrap();
-                for rec in branch_recommendations.iter().take(3) {
-                    writeln!(
-                        &mut result,
-                        "{}      {} {}",
-                        tree_pipe,
-                        formatter.emoji("•", "*"),
-                        rec.yellow()
-                    )
-                    .unwrap();
-                }
-            }
-=======
->>>>>>> 7ba8936f
-        }
-    }
-}
-
-<<<<<<< HEAD
-    result
-}
-
-// Pure function to format related items
-fn format_related_items(item: &UnifiedDebtItem, formatter: &ColoredFormatter) -> String {
-    let mut result = String::new();
-
-    if !item.recommendation.related_items.is_empty() {
-=======
+        }
+    }
+}
+
 /// Format related items section
 fn format_related_items(
     output: &mut String,
@@ -1420,9 +907,8 @@
     formatter: &ColoredFormatter,
 ) {
     if !related_items.is_empty() {
->>>>>>> 7ba8936f
         writeln!(
-            &mut result,
+            output,
             "{} {} {} related items to address:",
             formatter.emoji("├─", "-"),
             "RELATED:".bright_blue(),
@@ -1436,11 +922,9 @@
             } else {
                 formatter.emoji("│  ├─", "   -")
             };
-            writeln!(&mut result, "{} {}", prefix, related.bright_magenta()).unwrap();
-        }
-    }
-
-    result
+            writeln!(output, "{} {}", prefix, related.bright_magenta()).unwrap();
+        }
+    }
 }
 
 pub fn format_priority_item_with_config(
@@ -1451,35 +935,63 @@
     config: FormattingConfig,
 ) {
     let formatter = ColoredFormatter::new(config);
-
-    // Format score header
-    output.push_str(&format_score_header(rank, item, verbosity, &formatter));
+    let severity = crate::priority::formatter::get_severity_label(item.unified_score.final_score);
+    let severity_color =
+        crate::priority::formatter::get_severity_color(item.unified_score.final_score);
+    let tree_pipe = formatter.emoji("│", " ");
+
+    // Format and write the score header
+    let coverage_indicator = get_coverage_indicator(item);
+    let score_header = format_score_header(
+        rank,
+        item.unified_score.final_score,
+        coverage_indicator,
+        severity,
+        severity_color,
+    );
+    writeln!(output, "{}", score_header).unwrap();
+
+    // Add main factors for verbosity >= 1
+    if verbosity >= 1 {
+        let weights = crate::config::get_scoring_weights();
+        let factors = collect_scoring_factors(item, weights);
+        let factors_line = format_main_factors(&factors, &formatter);
+        if !factors_line.is_empty() {
+            writeln!(output, "{}", factors_line).unwrap();
+        }
+    }
 
     // Show detailed calculation for verbosity >= 2
     if verbosity >= 2 {
-        output.push_str(&format_score_calculation(item, &formatter));
-        output.push_str(&format_complexity_details(item, &formatter));
-        output.push_str(&format_coverage_details_verbose(item, &formatter));
-        output.push_str(&format_call_graph(item, &formatter));
-    }
-
-    // Format location and recommendation sections
-    output.push_str(&format_location_and_recommendation(item, &formatter));
-
-    // Format complexity summary
-    output.push_str(&format_complexity_summary(item, &formatter));
-
-    // Format dependency information
-    output.push_str(&format_dependencies(item, &formatter));
-
-    // Format scoring breakdown
-    output.push_str(&format_scoring_breakdown(item, verbosity, &formatter));
-
-    // Format coverage information
-    output.push_str(&format_coverage_info(item, verbosity, &formatter));
-
-    // Format related items
-    output.push_str(&format_related_items(item, &formatter));
+        // Format score calculation section
+        let score_calc_lines = format_score_calculation_section(item, &formatter);
+        for line in score_calc_lines {
+            writeln!(output, "{}", line).unwrap();
+        }
+
+        // Format complexity details section
+        let complexity_lines = format_complexity_details_section(item, &formatter);
+        for line in complexity_lines {
+            writeln!(output, "{}", line).unwrap();
+        }
+
+        // Format coverage details if available
+        if let Some(ref trans_cov) = item.transitive_coverage {
+            let coverage_lines = format_coverage_details_section(trans_cov, &formatter);
+            for line in coverage_lines {
+                writeln!(output, "{}", line).unwrap();
+            }
+        }
+
+        // Format call graph section
+        let call_graph_lines = format_call_graph_section(item, &formatter);
+        for line in call_graph_lines {
+            writeln!(output, "{}", line).unwrap();
+        }
+    }
+
+    // Format the rest of the item
+    format_item_body(output, item, &formatter, verbosity, &tree_pipe);
 }
 
 /// Analyze coverage gaps to provide specific testing recommendations
@@ -1666,218 +1178,6 @@
 
     #[test]
     fn test_format_score_header() {
-        use crate::formatting::{ColoredFormatter, FormattingConfig};
-
-        let formatter = ColoredFormatter::new(FormattingConfig::default());
-        let mut item = create_test_debt_item();
-        item.unified_score.final_score = 8.5;
-
-        let result = format_score_header(1, &item, 0, &formatter);
-        assert!(result.contains("#1"));
-        assert!(result.contains("SCORE:"));
-
-        let result_verbose = format_score_header(1, &item, 1, &formatter);
-        assert!(result_verbose.contains("#1"));
-        assert!(result_verbose.contains("SCORE:"));
-    }
-
-    #[test]
-    fn test_format_complexity_summary() {
-        use crate::formatting::{ColoredFormatter, FormattingConfig};
-
-        let formatter = ColoredFormatter::new(FormattingConfig::default());
-        let mut item = create_test_debt_item();
-        item.cyclomatic_complexity = 15;
-        item.cognitive_complexity = 20;
-
-        let result = format_complexity_summary(&item, &formatter);
-        assert!(result.contains("COMPLEXITY:"));
-        assert!(result.contains("cyclomatic=15"));
-        assert!(result.contains("cognitive=20"));
-    }
-
-    #[test]
-    fn test_format_dependencies() {
-        use crate::formatting::{ColoredFormatter, FormattingConfig};
-
-        let formatter = ColoredFormatter::new(FormattingConfig::default());
-        let mut item = create_test_debt_item();
-        item.upstream_dependencies = 3;
-        item.downstream_dependencies = 5;
-        item.upstream_callers = vec!["caller1".to_string(), "caller2".to_string()];
-
-        let result = format_dependencies(&item, &formatter);
-        assert!(result.contains("DEPENDENCIES:"));
-        assert!(result.contains("3 upstream"));
-        assert!(result.contains("5 downstream"));
-        assert!(result.contains("CALLERS:"));
-    }
-
-    #[test]
-    fn test_format_scoring_breakdown() {
-        use crate::formatting::{ColoredFormatter, FormattingConfig};
-
-        let formatter = ColoredFormatter::new(FormattingConfig::default());
-        let item = create_test_debt_item();
-
-        let result = format_scoring_breakdown(&item, 1, &formatter);
-        assert!(result.contains("SCORING:"));
-        assert!(result.contains("Coverage:"));
-        assert!(result.contains("Complexity:"));
-        assert!(result.contains("Dependencies:"));
-
-        let result_no_verbose = format_scoring_breakdown(&item, 0, &formatter);
-        assert!(result_no_verbose.is_empty());
-    }
-
-    #[test]
-    fn test_format_related_items() {
-        use crate::formatting::{ColoredFormatter, FormattingConfig};
-
-        let formatter = ColoredFormatter::new(FormattingConfig::default());
-        let mut item = create_test_debt_item();
-        item.recommendation.related_items =
-            vec!["Related item 1".to_string(), "Related item 2".to_string()];
-
-        let result = format_related_items(&item, &formatter);
-        assert!(result.contains("RELATED:"));
-        assert!(result.contains("2 related items"));
-        assert!(result.contains("Related item 1"));
-        assert!(result.contains("Related item 2"));
-    }
-
-    // Helper function to create a test debt item
-    fn create_test_debt_item() -> UnifiedDebtItem {
-        use crate::priority::unified_scorer::UnifiedScore;
-        use crate::priority::FunctionRole;
-        use crate::priority::{ActionableRecommendation, ImpactMetrics};
-        use std::path::PathBuf;
-
-        UnifiedDebtItem {
-            location: crate::priority::Location {
-                file: PathBuf::from("test.rs"),
-                function: "test_function".to_string(),
-                line: 100,
-            },
-            unified_score: UnifiedScore {
-                final_score: 5.0,
-                complexity_factor: 5.0,
-                coverage_factor: 5.0,
-                dependency_factor: 2.0,
-                role_multiplier: 1.0,
-            },
-            cyclomatic_complexity: 10,
-            cognitive_complexity: 15,
-            nesting_depth: 3,
-            function_length: 50,
-            function_role: FunctionRole::PureLogic,
-            upstream_dependencies: 2,
-            downstream_dependencies: 3,
-            upstream_callers: vec![],
-            downstream_callees: vec![],
-            transitive_coverage: None,
-            recommendation: ActionableRecommendation {
-                primary_action: "Refactor to reduce complexity".to_string(),
-                rationale: "High complexity detected".to_string(),
-                implementation_steps: vec![],
-                related_items: vec![],
-            },
-            expected_impact: ImpactMetrics {
-                risk_reduction: 0.3,
-                complexity_reduction: 5.0,
-                coverage_improvement: 0.2,
-                lines_reduction: 0,
-            },
-            entropy_details: None,
-            debt_type: crate::priority::DebtType::ComplexityHotspot {
-                cyclomatic: 10,
-                cognitive: 15,
-            },
-            god_object_indicators: None,
-            is_pure: Some(false),
-            purity_confidence: None,
-        }
-    }
-
-    #[test]
-    fn test_collect_scoring_factors() {
-        let weights = crate::config::ScoringWeights {
-            complexity: 0.3,
-            coverage: 0.5,
-            dependency: 0.2,
-            semantic: 0.0,
-            security: 0.0,
-            organization: 0.0,
-        };
-
-        // Test with no coverage data and high coverage factor
-        let mut item = create_test_item();
-        item.unified_score.coverage_factor = 10.0;
-        item.unified_score.complexity_factor = 3.5;
-        item.unified_score.dependency_factor = 1.0;
-
-        let factors = collect_scoring_factors(&item, &weights);
-        assert!(factors.iter().any(|f| f.contains("UNTESTED")));
-        assert!(factors.iter().any(|f| f.contains("Moderate complexity")));
-
-        // Test with nested loops debt type
-        item.debt_type = DebtType::NestedLoops {
-            depth: 3,
-            complexity_estimate: "O(n^3)".to_string(),
-        };
-        let factors = collect_scoring_factors(&item, &weights);
-        assert!(factors
-            .iter()
-            .any(|f| f.contains("Performance impact (High)")));
-        assert!(factors.iter().any(|f| f.contains("3 level nested loops")));
-    }
-
-    #[test]
-    fn test_analyze_coverage_gaps() {
-        let mut item = create_test_item();
-
-        // Test large consecutive block detection
-        let lines = vec![10, 11, 12, 13, 14, 15, 20];
-        let recommendations = analyze_coverage_gaps(&lines, &item);
-        assert!(recommendations
-            .iter()
-            .any(|r| r.contains("6 consecutive lines")));
-
-        // Test scattered lines detection
-        let scattered = vec![1, 5, 10, 15, 20, 25, 30, 35, 40, 45, 50, 55];
-        let recommendations = analyze_coverage_gaps(&scattered, &item);
-        assert!(recommendations
-            .iter()
-            .any(|r| r.contains("Scattered uncovered lines")));
-
-        // Test high complexity with coverage gaps
-        item.cyclomatic_complexity = 11;
-        // Need more than (complexity * 2) / 2 lines to trigger low branch coverage
-        let many_lines = vec![
-            1, 2, 3, 4, 5, 6, 7, 8, 9, 10, 11, 12, 13, 14, 15, 16, 17, 18, 19, 20, 21, 22, 23,
-        ];
-        let recommendations = analyze_coverage_gaps(&many_lines, &item);
-        // Now (1.0 - 23/22) = negative, which triggers the condition
-        assert!(recommendations.iter().any(|r| r.contains("branches")));
-
-        // Test scattered lines detection - needs > 10 lines with max_consecutive < 3
-        let scattered = vec![1, 5, 9, 13, 17, 21, 25, 29, 33, 37, 41]; // 11 lines, all non-consecutive
-        let recommendations = analyze_coverage_gaps(&scattered, &item);
-        assert!(recommendations.iter().any(|r| r.contains("Scattered")));
-
-        // Test with ComplexityHotspot debt type
-        item.debt_type = DebtType::ComplexityHotspot {
-            cyclomatic: 20,
-            cognitive: 30,
-        };
-        let recommendations = analyze_coverage_gaps(&lines, &item);
-        assert!(recommendations
-            .iter()
-            .any(|r| r.contains("Complex function")));
-    }
-
-    #[test]
-    fn test_format_score_header() {
         use colored::Color;
 
         let header = format_score_header(1, 85.5, " ⚠", "HIGH", Color::Red);
@@ -2020,6 +1320,83 @@
         assert!(output.contains("Coverage:"));
         assert!(output.contains("Complexity:"));
         assert!(output.contains("Dependencies:"));
+    }
+
+    #[test]
+    fn test_collect_scoring_factors() {
+        let weights = crate::config::ScoringWeights {
+            complexity: 0.3,
+            coverage: 0.5,
+            dependency: 0.2,
+            semantic: 0.0,
+            security: 0.0,
+            organization: 0.0,
+        };
+
+        // Test with no coverage data and high coverage factor
+        let mut item = create_test_item();
+        item.unified_score.coverage_factor = 10.0;
+        item.unified_score.complexity_factor = 3.5;
+        item.unified_score.dependency_factor = 1.0;
+
+        let factors = collect_scoring_factors(&item, &weights);
+        assert!(factors.iter().any(|f| f.contains("UNTESTED")));
+        assert!(factors.iter().any(|f| f.contains("Moderate complexity")));
+
+        // Test with nested loops debt type
+        item.debt_type = DebtType::NestedLoops {
+            depth: 3,
+            complexity_estimate: "O(n^3)".to_string(),
+        };
+        let factors = collect_scoring_factors(&item, &weights);
+        assert!(factors
+            .iter()
+            .any(|f| f.contains("Performance impact (High)")));
+        assert!(factors.iter().any(|f| f.contains("3 level nested loops")));
+    }
+
+    #[test]
+    fn test_analyze_coverage_gaps() {
+        let mut item = create_test_item();
+
+        // Test large consecutive block detection
+        let lines = vec![10, 11, 12, 13, 14, 15, 20];
+        let recommendations = analyze_coverage_gaps(&lines, &item);
+        assert!(recommendations
+            .iter()
+            .any(|r| r.contains("6 consecutive lines")));
+
+        // Test scattered lines detection
+        let scattered = vec![1, 5, 10, 15, 20, 25, 30, 35, 40, 45, 50, 55];
+        let recommendations = analyze_coverage_gaps(&scattered, &item);
+        assert!(recommendations
+            .iter()
+            .any(|r| r.contains("Scattered uncovered lines")));
+
+        // Test high complexity with coverage gaps
+        item.cyclomatic_complexity = 11;
+        // Need more than (complexity * 2) / 2 lines to trigger low branch coverage
+        let many_lines = vec![
+            1, 2, 3, 4, 5, 6, 7, 8, 9, 10, 11, 12, 13, 14, 15, 16, 17, 18, 19, 20, 21, 22, 23,
+        ];
+        let recommendations = analyze_coverage_gaps(&many_lines, &item);
+        // Now (1.0 - 23/22) = negative, which triggers the condition
+        assert!(recommendations.iter().any(|r| r.contains("branches")));
+
+        // Test scattered lines detection - needs > 10 lines with max_consecutive < 3
+        let scattered = vec![1, 5, 9, 13, 17, 21, 25, 29, 33, 37, 41]; // 11 lines, all non-consecutive
+        let recommendations = analyze_coverage_gaps(&scattered, &item);
+        assert!(recommendations.iter().any(|r| r.contains("Scattered")));
+
+        // Test with ComplexityHotspot debt type
+        item.debt_type = DebtType::ComplexityHotspot {
+            cyclomatic: 20,
+            cognitive: 30,
+        };
+        let recommendations = analyze_coverage_gaps(&lines, &item);
+        assert!(recommendations
+            .iter()
+            .any(|r| r.contains("Complex function")));
     }
 
     // Helper function to create a test UnifiedDebtItem
