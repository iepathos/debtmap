use crate::priority::{
    DebtType, FunctionRole, FunctionVisibility, UnifiedAnalysis, UnifiedDebtItem,
};
use colored::*;
use std::fmt::Write;

#[path = "formatter_verbosity.rs"]
mod verbosity;
use self::verbosity::format_priority_item_with_verbosity;

#[derive(Debug, Clone, Copy)]
pub enum OutputFormat {
    Default,        // Top 10 with clean formatting
    PrioritiesOnly, // Minimal list
    Detailed,       // Full analysis with priority overlay
    Top(usize),     // Top N items
    Tail(usize),    // Bottom N items (lowest priority)
}

pub fn format_priorities(analysis: &UnifiedAnalysis, format: OutputFormat) -> String {
    format_priorities_with_verbosity(analysis, format, 0)
}

pub fn format_priorities_with_verbosity(
    analysis: &UnifiedAnalysis,
    format: OutputFormat,
    verbosity: u8,
) -> String {
    match format {
        OutputFormat::Default => format_default_with_verbosity(analysis, 10, verbosity),
        OutputFormat::PrioritiesOnly => {
            format_priorities_only_with_verbosity(analysis, 10, verbosity)
        }
        OutputFormat::Detailed => format_detailed_with_verbosity(analysis, verbosity),
        OutputFormat::Top(n) => format_default_with_verbosity(analysis, n, verbosity),
        OutputFormat::Tail(n) => format_tail_with_verbosity(analysis, n, verbosity),
    }
}

fn format_default_with_verbosity(
    analysis: &UnifiedAnalysis,
    limit: usize,
    verbosity: u8,
) -> String {
    let mut output = String::new();

    writeln!(output, "{}", "═".repeat(44).bright_blue()).unwrap();
    writeln!(
        output,
        "    {}",
        "PRIORITY TECHNICAL DEBT FIXES".bright_white().bold()
    )
    .unwrap();
    writeln!(output, "{}", "═".repeat(44).bright_blue()).unwrap();
    writeln!(output).unwrap();

    let top_items = analysis.get_top_priorities(limit);
    let count = top_items.len().min(limit);

    writeln!(
        output,
        "🎯 {} (by unified priority)",
        format!("TOP {count} RECOMMENDATIONS")
            .bright_yellow()
            .bold()
    )
    .unwrap();
    writeln!(output).unwrap();

    for (idx, item) in top_items.iter().enumerate() {
        format_priority_item_with_verbosity(&mut output, idx + 1, item, verbosity);
        writeln!(output).unwrap();
    }

    // Add summary
    writeln!(
        output,
        "📊 {}",
        format!("TOTAL DEBT SCORE: {:.0}", analysis.total_debt_score).bright_cyan()
    )
    .unwrap();

    if let Some(coverage) = analysis.overall_coverage {
        writeln!(
            output,
            "📈 {}",
            format!("OVERALL COVERAGE: {:.2}%", coverage).bright_green()
        )
        .unwrap();
    }

    output
}

#[allow(dead_code)]
fn format_default(analysis: &UnifiedAnalysis, limit: usize) -> String {
    format_default_with_verbosity(analysis, limit, 0)
}

fn format_priorities_only_with_verbosity(
    analysis: &UnifiedAnalysis,
    limit: usize,
    _verbosity: u8,
) -> String {
    // Use the original format_priorities_only for backward compatibility
    format_priorities_only(analysis, limit)
}

fn format_detailed_with_verbosity(analysis: &UnifiedAnalysis, verbosity: u8) -> String {
    let mut output = String::new();

    writeln!(output, "{}", "═".repeat(44).bright_blue()).unwrap();
    writeln!(
        output,
        "    {}",
        "UNIFIED PRIORITY ANALYSIS".bright_white().bold()
    )
    .unwrap();
    writeln!(output, "{}", "═".repeat(44).bright_blue()).unwrap();
    writeln!(output).unwrap();

    for (idx, item) in analysis.items.iter().enumerate() {
        format_priority_item_with_verbosity(&mut output, idx + 1, item, verbosity);
        writeln!(output).unwrap();
    }

    output
}

fn format_tail_with_verbosity(analysis: &UnifiedAnalysis, n: usize, verbosity: u8) -> String {
    let mut output = String::new();

    writeln!(output, "{}", "═".repeat(44).bright_blue()).unwrap();
    writeln!(
        output,
        "    {}",
        "LOWEST PRIORITY ITEMS".bright_white().bold()
    )
    .unwrap();
    writeln!(output, "{}", "═".repeat(44).bright_blue()).unwrap();
    writeln!(output).unwrap();

    let tail_items = analysis.get_bottom_priorities(n);
    let start_rank = (analysis.items.len() - tail_items.len()) + 1;

    for (idx, item) in tail_items.iter().enumerate() {
        format_priority_item_with_verbosity(&mut output, start_rank + idx, item, verbosity);
        writeln!(output).unwrap();
    }

    output
}

#[allow(dead_code)]
fn format_tail(analysis: &UnifiedAnalysis, limit: usize) -> String {
    let mut output = String::new();

    writeln!(output, "{}", "═".repeat(44).bright_blue()).unwrap();
    writeln!(
        output,
        "    {}",
        "LOWEST PRIORITY TECHNICAL DEBT".bright_white().bold()
    )
    .unwrap();
    writeln!(output, "{}", "═".repeat(44).bright_blue()).unwrap();
    writeln!(output).unwrap();

    let bottom_items = analysis.get_bottom_priorities(limit);
    let count = bottom_items.len().min(limit);
    let total_items = analysis.items.len();

    writeln!(
        output,
        "📉 {} (items {}-{})",
        format!("BOTTOM {count} ITEMS").bright_yellow().bold(),
        total_items.saturating_sub(count - 1),
        total_items
    )
    .unwrap();
    writeln!(output).unwrap();

    for (idx, item) in bottom_items.iter().enumerate() {
        if idx >= limit {
            break;
        }
        let rank = total_items - bottom_items.len() + idx + 1;
        format_priority_item(&mut output, rank, item);
        writeln!(output).unwrap();
    }

    // Add total debt score
    writeln!(output).unwrap();
    writeln!(
        output,
        "📊 {}",
        format!("TOTAL DEBT SCORE: {:.0}", analysis.total_debt_score)
            .bright_cyan()
            .bold()
    )
    .unwrap();

    // Add overall coverage if available
    if let Some(coverage) = analysis.overall_coverage {
        writeln!(
            output,
            "📈 {}",
            format!("OVERALL COVERAGE: {coverage:.2}%")
                .bright_green()
                .bold()
        )
        .unwrap();
    }

    output
}

fn format_priorities_only(analysis: &UnifiedAnalysis, limit: usize) -> String {
    let mut output = String::new();

    writeln!(output, "{}", "TOP PRIORITIES:".bright_white().bold()).unwrap();

    let top_items = analysis.get_top_priorities(limit);
    for (idx, item) in top_items.iter().enumerate() {
        if idx >= limit {
            break;
        }
        writeln!(
            output,
            "{}. {}: {}:{} {}()",
            idx + 1,
            get_action_verb(&item.debt_type),
            item.location.file.display(),
            item.location.line,
            item.location.function
        )
        .unwrap();
    }

    writeln!(output).unwrap();

    let critical_count = top_items
        .iter()
        .filter(|i| i.unified_score.final_score >= 8.0)
        .count();
    let high_count = top_items
        .iter()
        .filter(|i| i.unified_score.final_score >= 6.0 && i.unified_score.final_score < 8.0)
        .count();

    writeln!(
        output,
        "High-impact items: {critical_count} critical, {high_count} high priority"
    )
    .unwrap();
    writeln!(output, "Focus on measurable code quality improvements").unwrap();

    output
}

#[allow(dead_code)]
fn format_detailed(analysis: &UnifiedAnalysis) -> String {
    let mut output = String::new();

    writeln!(output, "{}", "═".repeat(44).bright_blue()).unwrap();
    writeln!(
        output,
        "    {}",
        "UNIFIED PRIORITY ANALYSIS".bright_white().bold()
    )
    .unwrap();
    writeln!(output, "{}", "═".repeat(44).bright_blue()).unwrap();
    writeln!(output).unwrap();

    for (idx, item) in analysis.items.iter().enumerate() {
        format_detailed_item(&mut output, idx + 1, item);
        writeln!(output).unwrap();
    }

    output
}

#[allow(dead_code)]
fn format_priority_item(output: &mut String, rank: usize, item: &UnifiedDebtItem) {
    let severity = get_severity_label(item.unified_score.final_score);
    let severity_color = get_severity_color(item.unified_score.final_score);

    writeln!(
        output,
        "#{} {} [{}]",
        rank.to_string().bright_cyan().bold(),
        format!("SCORE: {:.1}", item.unified_score.final_score).bright_white(),
        severity.color(severity_color).bold()
    )
    .unwrap();

    writeln!(
        output,
        "├─ {}: {}:{} {}()",
        format_debt_type(&item.debt_type).bright_yellow(),
        item.location.file.display(),
        item.location.line,
        item.location.function.bright_green()
    )
    .unwrap();

    writeln!(
        output,
        "├─ ACTION: {}",
        item.recommendation.primary_action.bright_white()
    )
    .unwrap();

    writeln!(
        output,
        "├─ IMPACT: {}",
        format_impact(&item.expected_impact).bright_cyan()
    )
    .unwrap();

    // Add complexity details with branch information
    let (cyclomatic, cognitive, branch_count, nesting, _length) = extract_complexity_info(item);
    if cyclomatic > 0 || cognitive > 0 {
        writeln!(
            output,
            "├─ COMPLEXITY: cyclomatic={}, branches={}, cognitive={}, nesting={}",
            cyclomatic.to_string().dimmed(),
            branch_count.to_string().dimmed(),
            cognitive.to_string().dimmed(),
            nesting.to_string().dimmed()
        )
        .unwrap();
    }

    // Add dependency information with caller/callee names
    let (upstream, downstream) = extract_dependency_info(item);
    if upstream > 0 || downstream > 0 {
        writeln!(
            output,
            "├─ DEPENDENCIES: {} upstream, {} downstream",
            upstream.to_string().dimmed(),
            downstream.to_string().dimmed()
        )
        .unwrap();

        // Add upstream callers if present
        if !item.upstream_callers.is_empty() {
            let callers_display = if item.upstream_callers.len() <= 3 {
                item.upstream_callers.join(", ")
            } else {
                format!(
                    "{}, ... ({} more)",
                    item.upstream_callers[..3].join(", "),
                    item.upstream_callers.len() - 3
                )
            };
            writeln!(output, "│  ├─ CALLERS: {}", callers_display.bright_blue()).unwrap();
        }

        // Add downstream callees if present
        if !item.downstream_callees.is_empty() {
            let callees_display = if item.downstream_callees.len() <= 3 {
                item.downstream_callees.join(", ")
            } else {
                format!(
                    "{}, ... ({} more)",
                    item.downstream_callees[..3].join(", "),
                    item.downstream_callees.len() - 3
                )
            };
            writeln!(output, "│  └─ CALLS: {}", callees_display.bright_green()).unwrap();
        }
    }

    // Add dead code specific information
    if let DebtType::DeadCode {
        visibility,
        usage_hints,
        ..
    } = &item.debt_type
    {
        writeln!(
            output,
            "├─ VISIBILITY: {} function with no callers",
            format_visibility(visibility).yellow()
        )
        .unwrap();

        for hint in usage_hints {
            writeln!(output, "│  • {}", hint.dimmed()).unwrap();
        }
    }

    writeln!(output, "└─ WHY: {}", item.recommendation.rationale.dimmed()).unwrap();
}

#[allow(dead_code)]
fn format_detailed_item(output: &mut String, rank: usize, item: &UnifiedDebtItem) {
    writeln!(
        output,
        "#{} {}() - UNIFIED SCORE: {:.1}",
        rank,
        item.location.function.bright_green(),
        item.unified_score.final_score
    )
    .unwrap();

    writeln!(
        output,
        "├─ Function Role: {} ({:.1}x multiplier)",
        format_role(item.function_role),
        item.unified_score.role_multiplier
    )
    .unwrap();

    writeln!(output, "├─ Score Breakdown:").unwrap();
    writeln!(
        output,
        "│  ├─ Coverage Factor: {:.1}",
        item.unified_score.coverage_factor
    )
    .unwrap();

    if let Some(ref cov) = item.transitive_coverage {
        writeln!(
            output,
            "│  │  └─ ({:.0}% direct, {:.0}% transitive)",
            cov.direct * 100.0,
            cov.transitive * 100.0
        )
        .unwrap();
    }

    writeln!(
        output,
        "│  ├─ Complexity Factor: {:.1}",
        item.unified_score.complexity_factor
    )
    .unwrap();
    writeln!(
        output,
<<<<<<< HEAD
        "│  └─ Semantic Factor: {:.1}",
        item.unified_score.semantic_factor
=======
        "│  ├─ Dependency Factor: {:.1}",
        item.unified_score.dependency_factor
    )
    .unwrap();
    writeln!(
        output,
        "│  └─ Security Factor: {:.1}",
        item.unified_score.security_factor
>>>>>>> 8aeff585
    )
    .unwrap();

    writeln!(
        output,
        "└─ Recommendation: {}",
        item.recommendation.primary_action
    )
    .unwrap();

    for step in &item.recommendation.implementation_steps {
        writeln!(output, "   • {step}").unwrap();
    }
}

#[cfg_attr(test, allow(dead_code))]
pub(crate) fn _format_total_impact(output: &mut String, analysis: &UnifiedAnalysis) {
    writeln!(output).unwrap();
    writeln!(
        output,
        "📊 {}",
        "TOTAL IMPACT IF ALL FIXED".bright_green().bold()
    )
    .unwrap();

    let impact = &analysis.total_impact;

    if impact.coverage_improvement > 0.0 {
        writeln!(
            output,
            "• +{:.1}% test coverage potential",
            impact.coverage_improvement
        )
        .unwrap();
    }

    if impact.lines_reduction > 0 {
        writeln!(output, "• -{} lines of code", impact.lines_reduction).unwrap();
    }

    if impact.complexity_reduction > 0.0 {
        writeln!(
            output,
            "• -{:.0}% average complexity",
            impact.complexity_reduction
        )
        .unwrap();
    }

    writeln!(
        output,
        "• {} actionable items prioritized by measurable impact",
        analysis.items.len()
    )
    .unwrap();
}

pub fn format_impact(impact: &crate::priority::ImpactMetrics) -> String {
    let mut parts = Vec::new();

    if impact.coverage_improvement > 0.0 {
        // Show function-level coverage improvement
        if impact.coverage_improvement >= 100.0 {
            parts.push("Full test coverage".to_string());
        } else if impact.coverage_improvement >= 50.0 {
            parts.push(format!(
                "+{}% function coverage",
                impact.coverage_improvement as i32
            ));
        } else {
            // For complex functions that need refactoring first
            parts.push("Partial coverage after refactor".to_string());
        }
    }

    if impact.complexity_reduction > 0.0 {
        parts.push(format!(
            "-{} complexity",
            impact.complexity_reduction as i32
        ));
    }

    if impact.risk_reduction > 0.0 {
        parts.push(format!("-{:.1} risk", impact.risk_reduction));
    }

    if impact.lines_reduction > 0 {
        parts.push(format!("-{} LOC", impact.lines_reduction));
    }

    if parts.is_empty() {
        "Improved maintainability".to_string()
    } else {
        parts.join(", ")
    }
}

pub fn format_debt_type(debt_type: &DebtType) -> &'static str {
    match debt_type {
        DebtType::TestingGap { .. } => "TEST GAP",
        DebtType::ComplexityHotspot { .. } => "COMPLEXITY",
        DebtType::DeadCode { .. } => "DEAD CODE",
        DebtType::Orchestration { .. } => "ORCHESTRATION",
        DebtType::Duplication { .. } => "DUPLICATION",
        DebtType::Risk { .. } => "RISK",
        DebtType::TestComplexityHotspot { .. } => "TEST COMPLEXITY",
        DebtType::TestTodo { .. } => "TEST TODO",
        DebtType::TestDuplication { .. } => "TEST DUPLICATION",
        DebtType::ErrorSwallowing { .. } => "ERROR SWALLOWING",
        // Security debt types
        DebtType::HardcodedSecrets { .. } => "HARDCODED SECRETS",
        DebtType::WeakCryptography { .. } => "WEAK CRYPTO",
        DebtType::SqlInjectionRisk { .. } => "SQL INJECTION",
        DebtType::UnsafeCode { .. } => "UNSAFE CODE",
        DebtType::InputValidationGap { .. } => "INPUT VALIDATION",
        // Resource Management debt types
        DebtType::AllocationInefficiency { .. } => "ALLOCATION",
        DebtType::StringConcatenation { .. } => "STRING CONCAT",
        DebtType::NestedLoops { .. } => "NESTED LOOPS",
        DebtType::BlockingIO { .. } => "BLOCKING I/O",
        DebtType::SuboptimalDataStructure { .. } => "DATA STRUCTURE",
        // Organization debt types
        DebtType::GodObject { .. } => "GOD OBJECT",
        DebtType::FeatureEnvy { .. } => "FEATURE ENVY",
        DebtType::PrimitiveObsession { .. } => "PRIMITIVE OBSESSION",
        DebtType::MagicValues { .. } => "MAGIC VALUES",
        // Testing quality debt types
        DebtType::AssertionComplexity { .. } => "ASSERTION COMPLEXITY",
        DebtType::FlakyTestPattern { .. } => "FLAKY TEST",
        // Resource management debt types
        DebtType::AsyncMisuse { .. } => "ASYNC MISUSE",
        DebtType::ResourceLeak { .. } => "RESOURCE LEAK",
        DebtType::CollectionInefficiency { .. } => "COLLECTION INEFFICIENCY",
        // Basic Security debt type (for core::DebtType integration)
        DebtType::BasicSecurity { .. } => "SECURITY",
    }
}

#[allow(dead_code)]
fn format_role(role: FunctionRole) -> &'static str {
    match role {
        FunctionRole::PureLogic => "PureLogic",
        FunctionRole::Orchestrator => "Orchestrator",
        FunctionRole::IOWrapper => "IOWrapper",
        FunctionRole::EntryPoint => "EntryPoint",
        FunctionRole::PatternMatch => "PatternMatch",
        FunctionRole::Unknown => "Unknown",
    }
}

fn get_action_verb(debt_type: &DebtType) -> &'static str {
    match debt_type {
        DebtType::TestingGap { .. } => "Add tests",
        DebtType::ComplexityHotspot { .. } => "Reduce complexity",
        DebtType::DeadCode { .. } => "Remove dead code",
        DebtType::Orchestration { .. } => "Refactor to pure functions",
        DebtType::Duplication { .. } => "Extract duplication",
        DebtType::Risk { .. } => "Fix debt",
        DebtType::TestComplexityHotspot { .. } => "Simplify test",
        DebtType::TestTodo { .. } => "Complete TODO",
        DebtType::TestDuplication { .. } => "Remove test duplication",
        DebtType::ErrorSwallowing { .. } => "Fix error swallowing",
        // Security debt types
        DebtType::HardcodedSecrets { .. } => "Remove hardcoded secrets",
        DebtType::WeakCryptography { .. } => "Upgrade cryptography",
        DebtType::SqlInjectionRisk { .. } => "Secure SQL queries",
        DebtType::UnsafeCode { .. } => "Justify or remove unsafe",
        DebtType::InputValidationGap { .. } => "Add input validation",
        // Resource Management debt types
        DebtType::AllocationInefficiency { .. } => "Optimize allocations",
        DebtType::StringConcatenation { .. } => "Use string builder",
        DebtType::NestedLoops { .. } => "Reduce loop complexity",
        DebtType::BlockingIO { .. } => "Make async",
        DebtType::SuboptimalDataStructure { .. } => "Change data structure",
        // Organization debt types
        DebtType::GodObject { .. } => "Split responsibilities",
        DebtType::FeatureEnvy { .. } => "Move method",
        DebtType::PrimitiveObsession { .. } => "Create domain type",
        DebtType::MagicValues { .. } => "Extract constants",
        // Testing quality debt types
        DebtType::AssertionComplexity { .. } => "Simplify assertions",
        DebtType::FlakyTestPattern { .. } => "Fix test reliability",
        // Resource management debt types
        DebtType::AsyncMisuse { .. } => "Fix async pattern",
        DebtType::ResourceLeak { .. } => "Add cleanup",
        DebtType::CollectionInefficiency { .. } => "Optimize collection usage",
        // Basic Security debt type
        DebtType::BasicSecurity { .. } => "Fix security issue",
    }
}

pub fn get_severity_label(score: f64) -> &'static str {
    if score >= 8.0 {
        "CRITICAL"
    } else if score >= 6.0 {
        "HIGH"
    } else if score >= 4.0 {
        "MEDIUM"
    } else {
        "LOW"
    }
}

pub fn get_severity_color(score: f64) -> colored::Color {
    if score >= 8.0 {
        Color::Red
    } else if score >= 6.0 {
        Color::Yellow
    } else if score >= 4.0 {
        Color::Blue
    } else {
        Color::Green
    }
}

pub fn extract_complexity_info(item: &UnifiedDebtItem) -> (u32, u32, u32, u32, usize) {
    // Always show complexity metrics from the item itself, regardless of debt type
    let cyclomatic = item.cyclomatic_complexity;
    let cognitive = item.cognitive_complexity;
    let branch_count = cyclomatic; // Use cyclomatic as proxy for branch count

    (
        cyclomatic,
        cognitive,
        branch_count,
        item.nesting_depth,
        item.function_length,
    )
}

pub fn extract_dependency_info(item: &UnifiedDebtItem) -> (usize, usize) {
    (item.upstream_dependencies, item.downstream_dependencies)
}

#[allow(dead_code)]
fn format_visibility(visibility: &FunctionVisibility) -> &'static str {
    match visibility {
        FunctionVisibility::Private => "private",
        FunctionVisibility::Crate => "crate-public",
        FunctionVisibility::Public => "public",
    }
}

#[cfg(test)]
mod tests {
    use super::*;
    use crate::priority::call_graph::CallGraph;
    use crate::priority::unified_scorer::Location;
    use crate::priority::{ActionableRecommendation, ImpactMetrics, UnifiedScore};
    use std::path::PathBuf;

    fn strip_ansi_codes(s: &str) -> String {
        // Simple regex to strip ANSI escape codes
        let re = regex::Regex::new(r"\x1b\[[0-9;]*m").unwrap();
        re.replace_all(s, "").to_string()
    }

    fn create_test_item(score: f64) -> UnifiedDebtItem {
        // Use score as part of line number to make each test item unique
        // This prevents duplicate detection from filtering test items
        UnifiedDebtItem {
            location: Location {
                file: PathBuf::from("test.rs"),
                function: "test_func".to_string(),
                line: (score * 10.0) as usize,
            },
            debt_type: DebtType::TestingGap {
                coverage: 0.1,
                cyclomatic: 5,
                cognitive: 7,
            },
            unified_score: UnifiedScore {
                complexity_factor: 5.0,
                coverage_factor: 8.0,
<<<<<<< HEAD
                semantic_factor: 7.0,
=======
                roi_factor: 6.0,
>>>>>>> 8aeff585
                dependency_factor: 3.0,
                security_factor: 0.0,
                role_multiplier: 1.0,
                final_score: score,
            },
            function_role: FunctionRole::PureLogic,
            recommendation: ActionableRecommendation {
                primary_action: "Add unit tests".to_string(),
                rationale: "Low coverage critical function".to_string(),
                implementation_steps: vec!["Write tests".to_string()],
                related_items: vec![],
            },
            expected_impact: ImpactMetrics {
                coverage_improvement: 50.0,
                lines_reduction: 0,
                complexity_reduction: 0.0,
                risk_reduction: 3.5,
            },
            transitive_coverage: None,
            upstream_dependencies: 2,
            downstream_dependencies: 3,
            upstream_callers: vec!["main".to_string(), "process_data".to_string()],
            downstream_callees: vec![
                "validate".to_string(),
                "transform".to_string(),
                "save".to_string(),
            ],
            nesting_depth: 1,
            function_length: 15,
            cyclomatic_complexity: 5,
            cognitive_complexity: 7,
            entropy_details: None,
        }
    }

    #[test]
    fn test_format_priorities_only() {
        let mut analysis = UnifiedAnalysis::new(CallGraph::new());
        analysis.add_item(create_test_item(9.0));
        analysis.add_item(create_test_item(7.0));
        analysis.add_item(create_test_item(5.0));
        analysis.sort_by_priority();

        let output = format_priorities(&analysis, OutputFormat::PrioritiesOnly);
        let output_plain = strip_ansi_codes(&output);

        assert!(output_plain.contains("TOP PRIORITIES:"));
        assert!(output_plain.contains("1. Add tests"));
        assert!(output_plain.contains("High-impact items"));
    }

    #[test]
    fn test_format_default() {
        let mut analysis = UnifiedAnalysis::new(CallGraph::new());
        analysis.add_item(create_test_item(9.0));
        analysis.add_item(create_test_item(7.0));
        analysis.sort_by_priority();
        analysis.calculate_total_impact();

        let output = format_priorities(&analysis, OutputFormat::Default);

        // Strip ANSI color codes for testing
        let output_plain = strip_ansi_codes(&output);

        assert!(output_plain.contains("PRIORITY TECHNICAL DEBT FIXES"));
        assert!(output_plain.contains("TOP 2 RECOMMENDATIONS"));
        assert!(output_plain.contains("SCORE: 9.0"));
        assert!(output_plain.contains("[CRITICAL]"));
        // assert!(output_plain.contains("TOTAL IMPACT"));
    }

    #[test]
    fn test_severity_labels() {
        assert_eq!(get_severity_label(9.0), "CRITICAL");
        assert_eq!(get_severity_label(7.0), "HIGH");
        assert_eq!(get_severity_label(5.0), "MEDIUM");
        assert_eq!(get_severity_label(2.0), "LOW");
    }

    #[test]
    fn test_format_total_impact_with_all_improvements() {
        let mut analysis = UnifiedAnalysis::new(CallGraph::new());
        analysis.total_impact = ImpactMetrics {
            coverage_improvement: 25.5,
            lines_reduction: 150,
            complexity_reduction: 12.7,
            risk_reduction: 8.2,
        };
        analysis.add_item(create_test_item(7.0));
        analysis.add_item(create_test_item(5.0));

        let mut output = String::new();
        super::_format_total_impact(&mut output, &analysis);
        let output_plain = strip_ansi_codes(&output);

        assert!(output_plain.contains("TOTAL IMPACT IF ALL FIXED"));
        assert!(output_plain.contains("+25.5% test coverage potential"));
        assert!(output_plain.contains("-150 lines of code"));
        assert!(output_plain.contains("-13% average complexity")); // 12.7 rounds to 13
        assert!(output_plain.contains("2 actionable items prioritized"));
    }

    #[test]
    fn test_format_total_impact_coverage_only() {
        let mut analysis = UnifiedAnalysis::new(CallGraph::new());
        analysis.total_impact = ImpactMetrics {
            coverage_improvement: 45.3,
            lines_reduction: 0,
            complexity_reduction: 0.0,
            risk_reduction: 5.0,
        };
        analysis.add_item(create_test_item(8.0));

        let mut output = String::new();
        super::_format_total_impact(&mut output, &analysis);
        let output_plain = strip_ansi_codes(&output);

        assert!(output_plain.contains("+45.3% test coverage potential"));
        assert!(!output_plain.contains("lines of code")); // Should not show 0 lines
        assert!(!output_plain.contains("average complexity")); // Should not show 0 complexity
        assert!(output_plain.contains("1 actionable items prioritized"));
    }

    #[test]
    fn test_format_total_impact_complexity_and_lines() {
        let mut analysis = UnifiedAnalysis::new(CallGraph::new());
        analysis.total_impact = ImpactMetrics {
            coverage_improvement: 0.0,
            lines_reduction: 75,
            complexity_reduction: 8.9,
            risk_reduction: 3.2,
        };
        analysis.add_item(create_test_item(6.0));
        analysis.add_item(create_test_item(4.0));
        analysis.add_item(create_test_item(3.0));

        let mut output = String::new();
        super::_format_total_impact(&mut output, &analysis);
        let output_plain = strip_ansi_codes(&output);

        assert!(!output_plain.contains("test coverage")); // Should not show 0 coverage
        assert!(output_plain.contains("-75 lines of code"));
        assert!(output_plain.contains("-9% average complexity")); // 8.9 rounds to 9
        assert!(output_plain.contains("3 actionable items prioritized"));
    }

    #[test]
    fn test_format_total_impact_no_improvements() {
        let mut analysis = UnifiedAnalysis::new(CallGraph::new());
        analysis.total_impact = ImpactMetrics {
            coverage_improvement: 0.0,
            lines_reduction: 0,
            complexity_reduction: 0.0,
            risk_reduction: 0.0,
        };
        // Empty analysis with no items

        let mut output = String::new();
        super::_format_total_impact(&mut output, &analysis);
        let output_plain = strip_ansi_codes(&output);

        assert!(output_plain.contains("TOTAL IMPACT IF ALL FIXED"));
        assert!(!output_plain.contains("test coverage")); // No coverage improvement
        assert!(!output_plain.contains("lines of code")); // No lines reduction
        assert!(!output_plain.contains("average complexity")); // No complexity reduction
        assert!(output_plain.contains("0 actionable items prioritized"));
    }

    #[test]
    fn test_debt_type_formatting() {
        assert_eq!(
            format_debt_type(&DebtType::TestingGap {
                coverage: 0.1,
                cyclomatic: 5,
                cognitive: 7
            }),
            "TEST GAP"
        );
        assert_eq!(
            format_debt_type(&DebtType::ComplexityHotspot {
                cyclomatic: 10,
                cognitive: 15
            }),
            "COMPLEXITY"
        );
        assert_eq!(
            format_debt_type(&DebtType::Duplication {
                instances: 3,
                total_lines: 60
            }),
            "DUPLICATION"
        );
    }

    #[test]
    fn test_format_role_pure_logic() {
        assert_eq!(format_role(FunctionRole::PureLogic), "PureLogic");
    }

    #[test]
    fn test_format_role_orchestrator() {
        assert_eq!(format_role(FunctionRole::Orchestrator), "Orchestrator");
    }

    #[test]
    fn test_format_role_io_wrapper() {
        assert_eq!(format_role(FunctionRole::IOWrapper), "IOWrapper");
    }

    #[test]
    fn test_format_role_entry_point() {
        assert_eq!(format_role(FunctionRole::EntryPoint), "EntryPoint");
    }

    #[test]
    fn test_format_role_unknown() {
        assert_eq!(format_role(FunctionRole::Unknown), "Unknown");
    }
}<|MERGE_RESOLUTION|>--- conflicted
+++ resolved
@@ -438,10 +438,6 @@
     .unwrap();
     writeln!(
         output,
-<<<<<<< HEAD
-        "│  └─ Semantic Factor: {:.1}",
-        item.unified_score.semantic_factor
-=======
         "│  ├─ Dependency Factor: {:.1}",
         item.unified_score.dependency_factor
     )
@@ -450,7 +446,6 @@
         output,
         "│  └─ Security Factor: {:.1}",
         item.unified_score.security_factor
->>>>>>> 8aeff585
     )
     .unwrap();
 
@@ -725,11 +720,6 @@
             unified_score: UnifiedScore {
                 complexity_factor: 5.0,
                 coverage_factor: 8.0,
-<<<<<<< HEAD
-                semantic_factor: 7.0,
-=======
-                roi_factor: 6.0,
->>>>>>> 8aeff585
                 dependency_factor: 3.0,
                 security_factor: 0.0,
                 role_multiplier: 1.0,
