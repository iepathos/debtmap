use crate::core::FunctionMetrics;
use crate::priority::call_graph::{CallGraph, FunctionId};
use serde::{Deserialize, Serialize};

#[derive(Debug, Clone, Copy, PartialEq, Eq, Hash, Serialize, Deserialize)]
pub enum FunctionRole {
    PureLogic,    // Business logic, high test priority
    Orchestrator, // Coordinates other functions
    IOWrapper,    // Thin I/O layer
    EntryPoint,   // Main entry points
    PatternMatch, // Pattern matching function (low complexity)
    Unknown,      // Cannot classify
}

pub fn classify_function_role(
    func: &FunctionMetrics,
    func_id: &FunctionId,
    call_graph: &CallGraph,
) -> FunctionRole {
    // Use a functional approach with classification rules
    classify_by_rules(func, func_id, call_graph).unwrap_or(FunctionRole::PureLogic)
}

// Pure function that applies classification rules in order
fn classify_by_rules(
    func: &FunctionMetrics,
    func_id: &FunctionId,
    call_graph: &CallGraph,
) -> Option<FunctionRole> {
    // Entry point has highest precedence
    if is_entry_point(func_id, call_graph) {
        return Some(FunctionRole::EntryPoint);
    }

    // Check for pattern matching functions (like detect_file_type)
    if is_pattern_matching_function(func, func_id) {
        return Some(FunctionRole::PatternMatch);
    }

    // Check I/O wrapper BEFORE orchestration
    if is_io_wrapper(func) {
        return Some(FunctionRole::IOWrapper);
    }

    // Only then check orchestration patterns
    if is_orchestrator(func, func_id, call_graph) {
        return Some(FunctionRole::Orchestrator);
    }

    None // Will default to PureLogic
}

// Pure function to check if a function is an entry point
fn is_entry_point(func_id: &FunctionId, call_graph: &CallGraph) -> bool {
    call_graph.is_entry_point(func_id) || is_entry_point_by_name(&func_id.name)
}

// Pure function to check if a function is a pattern matching function
fn is_pattern_matching_function(func: &FunctionMetrics, func_id: &FunctionId) -> bool {
    // Check for typical pattern matching function names
    let name_lower = func_id.name.to_lowercase();
    let pattern_match_names = [
        "detect",
        "classify",
        "identify",
        "determine",
        "resolve",
        "match",
        "parse_type",
        "get_type",
        "find_type",
    ];

    // Name suggests pattern matching AND has low cyclomatic but high cognitive complexity
    // (typical of if/else chains or match statements with many branches)
    let name_matches = pattern_match_names
        .iter()
        .any(|pattern| name_lower.contains(pattern));

    // Pattern matching functions typically have:
    // - Low cyclomatic complexity (1-2, just sequential checks)
    // - Higher cognitive complexity due to many conditions
    // - Cognitive/cyclomatic ratio > 5 suggests pattern matching
    if name_matches && func.cyclomatic <= 2 {
        let ratio = if func.cyclomatic > 0 {
            func.cognitive as f32 / func.cyclomatic as f32
        } else {
            func.cognitive as f32
        };
        return ratio > 5.0;
    }

    false
}

// Pure function to check if a function is an orchestrator
fn is_orchestrator(func: &FunctionMetrics, func_id: &FunctionId, call_graph: &CallGraph) -> bool {
    // First check if there are meaningful callees to orchestrate
    let callees = call_graph.get_callees(func_id);
    let meaningful_callees: Vec<_> = callees
        .iter()
        .filter(|f| !is_std_or_utility_function(&f.name))
        .collect();

    // Check if this is a functional chain (all calls are functional methods)
    // Default: allow functional chains (they're idiomatic patterns)
<<<<<<< HEAD
    if !meaningful_callees.is_empty() && callees.len() > meaningful_callees.len() {
=======
    if true && !meaningful_callees.is_empty() && callees.len() > meaningful_callees.len() {
>>>>>>> 0b9169c3
        // If all non-utility calls are removed, this might be a functional chain
        let functional_chain = callees.iter().all(|f| {
            // Check for standard library and utility functions
            matches!(f.name.as_str(), "format" | "write" | "print" | "println" | "clone" | "to_string" | "into" | "from")
                || f.name.starts_with("std::")
                || f.name.starts_with("core::")
                || f.name.starts_with("alloc::")
                || f.name.contains("Pipeline")
                || f.name.contains("Stream")
                || f.name.contains("Iterator")
        });
        if functional_chain {
            return false;
        }
    }

    // Check for single delegation (adapter pattern)
    // Default: exclude adapters (they're not orchestration)
    if meaningful_callees.len() == 1 {
        // This is likely an adapter/wrapper, not orchestration
        return false;
    }

    // Can't be an orchestrator without functions to orchestrate
    // Default minimum delegation count: 2
    if meaningful_callees.len() < 2 {
        return false;
    }

    // Name-based orchestration with low complexity
    let name_suggests_orchestration =
        is_orchestrator_by_name(&func_id.name) && func.cyclomatic <= 3;

    // Low complexity delegation pattern
    let is_simple_delegation = func.cyclomatic <= 2
        && func.cognitive <= 3
        && delegates_to_tested_functions(func_id, call_graph, 0.8);

    name_suggests_orchestration || is_simple_delegation
}

// Pure function to check if a function is an I/O wrapper
fn is_io_wrapper(func: &FunctionMetrics) -> bool {
    if !contains_io_patterns(func) {
        return false;
    }

    // Short I/O functions are clearly wrappers
    if func.length < 20 {
        return true;
    }

    // Longer functions can still be I/O wrappers if they match I/O orchestration patterns
    func.length <= 50 && is_io_orchestration(func)
}

fn is_entry_point_by_name(name: &str) -> bool {
    let entry_patterns = [
        "main", "run", "start", "init", "handle", "process", "execute", "serve", "listen",
    ];

    let name_lower = name.to_lowercase();
    entry_patterns
        .iter()
        .any(|pattern| name_lower.starts_with(pattern) || name_lower.ends_with(pattern))
}

fn is_orchestrator_by_name(name: &str) -> bool {
    let name_lower = name.to_lowercase();

    // Exclude common non-orchestration patterns first
    let exclude_patterns = [
        "print",
        "format",
        "create",
        "build",
        "extract",
        "parse",
        "new",
        "from",
        "to",
        "into",
        "write",
        "read",
        "display",
        "render",
        "emit",
        // Exclude adapter/wrapper patterns
        "adapt",
        "wrap",
        "convert",
        "transform",
        "translate",
        // Exclude functional patterns
        "map",
        "filter",
        "reduce",
        "fold",
        "collect",
        "apply",
        // Exclude single-purpose functions
        "get",
        "set",
        "find",
        "search",
        "check",
        "validate",
    ];

    for pattern in &exclude_patterns {
        if name_lower.starts_with(pattern) || name_lower.ends_with(pattern) {
            return false;
        }
    }

    // Check common orchestration patterns that override excludes
    // (These would have been in include_patterns config)
    let include_patterns = [
        "workflow_",
        "pipeline_",
        "process_",
        "orchestrate_",
        "coordinate_",
        "execute_flow_",
    ];
    for pattern in &include_patterns {
        if name_lower.starts_with(pattern) {
            return true;
        }
    }

    // Then check for true orchestration patterns
    let orchestrator_patterns = [
        "orchestrate",
        "coordinate",
        "manage",
        "dispatch",
        "route",
        "if_requested",
        "if_needed",
        "if_enabled",
        "maybe",
        "try_",
        "attempt_",
        "delegate",
        "forward",
    ];

    // Check for conditional patterns like generate_report_if_requested
    if name_lower.contains("_if_") || name_lower.contains("_when_") {
        return true;
    }

    orchestrator_patterns
        .iter()
        .any(|pattern| name_lower.contains(pattern))
}

fn delegates_to_tested_functions(
    func_id: &FunctionId,
    call_graph: &CallGraph,
    _threshold: f64,
) -> bool {
    let callees = call_graph.get_callees(func_id);
    if callees.is_empty() {
        return false;
    }

    // Filter out standard library functions and common utilities
    let meaningful_callees: Vec<_> = callees
        .iter()
        .filter(|f| !is_std_or_utility_function(&f.name))
        .collect();

    // Orchestrators should coordinate MULTIPLE functions (at least 2)
    // This is now consistent with the check in is_orchestrator
    meaningful_callees.len() >= 2 && call_graph.detect_delegation_pattern(func_id)
}

fn contains_io_patterns(func: &FunctionMetrics) -> bool {
    // Check for I/O related patterns in function name or content
    let io_keywords = vec![
        "read",
        "write",
        "file",
        "socket",
        "http",
        "request",
        "response",
        "stream",
        "buffer",
        "stdin",
        "stdout",
        "stderr",
        "print",
        "input",
        "output",
        "display",
        // Note: "format" removed - string formatting is not I/O
        "json",
        "serialize",
        "deserialize",
        "emit",
        "render",
        "save",
        "load",
        "export",
        "import",
        "log",
        "trace",
        "debug",
        "info",
        "warn",
        "error",
        "summary",
        "report",
    ];

    let name_lower = func.name.to_lowercase();
    io_keywords
        .iter()
        .any(|keyword| name_lower.contains(keyword))
}

fn is_io_orchestration(func: &FunctionMetrics) -> bool {
    // Function is I/O orchestration if it has I/O in the name and:
    // - Moderate cyclomatic complexity (mostly from format/output branching)
    // - Not deeply nested (nesting <= 3)
    // - Name strongly suggests I/O operations
    let name_lower = func.name.to_lowercase();

    // Strong I/O indicators in function name
    let strong_io_patterns = [
        "output_",
        "write_",
        "print_",
        "format_",
        "serialize_",
        "save_",
        "export_",
        "display_",
        "render_",
        "emit_",
    ];

    let has_strong_io_name = strong_io_patterns
        .iter()
        .any(|pattern| name_lower.starts_with(pattern));

    // I/O orchestration typically has branching for different formats/destinations
    // but not deep business logic
    has_strong_io_name && func.nesting <= 3
}

// Helper to identify standard library and utility functions that shouldn't count as delegation targets
fn is_std_or_utility_function(name: &str) -> bool {
    // Check the base name (after :: if present)
    let base_name = name.rsplit("::").next().unwrap_or(name);

    // Check if it's a functional chain method (like map, filter, collect)
    let is_functional_chain = matches!(
        base_name,
        "map"
            | "filter"
            | "filter_map"
            | "flat_map"
            | "fold"
            | "collect"
            | "zip"
            | "enumerate"
            | "chain"
            | "flatten"
            | "skip"
            | "take"
            | "skip_while"
            | "take_while"
            | "any"
            | "all"
            | "find"
            | "position"
            | "for_each"
            | "reduce"
            | "scan"
            | "inspect"
            | "partition"
            | "unzip"
    );

    // If it's a functional chain method on any type (e.g., LazyPipeline::map),
    // it's a utility function, not orchestration
    if is_functional_chain {
        return true;
    }

    matches!(
        base_name,
        // Standard library functions from macro expansion
        "format" | "write" | "print" | "println" |
        // Common utility functions that are too generic  
        "clone" | "to_string" | "into" | "from" | "as_ref" | "as_mut" |
        "borrow" | "borrow_mut" | "deref" | "deref_mut" |
        // Iterator methods that are utilities, not business logic
        "iter" | "into_iter" | "iter_mut" |
        // String manipulation utilities
        "to_lowercase" | "to_uppercase" | "trim" | "split" | "join" |
        // Common pattern checking functions
        "starts_with" | "ends_with" | "contains" | "is_empty" | "len" |
        // Memory management
        "new" | "default" | "drop" | "unwrap" | "expect" |
        "ok" | "err" | "some" | "none"
    ) || name.starts_with("std::")
        || name.starts_with("core::")
        || name.starts_with("alloc::")
        || name.ends_with("::iter")  // Any type's iter method
        || name.ends_with("::any") // Any type's any method
}

pub fn get_role_multiplier(role: FunctionRole) -> f64 {
    // Get multipliers from configuration
    let config = crate::config::get_role_multipliers();

    match role {
        FunctionRole::PureLogic => config.pure_logic,
        FunctionRole::Orchestrator => config.orchestrator,
        FunctionRole::IOWrapper => config.io_wrapper,
        FunctionRole::EntryPoint => config.entry_point,
        FunctionRole::PatternMatch => config.pattern_match,
        FunctionRole::Unknown => config.unknown,
    }
}

// Semantic priority calculation removed per spec 58
// Role multipliers now provide the only role-based adjustment to avoid double penalties

#[cfg(test)]
mod tests {
    use super::*;
    use crate::core::FunctionMetrics;
    use crate::priority::call_graph::{CallGraph, CallType, FunctionCall, FunctionId};
    use std::path::PathBuf;

    fn create_test_metrics(
        name: &str,
        cyclomatic: u32,
        cognitive: u32,
        lines: usize,
    ) -> FunctionMetrics {
        FunctionMetrics {
            file: PathBuf::from("test.rs"),
            name: name.to_string(),
            line: 1,
            length: lines,
            cyclomatic,
            cognitive,
            nesting: 0,
            is_test: false,
            visibility: None,
            is_trait_method: false,
            in_test_module: false,
            entropy_score: None,
            is_pure: None,
            purity_confidence: None,
        }
    }

    #[test]
    fn test_entry_point_classification() {
        let graph = CallGraph::new();
        let func = create_test_metrics("main", 5, 8, 50);
        let func_id = FunctionId {
            file: PathBuf::from("main.rs"),
            name: "main".to_string(),
            line: 1,
        };

        let role = classify_function_role(&func, &func_id, &graph);
        assert_eq!(role, FunctionRole::EntryPoint);
    }

    #[test]
    fn test_orchestrator_classification() {
        let mut graph = CallGraph::new();
        let func = create_test_metrics("coordinate_tasks", 2, 3, 15);
        let func_id = FunctionId {
            file: PathBuf::from("coord.rs"),
            name: "coordinate_tasks".to_string(),
            line: 10,
        };

        // Add the orchestrator function
        graph.add_function(func_id.clone(), false, false, 2, 15);

        // Add some worker functions it calls
        for i in 0..3 {
            let worker_id = FunctionId {
                file: PathBuf::from("worker.rs"),
                name: format!("worker_{i}"),
                line: i * 10,
            };
            graph.add_function(worker_id.clone(), false, false, 8, 40);
            graph.add_call(crate::priority::call_graph::FunctionCall {
                caller: func_id.clone(),
                callee: worker_id,
                call_type: crate::priority::call_graph::CallType::Delegate,
            });
        }

        let role = classify_function_role(&func, &func_id, &graph);
        assert_eq!(role, FunctionRole::Orchestrator);
    }

    #[test]
    fn test_io_wrapper_classification() {
        let graph = CallGraph::new();
        let func = create_test_metrics("read_file", 1, 2, 10);
        let func_id = FunctionId {
            file: PathBuf::from("io.rs"),
            name: "read_file".to_string(),
            line: 5,
        };

        let role = classify_function_role(&func, &func_id, &graph);
        assert_eq!(role, FunctionRole::IOWrapper);
    }

    #[test]
    fn test_io_orchestration_classification() {
        let graph = CallGraph::new();

        // Test case similar to output_unified_priorities:
        // - Has "output_" prefix (strong I/O pattern)
        // - 38 lines (within the 50 line limit)
        // - Cyclomatic 12 (from format branching)
        // - Nesting 3 (not deeply nested)
        let mut func = create_test_metrics("output_unified_priorities", 12, 19, 38);
        func.nesting = 3;

        let func_id = FunctionId {
            file: PathBuf::from("main.rs"),
            name: "output_unified_priorities".to_string(),
            line: 861,
        };

        let role = classify_function_role(&func, &func_id, &graph);
        assert_eq!(role, FunctionRole::IOWrapper);

        // Test that high nesting disqualifies I/O orchestration
        func.nesting = 4;
        let role = classify_function_role(&func, &func_id, &graph);
        assert_eq!(role, FunctionRole::PureLogic);
    }

    #[test]
    fn test_pure_logic_classification() {
        let graph = CallGraph::new();
        let func = create_test_metrics("calculate_risk", 8, 12, 60);
        let func_id = FunctionId {
            file: PathBuf::from("calc.rs"),
            name: "calculate_risk".to_string(),
            line: 20,
        };

        let role = classify_function_role(&func, &func_id, &graph);
        assert_eq!(role, FunctionRole::PureLogic);
    }

    #[test]
    fn test_role_multipliers() {
        // Test with updated configuration values (spec 63)
        assert_eq!(get_role_multiplier(FunctionRole::PureLogic), 1.2);
        assert_eq!(get_role_multiplier(FunctionRole::Orchestrator), 0.8);
        assert_eq!(get_role_multiplier(FunctionRole::IOWrapper), 0.7);
        assert_eq!(get_role_multiplier(FunctionRole::EntryPoint), 0.9);
        assert_eq!(get_role_multiplier(FunctionRole::PatternMatch), 0.6);
        assert_eq!(get_role_multiplier(FunctionRole::Unknown), 1.0);
    }

    #[test]
    fn test_is_std_or_utility_function() {
        // Test standard library functions from macro expansion
        assert!(is_std_or_utility_function("format"));
        assert!(is_std_or_utility_function("write"));
        assert!(is_std_or_utility_function("print"));
        assert!(is_std_or_utility_function("println"));

        // Test std library paths
        assert!(is_std_or_utility_function("std::fmt::format"));
        assert!(is_std_or_utility_function("core::mem::drop"));
        assert!(is_std_or_utility_function("alloc::vec::Vec"));

        // Test common utility functions
        assert!(is_std_or_utility_function("clone"));
        assert!(is_std_or_utility_function("to_string"));
        assert!(is_std_or_utility_function("into"));
        assert!(is_std_or_utility_function("from"));

        // Test iterator methods
        assert!(is_std_or_utility_function("iter"));
        assert!(is_std_or_utility_function("any"));
        assert!(is_std_or_utility_function("filter"));
        assert!(is_std_or_utility_function("collect"));

        // Test qualified method names
        assert!(is_std_or_utility_function("ContextMap::iter"));
        assert!(is_std_or_utility_function("ContextMatcher::any"));
        assert!(is_std_or_utility_function("Vec::iter"));

        // Test string utilities
        assert!(is_std_or_utility_function("to_lowercase"));
        assert!(is_std_or_utility_function("starts_with"));
        assert!(is_std_or_utility_function("ends_with"));

        // Test non-std functions
        assert!(!is_std_or_utility_function("calculate_dash_count"));
        assert!(!is_std_or_utility_function("format_complexity_info"));
        assert!(!is_std_or_utility_function("my_custom_function"));
        assert!(!is_std_or_utility_function("is_entry_point_by_name"));
    }

    #[test]
    fn test_formatting_function_not_orchestrator() {
        let mut graph = CallGraph::new();

        // Create a function like format_recommendation_box_header
        let func = create_test_metrics("format_recommendation_box_header", 1, 0, 9);
        let func_id = FunctionId {
            file: PathBuf::from("insights.rs"),
            name: "format_recommendation_box_header".to_string(),
            line: 142,
        };

        // Add the function to the graph
        graph.add_function(func_id.clone(), false, false, 1, 9);

        // Add callees: calculate_dash_count and format (from macro)
        let callee1 = FunctionId {
            file: PathBuf::from("insights.rs"),
            name: "calculate_dash_count".to_string(),
            line: 138,
        };
        let callee2 = FunctionId {
            file: PathBuf::from("std"),
            name: "format".to_string(),
            line: 1,
        };

        graph.add_function(callee1.clone(), false, false, 1, 3);
        graph.add_function(callee2.clone(), false, false, 1, 1);

        graph.add_call(FunctionCall {
            caller: func_id.clone(),
            callee: callee1,
            call_type: CallType::Direct,
        });
        graph.add_call(FunctionCall {
            caller: func_id.clone(),
            callee: callee2,
            call_type: CallType::Direct,
        });

        // Test that it's not classified as orchestrator
        let role = classify_function_role(&func, &func_id, &graph);
        assert_eq!(
            role,
            FunctionRole::PureLogic,
            "Formatting function should be PureLogic, not Orchestrator"
        );

        // Verify it doesn't match delegation pattern
        assert!(
            !delegates_to_tested_functions(&func_id, &graph, 0.8),
            "Should not be considered delegation when calling std functions"
        );
    }

    #[test]
    fn test_actual_orchestrator_with_meaningful_callees() {
        let mut graph = CallGraph::new();

        // Create an actual orchestrator function
        let func = create_test_metrics("coordinate_workflow", 2, 3, 15);
        let func_id = FunctionId {
            file: PathBuf::from("workflow.rs"),
            name: "coordinate_workflow".to_string(),
            line: 10,
        };

        graph.add_function(func_id.clone(), false, false, 2, 15);

        // Add meaningful callees (not std library)
        // Need at least 3 for the current config settings
        let callee1 = FunctionId {
            file: PathBuf::from("workflow.rs"),
            name: "process_step_one".to_string(),
            line: 50,
        };
        let callee2 = FunctionId {
            file: PathBuf::from("workflow.rs"),
            name: "process_step_two".to_string(),
            line: 100,
        };
        let callee3 = FunctionId {
            file: PathBuf::from("workflow.rs"),
            name: "process_step_three".to_string(),
            line: 150,
        };

        graph.add_function(callee1.clone(), false, false, 5, 30);
        graph.add_function(callee2.clone(), false, false, 5, 30);
        graph.add_function(callee3.clone(), false, false, 5, 30);

        graph.add_call(FunctionCall {
            caller: func_id.clone(),
            callee: callee1,
            call_type: CallType::Direct,
        });
        graph.add_call(FunctionCall {
            caller: func_id.clone(),
            callee: callee2,
            call_type: CallType::Direct,
        });
        graph.add_call(FunctionCall {
            caller: func_id.clone(),
            callee: callee3,
            call_type: CallType::Direct,
        });

        // This should be classified as orchestrator
        let role = classify_function_role(&func, &func_id, &graph);
        assert_eq!(
            role,
            FunctionRole::Orchestrator,
            "Function coordinating multiple steps should be Orchestrator"
        );
    }
}<|MERGE_RESOLUTION|>--- conflicted
+++ resolved
@@ -104,11 +104,7 @@
 
     // Check if this is a functional chain (all calls are functional methods)
     // Default: allow functional chains (they're idiomatic patterns)
-<<<<<<< HEAD
     if !meaningful_callees.is_empty() && callees.len() > meaningful_callees.len() {
-=======
-    if true && !meaningful_callees.is_empty() && callees.len() > meaningful_callees.len() {
->>>>>>> 0b9169c3
         // If all non-utility calls are removed, this might be a functional chain
         let functional_chain = callees.iter().all(|f| {
             // Check for standard library and utility functions
