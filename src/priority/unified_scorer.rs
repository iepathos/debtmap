use crate::config;
use crate::core::FunctionMetrics;
use crate::priority::{
    call_graph::{CallGraph, FunctionId},
    coverage_propagation::{
        calculate_coverage_urgency, calculate_transitive_coverage, TransitiveCoverage,
    },
    debt_aggregator::{DebtAggregator, DebtScores, FunctionId as AggregatorFunctionId},
    external_api_detector::{generate_enhanced_dead_code_hints, is_likely_external_api},
    semantic_classifier::{classify_function_role, get_role_multiplier, FunctionRole},
    ActionableRecommendation, DebtType, FunctionAnalysis, FunctionVisibility, ImpactMetrics,
};
use crate::risk::evidence_calculator::EvidenceBasedRiskCalculator;
use crate::risk::lcov::LcovData;
use serde::{Deserialize, Serialize};
use std::collections::HashSet;
use std::path::PathBuf;

#[derive(Debug, Clone, Serialize, Deserialize)]
pub struct UnifiedScore {
<<<<<<< HEAD
    pub complexity_factor: f64,   // 0-10, configurable weight (default 30%)
    pub coverage_factor: f64,     // 0-10, configurable weight (default 40%)
    pub semantic_factor: f64,     // 0-10, configurable weight (default 5%)
    pub dependency_factor: f64,   // 0-10, configurable weight (default 15%)
    pub security_factor: f64,     // 0-10, configurable weight (default 5%)
    pub organization_factor: f64, // 0-10, configurable weight (default 5%)
    pub role_multiplier: f64,     // 0.1-1.5x based on function role
    pub final_score: f64,         // Computed composite score
=======
    pub complexity_factor: f64, // 0-10, configurable weight (default 35%)
    pub coverage_factor: f64,   // 0-10, configurable weight (default 40%)
    pub roi_factor: f64,        // 0-10, configurable weight (default 0% - removed from scoring)
    pub dependency_factor: f64, // 0-10, configurable weight (default 20%)
    pub security_factor: f64,   // 0-10, configurable weight (default 5%)
    pub role_multiplier: f64,   // 0.1-1.5x based on function role
    pub final_score: f64,       // Computed composite score
>>>>>>> 8aeff585
}

#[derive(Debug, Clone, Serialize, Deserialize)]
pub struct UnifiedDebtItem {
    pub location: Location,
    pub debt_type: DebtType,
    pub unified_score: UnifiedScore,
    pub function_role: FunctionRole,
    pub recommendation: ActionableRecommendation,
    pub expected_impact: ImpactMetrics,
    pub transitive_coverage: Option<TransitiveCoverage>,
    pub upstream_dependencies: usize,
    pub downstream_dependencies: usize,
    pub upstream_callers: Vec<String>, // List of function names that call this function
    pub downstream_callees: Vec<String>, // List of functions that this function calls
    pub nesting_depth: u32,
    pub function_length: usize,
    pub cyclomatic_complexity: u32,
    pub cognitive_complexity: u32,
    pub entropy_details: Option<EntropyDetails>, // Store entropy information
}

#[derive(Debug, Clone, Serialize, Deserialize)]
pub struct EntropyDetails {
    pub entropy_score: f64,
    pub pattern_repetition: f64,
    pub original_complexity: u32,
    pub adjusted_complexity: u32,
    pub dampening_factor: f64,
}

#[derive(Debug, Clone, Serialize, Deserialize)]
pub struct Location {
    pub file: PathBuf,
    pub function: String,
    pub line: usize,
}

pub fn calculate_unified_priority(
    func: &FunctionMetrics,
    call_graph: &CallGraph,
    coverage: Option<&LcovData>,
    security_issues: Option<f64>,
    organization_issues: Option<f64>,
) -> UnifiedScore {
    calculate_unified_priority_with_debt(
        func,
        call_graph,
        coverage,
        security_issues,
        organization_issues,
        None,
    )
}

pub fn calculate_unified_priority_with_debt(
    func: &FunctionMetrics,
    call_graph: &CallGraph,
    coverage: Option<&LcovData>,
    security_issues: Option<f64>,
    _organization_issues: Option<f64>, // Kept for compatibility but no longer used
    debt_aggregator: Option<&DebtAggregator>,
) -> UnifiedScore {
    let func_id = FunctionId {
        file: func.file.clone(),
        name: func.name.clone(),
        line: func.line,
    };

    // Check if this function is actually technical debt
    // Simple I/O wrappers, entry points, and trivial pure functions with low complexity
    // are not technical debt UNLESS they're untested and non-trivial
    let role = classify_function_role(func, &func_id, call_graph);
    let is_trivial = (func.cyclomatic <= 3 && func.cognitive <= 5)
        && (role == FunctionRole::IOWrapper
            || role == FunctionRole::EntryPoint
            || role == FunctionRole::PatternMatch
            || (role == FunctionRole::PureLogic && func.length <= 10));

    // Check actual test coverage if we have lcov data
    let has_coverage = if let Some(cov) = coverage {
        cov.get_function_coverage(&func.file, &func.name)
            .map(|coverage_pct| coverage_pct > 0.0)
            .unwrap_or(false)
    } else {
        false // No coverage data means assume untested
    };

    // If it's trivial AND tested, it's definitely not technical debt
    if is_trivial && has_coverage {
        return UnifiedScore {
            complexity_factor: 0.0,
            coverage_factor: 0.0,
<<<<<<< HEAD
            semantic_factor: 0.0,
=======
            roi_factor: 0.0,
>>>>>>> 8aeff585
            dependency_factor: 0.0,
            security_factor: 0.0,
            role_multiplier: 1.0,
            final_score: 0.0,
        };
    }

    // Calculate complexity factor (normalized to 0-10)
    // Apply entropy-based dampening if enabled
    let adjusted_cyclomatic = if let Some(entropy_score) = func.entropy_score.as_ref() {
        crate::complexity::entropy::apply_entropy_dampening(func.cyclomatic, entropy_score)
    } else {
        func.cyclomatic
    };
    let adjusted_cognitive = if let Some(entropy_score) = func.entropy_score.as_ref() {
        crate::complexity::entropy::apply_entropy_dampening(func.cognitive, entropy_score)
    } else {
        func.cognitive
    };
    let complexity_factor = normalize_complexity(adjusted_cyclomatic, adjusted_cognitive);

    // Calculate coverage factor (0-10, higher means more urgent to cover)
    let coverage_factor = if func.is_test {
        // Test functions don't need coverage - they are the coverage mechanism
        0.0
    } else if let Some(cov) = coverage {
        calculate_coverage_urgency(&func_id, call_graph, cov, func.cyclomatic)
    } else {
        // No coverage data - assume worst case
        10.0
    };

<<<<<<< HEAD
    // Calculate semantic priority
    let semantic_factor = calculate_semantic_priority(func, role, &func_id, call_graph);
=======
    // Calculate ROI factor (normalized to 0-10) - kept for compatibility but not used in scoring
    let roi_factor = normalize_roi(roi_score);

    // Get role multiplier (no longer calculate semantic factor - avoid double penalty)
>>>>>>> 8aeff585
    let role_multiplier = get_role_multiplier(role);

    // Calculate dependency factor based on upstream dependencies (functions that call this one)
    let upstream_count = call_graph.get_callers(&func_id).len();
    let dependency_factor = calculate_dependency_factor(upstream_count);

    // Calculate debt-based factors if aggregator is available
    let debt_scores = if let Some(aggregator) = debt_aggregator {
        let agg_func_id = AggregatorFunctionId {
            file: func.file.clone(),
            name: func.name.clone(),
            start_line: func.line,
            end_line: func.line + func.length,
        };
        aggregator.calculate_debt_scores(&agg_func_id)
    } else {
        DebtScores::default()
    };

    // Security factor (0-10 scale)
    // Combine pattern-based detection with actual detected issues
    let security_factor = if debt_scores.security > 0.0 {
        // Use actual detected security issues if available
        debt_scores.security
    } else {
        // Fall back to pattern-based detection or provided value
        security_issues
            .unwrap_or_else(|| calculate_security_factor(func))
            .min(10.0)
    };

    // Organization factor removed - redundant with complexity factor
    // Organization issues are already captured by complexity metrics

    // Add new debt category factors
    let testing_factor = debt_scores.testing.min(10.0);
    let resource_factor = debt_scores.resource.min(10.0);
    let duplication_factor = debt_scores.duplication.min(10.0);

    // Get configurable weights (note: after spec 58, only using complexity, coverage, dependency, security)
    let _weights = config::get_scoring_weights(); // Kept for compatibility

    // Calculate weighted components for transparency
<<<<<<< HEAD
    let weighted_complexity = complexity_factor * weights.complexity;
    let weighted_coverage = coverage_factor * weights.coverage;
    let weighted_semantic = semantic_factor * weights.semantic;
    let weighted_dependency = dependency_factor * weights.dependency;
    let weighted_security = security_factor * weights.security;
    let weighted_organization = organization_factor * weights.organization;
=======
    // New weights after removing semantic, organization, and ROI factors:
    // - Complexity: 35% (increased from 20%, absorbing organization's 5%)
    // - Coverage: 40% (increased from 30%, main priority focus)
    // - Dependency: 20% (increased from 10%, absorbing semantic's 5%)
    // - Security: 5% (unchanged)
    let weighted_complexity = complexity_factor * 0.35;
    let weighted_coverage = coverage_factor * 0.40;
    let weighted_dependency = dependency_factor * 0.20;
    let weighted_security = security_factor * 0.05;
>>>>>>> 8aeff585

    // Use smaller weights for additional debt categories
    let weighted_testing = testing_factor * 0.05;
    let weighted_resource = resource_factor * 0.05;
    let weighted_duplication = duplication_factor * 0.05;

    // Calculate weighted composite score
    let base_score = weighted_complexity
        + weighted_coverage
<<<<<<< HEAD
        + weighted_semantic
=======
>>>>>>> 8aeff585
        + weighted_dependency
        + weighted_security
        + weighted_testing
        + weighted_resource
        + weighted_duplication;

    // Apply role multiplier
    let final_score = (base_score * role_multiplier).min(10.0);

    UnifiedScore {
        complexity_factor,
        coverage_factor,
<<<<<<< HEAD
        semantic_factor,
=======
        roi_factor, // Kept for compatibility but not used in scoring
>>>>>>> 8aeff585
        dependency_factor,
        security_factor,
        role_multiplier,
        final_score,
    }
}

fn normalize_complexity(cyclomatic: u32, cognitive: u32) -> f64 {
    // Normalize complexity to 0-10 scale
    let combined = (cyclomatic + cognitive) as f64 / 2.0;

    // Use logarithmic scale for better distribution
    // Complexity of 1-5 = low (0-3), 6-10 = medium (3-6), 11+ = high (6-10)
    if combined <= 5.0 {
        combined * 0.6
    } else if combined <= 10.0 {
        3.0 + (combined - 5.0) * 0.6
    } else {
        6.0 + ((combined - 10.0) * 0.2).min(4.0)
    }
}


fn calculate_dependency_factor(upstream_count: usize) -> f64 {
    // Calculate criticality based on number of upstream dependencies (callers)
    // Functions with many callers are on critical paths and should be prioritized
    // 0 callers = 0 (dead code)
    // 1-2 callers = 2-4 (low criticality)
    // 3-5 callers = 4-7 (medium criticality)
    // 6-10 callers = 7-9 (high criticality)
    // 10+ callers = 9-10 (critical path)

    match upstream_count {
        0 => 0.0, // Dead code - low priority unless it's complex
        1 => 2.0,
        2 => 3.0,
        3 => 4.0,
        4 => 5.0,
        5 => 6.0,
        6..=7 => 7.0,
        8..=9 => 8.0,
        10..=14 => 9.0,
        _ => 10.0, // 15+ callers = critical path function
    }
}

/// Calculate security factor based on function characteristics and patterns
fn calculate_security_factor(func: &FunctionMetrics) -> f64 {
    let mut score: f64 = 0.0;

    // Check for security-related patterns in function name
    let name_lower = func.name.to_lowercase();

    // Security-critical function names
    if name_lower.contains("auth")
        || name_lower.contains("crypt")
        || name_lower.contains("token")
        || name_lower.contains("password")
        || name_lower.contains("secret")
        || name_lower.contains("permission")
        || name_lower.contains("sanitize")
        || name_lower.contains("validate")
    {
        score += 5.0;
    }

    // Functions that might handle user input
    if name_lower.contains("parse")
        || name_lower.contains("deserialize")
        || name_lower.contains("decode")
        || name_lower.contains("input")
        || name_lower.contains("request")
        || name_lower.contains("query")
    {
        score += 3.0;
    }

    // Functions dealing with file/network operations
    if name_lower.contains("read_file")
        || name_lower.contains("write_file")
        || name_lower.contains("exec")
        || name_lower.contains("system")
        || name_lower.contains("sql")
        || name_lower.contains("database")
    {
        score += 4.0;
    }

    // High complexity in security-sensitive functions is more risky
    if score > 0.0 && func.cyclomatic > 10 {
        score += 2.0;
    }

    score.min(10.0)
}

// Organization factor removed per spec 58 - redundant with complexity factor
// Organization issues are already captured by complexity metrics

/// Create evidence-based risk assessment for a function
pub fn create_evidence_based_risk_assessment(
    func: &FunctionMetrics,
    call_graph: &CallGraph,
    coverage: Option<&LcovData>,
) -> crate::risk::evidence::RiskAssessment {
    let calculator = EvidenceBasedRiskCalculator::new();

    // Convert FunctionMetrics to FunctionAnalysis
    let function_analysis = FunctionAnalysis {
        file: func.file.clone(),
        function: func.name.clone(),
        line: func.line,
        function_length: func.length,
        cyclomatic_complexity: func.cyclomatic,
        cognitive_complexity: func.cognitive,
        nesting_depth: func.nesting,
        is_test: func.is_test,
        visibility: determine_visibility(func),
    };

    calculator.calculate_risk(&function_analysis, call_graph, coverage)
}

/// Create a unified debt item with enhanced call graph analysis
pub fn create_unified_debt_item_enhanced(
    func: &FunctionMetrics,
    call_graph: &CallGraph,
    _enhanced_call_graph: Option<()>, // Placeholder for future enhanced call graph
    coverage: Option<&LcovData>,
) -> UnifiedDebtItem {
    let func_id = FunctionId {
        file: func.file.clone(),
        name: func.name.clone(),
        line: func.line,
    };

    // Calculate security factor
    let security_factor = calculate_security_factor(func);
    // Organization factor removed per spec 58 - redundant with complexity factor

    let unified_score = calculate_unified_priority(
        func,
        call_graph,
        coverage,
        Some(security_factor),
        None, // Organization factor no longer used
    );
    let role = classify_function_role(func, &func_id, call_graph);

    let transitive_coverage =
        coverage.map(|cov| calculate_transitive_coverage(&func_id, call_graph, cov));

    // Use enhanced debt type classification
    let debt_type = classify_debt_type_enhanced(func, call_graph, &func_id);

    let recommendation = generate_recommendation(func, &debt_type, role, &unified_score);
    let expected_impact = calculate_expected_impact(func, &debt_type, &unified_score);

    // Get caller and callee names
    let upstream_callers = call_graph.get_callers(&func_id);
    let downstream_callees = call_graph.get_callees(&func_id);

    let upstream_caller_names: Vec<String> =
        upstream_callers.iter().map(|id| id.name.clone()).collect();
    let downstream_callee_names: Vec<String> = downstream_callees
        .iter()
        .map(|id| id.name.clone())
        .collect();

    UnifiedDebtItem {
        location: Location {
            file: func.file.clone(),
            function: func.name.clone(),
            line: func.line,
        },
        debt_type,
        unified_score,
        function_role: role,
        recommendation,
        expected_impact,
        transitive_coverage,
        upstream_dependencies: upstream_callers.len(),
        downstream_dependencies: downstream_callees.len(),
        upstream_callers: upstream_caller_names,
        downstream_callees: downstream_callee_names,
        nesting_depth: 0,   // Would need to be calculated from AST
        function_length: 0, // Would need to be calculated from AST or additional metadata
        cyclomatic_complexity: func.cyclomatic,
        cognitive_complexity: func.cognitive,
        entropy_details: calculate_entropy_details(func),
    }
}

pub fn create_unified_debt_item_with_aggregator(
    func: &FunctionMetrics,
    call_graph: &CallGraph,
    coverage: Option<&LcovData>,
    framework_exclusions: &HashSet<FunctionId>,
    function_pointer_used_functions: Option<&HashSet<FunctionId>>,
    debt_aggregator: &DebtAggregator,
) -> UnifiedDebtItem {
    let func_id = FunctionId {
        file: func.file.clone(),
        name: func.name.clone(),
        line: func.line,
    };

    // Calculate transitive coverage if direct coverage is available
    let transitive_coverage = coverage.and_then(|lcov| {
        lcov.get_function_coverage_with_line(&func.file, &func.name, func.line)
            .map(|_direct| calculate_transitive_coverage(&func_id, call_graph, lcov))
    });

    // Use the enhanced debt type classification with framework exclusions
    let debt_type = classify_debt_type_with_exclusions(
        func,
        call_graph,
        &func_id,
        framework_exclusions,
        function_pointer_used_functions,
    );

    // Calculate unified score with debt aggregator
    let unified_score = calculate_unified_priority_with_debt(
        func,
        call_graph,
        coverage,
        None, // Let the aggregator provide security factor
        None, // Let the aggregator provide organization factor
        Some(debt_aggregator),
    );

    // Determine function role for more accurate analysis
    let function_role = classify_function_role(func, &func_id, call_graph);

    // Generate contextual recommendation based on debt type and metrics
    let recommendation = generate_recommendation(func, &debt_type, function_role, &unified_score);

    // Calculate expected impact
    let expected_impact = calculate_expected_impact(func, &debt_type, &unified_score);

    // Get dependency information
    let upstream = call_graph.get_callers(&func_id);
    let downstream = call_graph.get_callees(&func_id);

    UnifiedDebtItem {
        location: Location {
            file: func.file.clone(),
            function: func.name.clone(),
            line: func.line,
        },
        debt_type,
        unified_score,
        function_role,
        recommendation,
        expected_impact,
        transitive_coverage,
        upstream_dependencies: upstream.len(),
        downstream_dependencies: downstream.len(),
        upstream_callers: upstream.iter().map(|f| f.name.clone()).collect(),
        downstream_callees: downstream.iter().map(|f| f.name.clone()).collect(),
        nesting_depth: 0, // FunctionMetrics doesn't have nesting_depth field
        function_length: func.length,
        cyclomatic_complexity: func.cyclomatic,
        cognitive_complexity: func.cognitive,
        entropy_details: calculate_entropy_details(func),
    }
}

pub fn create_unified_debt_item_with_exclusions(
    func: &FunctionMetrics,
    call_graph: &CallGraph,
    coverage: Option<&LcovData>,
    framework_exclusions: &HashSet<FunctionId>,
    function_pointer_used_functions: Option<&HashSet<FunctionId>>,
) -> UnifiedDebtItem {
    let func_id = FunctionId {
        file: func.file.clone(),
        name: func.name.clone(),
        line: func.line,
    };

    // Calculate transitive coverage if direct coverage is available
    let transitive_coverage = coverage.and_then(|lcov| {
        lcov.get_function_coverage_with_line(&func.file, &func.name, func.line)
            .map(|_direct| calculate_transitive_coverage(&func_id, call_graph, lcov))
    });

    // Use the enhanced debt type classification with framework exclusions
    let debt_type = classify_debt_type_with_exclusions(
        func,
        call_graph,
        &func_id,
        framework_exclusions,
        function_pointer_used_functions,
    );

    // Calculate unified score
    // Calculate security factor
    let security_factor = calculate_security_factor(func);
    // Organization factor removed per spec 58 - redundant with complexity factor

    let unified_score = calculate_unified_priority(
        func,
        call_graph,
        coverage,
        Some(security_factor),
        None, // Organization factor no longer used
    );

    // Determine function role for more accurate analysis
    let function_role = classify_function_role(func, &func_id, call_graph);

    // Generate contextual recommendation based on debt type and metrics
    let recommendation = generate_recommendation(func, &debt_type, function_role, &unified_score);

    // Calculate expected impact
    let expected_impact = calculate_expected_impact(func, &debt_type, &unified_score);

    // Get dependency information
    let upstream = call_graph.get_callers(&func_id);
    let downstream = call_graph.get_callees(&func_id);

    UnifiedDebtItem {
        location: Location {
            file: func.file.clone(),
            function: func.name.clone(),
            line: func.line,
        },
        debt_type,
        unified_score,
        function_role,
        recommendation,
        expected_impact,
        transitive_coverage,
        upstream_dependencies: upstream.len(),
        downstream_dependencies: downstream.len(),
        upstream_callers: upstream.iter().map(|f| f.name.clone()).collect(),
        downstream_callees: downstream.iter().map(|f| f.name.clone()).collect(),
        nesting_depth: 0, // FunctionMetrics doesn't have nesting_depth field
        function_length: func.length,
        cyclomatic_complexity: func.cyclomatic,
        cognitive_complexity: func.cognitive,
        entropy_details: calculate_entropy_details(func),
    }
}

/// Helper function to calculate entropy details from FunctionMetrics
fn calculate_entropy_details(func: &FunctionMetrics) -> Option<EntropyDetails> {
    func.entropy_score.as_ref().map(|entropy_score| {
        let adjusted_cyclomatic =
            crate::complexity::entropy::apply_entropy_dampening(func.cyclomatic, entropy_score);
        let _adjusted_cognitive =
            crate::complexity::entropy::apply_entropy_dampening(func.cognitive, entropy_score);
        let dampening_factor = if func.cyclomatic > 0 {
            adjusted_cyclomatic as f64 / func.cyclomatic as f64
        } else {
            1.0
        };

        EntropyDetails {
            entropy_score: entropy_score.token_entropy,
            pattern_repetition: entropy_score.pattern_repetition,
            original_complexity: func.cyclomatic,
            adjusted_complexity: adjusted_cyclomatic,
            dampening_factor,
        }
    })
}

pub fn create_unified_debt_item(
    func: &FunctionMetrics,
    call_graph: &CallGraph,
    coverage: Option<&LcovData>,
) -> UnifiedDebtItem {
    let func_id = FunctionId {
        file: func.file.clone(),
        name: func.name.clone(),
        line: func.line,
    };

    // Calculate security factor
    let security_factor = calculate_security_factor(func);
    // Organization factor removed per spec 58 - redundant with complexity factor

    let unified_score = calculate_unified_priority(
        func,
        call_graph,
        coverage,
        Some(security_factor),
        None, // Organization factor no longer used
    );
    let role = classify_function_role(func, &func_id, call_graph);

    let transitive_coverage =
        coverage.map(|cov| calculate_transitive_coverage(&func_id, call_graph, cov));

    let debt_type = determine_debt_type(func, &transitive_coverage, call_graph, &func_id);
    let recommendation = generate_recommendation(func, &debt_type, role, &unified_score);
    let expected_impact = calculate_expected_impact(func, &debt_type, &unified_score);

    // Get dependency counts and names from call graph
    let upstream_callers = call_graph.get_callers(&func_id);
    let downstream_callees = call_graph.get_callees(&func_id);

    let upstream_caller_names: Vec<String> =
        upstream_callers.iter().map(|id| id.name.clone()).collect();
    let downstream_callee_names: Vec<String> = downstream_callees
        .iter()
        .map(|id| id.name.clone())
        .collect();

    // Calculate entropy details
    let entropy_details = calculate_entropy_details(func);

    UnifiedDebtItem {
        location: Location {
            file: func.file.clone(),
            function: func.name.clone(),
            line: func.line,
        },
        debt_type,
        unified_score,
        function_role: role,
        recommendation,
        expected_impact,
        transitive_coverage,
        upstream_dependencies: upstream_callers.len(),
        downstream_dependencies: downstream_callees.len(),
        upstream_callers: upstream_caller_names,
        downstream_callees: downstream_callee_names,
        nesting_depth: func.nesting,
        function_length: func.length,
        cyclomatic_complexity: func.cyclomatic,
        cognitive_complexity: func.cognitive,
        entropy_details,
    }
}

fn determine_debt_type(
    func: &FunctionMetrics,
    coverage: &Option<TransitiveCoverage>,
    call_graph: &CallGraph,
    func_id: &FunctionId,
) -> DebtType {
    // Determine primary debt type based on metrics
    if let Some(cov) = coverage {
        // Any untested function (< 20% coverage) that isn't a test itself is a testing gap
        // Even simple functions need basic tests
        if cov.direct < 0.2 && !func.is_test {
            return DebtType::TestingGap {
                coverage: cov.direct,
                cyclomatic: func.cyclomatic,
                cognitive: func.cognitive,
            };
        }
    }

    if func.cyclomatic > 10 || func.cognitive > 15 {
        return DebtType::ComplexityHotspot {
            cyclomatic: func.cyclomatic,
            cognitive: func.cognitive,
        };
    }

    // Check for dead code before falling back to generic risk
    if is_dead_code(func, call_graph, func_id, None) {
        return DebtType::DeadCode {
            visibility: determine_visibility(func),
            cyclomatic: func.cyclomatic,
            cognitive: func.cognitive,
            usage_hints: generate_usage_hints(func, call_graph, func_id),
        };
    }

    // Check if this is an orchestrator that doesn't need tests
    let role = classify_function_role(func, func_id, call_graph);
    if role == FunctionRole::Orchestrator {
        let callees = call_graph.get_callees(func_id);
        // Filter out standard library functions
        let meaningful_callees: Vec<_> = callees
            .iter()
            .filter(|f| !is_std_or_utility_function(&f.name))
            .collect();
        // Only flag as orchestration if there are actual functions being orchestrated
        if meaningful_callees.len() >= 2 {
            return DebtType::Orchestration {
                delegates_to: meaningful_callees.iter().map(|f| f.name.clone()).collect(),
            };
        }
    }

    // Low complexity functions that are I/O wrappers or entry points
    // should not be flagged as technical debt
    if func.cyclomatic <= 3 && func.cognitive <= 5 {
        // Check if it's an I/O wrapper or entry point
        if role == FunctionRole::IOWrapper
            || role == FunctionRole::EntryPoint
            || role == FunctionRole::PatternMatch
        {
            // These are acceptable patterns, not debt
            return DebtType::Risk {
                risk_score: 0.0,
                factors: vec!["Simple I/O wrapper or entry point - minimal risk".to_string()],
            };
        }

        // Pure logic functions that are very simple are not debt
        if role == FunctionRole::PureLogic && func.length <= 10 {
            // Simple pure functions like formatters don't need to be flagged
            // Return minimal risk to indicate no real debt
            return DebtType::Risk {
                risk_score: 0.0,
                factors: vec!["Trivial pure function - not technical debt".to_string()],
            };
        }
    }

    // Only flag as risk-based debt if there's actual complexity or other indicators
    if func.cyclomatic > 5 || func.cognitive > 8 || func.length > 50 {
        DebtType::Risk {
            risk_score: calculate_risk_score(func),
            factors: identify_risk_factors(func, coverage),
        }
    } else {
        // Simple functions with cyclomatic <= 5 and cognitive <= 8 and length <= 50
        // Check if they're calling other functions (true delegation)
        let callees = call_graph.get_callees(func_id);
        // Filter out standard library functions
        let meaningful_callees: Vec<_> = callees
            .iter()
            .filter(|f| !is_std_or_utility_function(&f.name))
            .collect();
        if meaningful_callees.len() >= 2
            && func.cyclomatic <= 2
            && role == FunctionRole::Orchestrator
        {
            // This is a simple delegation function that was identified as an orchestrator
            DebtType::Orchestration {
                delegates_to: meaningful_callees.iter().map(|f| f.name.clone()).collect(),
            }
        } else if role == FunctionRole::PureLogic {
            // Simple pure functions are not debt - return minimal risk
            DebtType::Risk {
                risk_score: 0.0,
                factors: vec!["Simple pure function - minimal risk".to_string()],
            }
        } else {
            // Other simple functions - minimal risk
            DebtType::Risk {
                risk_score: 0.1,
                factors: vec!["Simple function with low complexity".to_string()],
            }
        }
    }
}

fn calculate_risk_score(func: &FunctionMetrics) -> f64 {
    // Better scaling for complexity risk (0-1 range)
    // Cyclomatic 10 = 0.33, 20 = 0.67, 30+ = 1.0
    let cyclo_risk = (func.cyclomatic as f64 / 30.0).min(1.0);

    // Cognitive complexity tends to be higher, so scale differently
    // Cognitive 15 = 0.33, 30 = 0.67, 45+ = 1.0
    let cognitive_risk = (func.cognitive as f64 / 45.0).min(1.0);

    // Length risk - functions over 100 lines are definitely risky
    let length_risk = (func.length as f64 / 100.0).min(1.0);

    // Average the three risk factors
    // Complexity is most important, then cognitive, then length
    let weighted_risk = cyclo_risk * 0.4 + cognitive_risk * 0.4 + length_risk * 0.2;

    // Scale to 0-10 range for final risk score
    // Note: Coverage is handled separately in the unified scoring system
    weighted_risk * 10.0
}

fn identify_risk_factors(
    func: &FunctionMetrics,
    coverage: &Option<TransitiveCoverage>,
) -> Vec<String> {
    let mut factors = Vec::new();

    if func.cyclomatic > 5 {
        factors.push(format!(
            "Moderate complexity (cyclomatic: {})",
            func.cyclomatic
        ));
    }

    if func.cognitive > 8 {
        factors.push(format!("Cognitive complexity: {}", func.cognitive));
    }

    if func.length > 50 {
        factors.push(format!("Long function ({} lines)", func.length));
    }

    if let Some(cov) = coverage {
        if cov.direct < 0.5 {
            factors.push(format!("Low coverage: {:.0}%", cov.direct * 100.0));
        }
    }

    if factors.is_empty() {
        factors.push("Potential improvement opportunity".to_string());
    }

    factors
}

fn is_dead_code(
    func: &FunctionMetrics,
    call_graph: &CallGraph,
    func_id: &FunctionId,
    function_pointer_used_functions: Option<&HashSet<FunctionId>>,
) -> bool {
    // Check hardcoded exclusions (includes test functions, main, etc.)
    if is_excluded_from_dead_code_analysis(func) {
        return false;
    }

    // Check if function is definitely used through function pointers
    if let Some(fp_used) = function_pointer_used_functions {
        if fp_used.contains(func_id) {
            return false;
        }
    }

    // Check if function has incoming calls
    let callers = call_graph.get_callers(func_id);
    callers.is_empty()
}

/// Enhanced dead code detection that uses framework pattern exclusions
pub fn is_dead_code_with_exclusions(
    func: &FunctionMetrics,
    call_graph: &CallGraph,
    func_id: &FunctionId,
    framework_exclusions: &std::collections::HashSet<FunctionId>,
    function_pointer_used_functions: Option<&HashSet<FunctionId>>,
) -> bool {
    // Check if dead code detection is enabled for this file's language
    let language = crate::core::Language::from_path(&func.file);
    let language_features = crate::config::get_language_features(&language);

    if !language_features.detect_dead_code {
        // Dead code detection disabled for this language
        return false;
    }

    // First check if this function is excluded by framework patterns
    if framework_exclusions.contains(func_id) {
        return false;
    }

    // Use the enhanced dead code detection with function pointer information
    is_dead_code(func, call_graph, func_id, function_pointer_used_functions)
}

/// Enhanced dead code detection using the enhanced call graph
/// Enhanced version of debt type classification with framework pattern exclusions
pub fn classify_debt_type_with_exclusions(
    func: &FunctionMetrics,
    call_graph: &CallGraph,
    func_id: &FunctionId,
    framework_exclusions: &HashSet<FunctionId>,
    function_pointer_used_functions: Option<&HashSet<FunctionId>>,
) -> DebtType {
    // Test functions are special debt cases
    if func.is_test {
        return match () {
            _ if func.cyclomatic > 15 || func.cognitive > 20 => DebtType::TestComplexityHotspot {
                cyclomatic: func.cyclomatic,
                cognitive: func.cognitive,
                threshold: 15,
            },
            _ => DebtType::TestingGap {
                coverage: 0.0, // Test functions don't have coverage themselves
                cyclomatic: func.cyclomatic,
                cognitive: func.cognitive,
            },
        };
    }

    // Check for complexity hotspots first
    if func.cyclomatic > 10 || func.cognitive > 15 {
        return DebtType::ComplexityHotspot {
            cyclomatic: func.cyclomatic,
            cognitive: func.cognitive,
        };
    }

    // Check for dead code with framework exclusions
    if is_dead_code_with_exclusions(
        func,
        call_graph,
        func_id,
        framework_exclusions,
        function_pointer_used_functions,
    ) {
        return DebtType::DeadCode {
            visibility: determine_visibility(func),
            cyclomatic: func.cyclomatic,
            cognitive: func.cognitive,
            usage_hints: generate_usage_hints(func, call_graph, func_id),
        };
    }

    // Check if this is an orchestrator that doesn't need tests
    let role = classify_function_role(func, func_id, call_graph);
    if role == FunctionRole::Orchestrator {
        let callees = call_graph.get_callees(func_id);
        // Filter out standard library functions
        let meaningful_callees: Vec<_> = callees
            .iter()
            .filter(|f| !is_std_or_utility_function(&f.name))
            .collect();
        // Only flag as orchestration if there are actual functions being orchestrated
        if meaningful_callees.len() >= 2 {
            return DebtType::Orchestration {
                delegates_to: meaningful_callees.iter().map(|f| f.name.clone()).collect(),
            };
        }
    }

    // Low complexity functions that are I/O wrappers or entry points
    // should not be flagged as technical debt
    if func.cyclomatic <= 3 && func.cognitive <= 5 {
        // Check if it's an I/O wrapper or entry point
        if role == FunctionRole::IOWrapper
            || role == FunctionRole::EntryPoint
            || role == FunctionRole::PatternMatch
        {
            // These are acceptable patterns, not debt
            return DebtType::Risk {
                risk_score: 0.0,
                factors: vec!["Simple I/O wrapper or entry point - minimal risk".to_string()],
            };
        }

        // Pure logic functions that are very simple are not debt
        if role == FunctionRole::PureLogic && func.length <= 10 {
            // Simple pure functions like formatters don't need to be flagged
            // Return minimal risk to indicate no real debt
            return DebtType::Risk {
                risk_score: 0.0,
                factors: vec!["Trivial pure function - not technical debt".to_string()],
            };
        }
    }

    // Only flag as risk-based debt if there's actual complexity or other indicators
    if func.cyclomatic > 5 || func.cognitive > 8 || func.length > 50 {
        DebtType::Risk {
            risk_score: calculate_risk_score(func),
            factors: identify_risk_factors(func, &None),
        }
    } else {
        // Simple functions with cyclomatic <= 5 and cognitive <= 8 and length <= 50
        // Check if they're calling other functions (true delegation)
        let callees = call_graph.get_callees(func_id);
        // Filter out standard library functions
        let meaningful_callees: Vec<_> = callees
            .iter()
            .filter(|f| !is_std_or_utility_function(&f.name))
            .collect();
        if meaningful_callees.len() >= 2
            && func.cyclomatic <= 2
            && role == FunctionRole::Orchestrator
        {
            DebtType::Orchestration {
                delegates_to: meaningful_callees.iter().map(|f| f.name.clone()).collect(),
            }
        } else {
            // Not debt - well-designed simple function
            DebtType::Risk {
                risk_score: 0.0,
                factors: vec!["Well-designed simple function - not technical debt".to_string()],
            }
        }
    }
}

/// Enhanced version of debt type classification (legacy - kept for compatibility)
pub fn classify_debt_type_enhanced(
    func: &FunctionMetrics,
    call_graph: &CallGraph,
    func_id: &FunctionId,
) -> DebtType {
    // Test functions are special debt cases
    if func.is_test {
        return match () {
            _ if func.cyclomatic > 15 || func.cognitive > 20 => DebtType::TestComplexityHotspot {
                cyclomatic: func.cyclomatic,
                cognitive: func.cognitive,
                threshold: 15,
            },
            _ => DebtType::TestingGap {
                coverage: 0.0, // Test functions don't have coverage themselves
                cyclomatic: func.cyclomatic,
                cognitive: func.cognitive,
            },
        };
    }

    // Check for complexity hotspots first
    if func.cyclomatic > 10 || func.cognitive > 15 {
        return DebtType::ComplexityHotspot {
            cyclomatic: func.cyclomatic,
            cognitive: func.cognitive,
        };
    }

    // Check for dead code
    if is_dead_code(func, call_graph, func_id, None) {
        return DebtType::DeadCode {
            visibility: determine_visibility(func),
            cyclomatic: func.cyclomatic,
            cognitive: func.cognitive,
            usage_hints: generate_usage_hints(func, call_graph, func_id),
        };
    }

    // Check if this is an orchestrator that doesn't need tests
    let role = classify_function_role(func, func_id, call_graph);
    if role == FunctionRole::Orchestrator {
        let callees = call_graph.get_callees(func_id);
        // Filter out standard library functions
        let meaningful_callees: Vec<_> = callees
            .iter()
            .filter(|f| !is_std_or_utility_function(&f.name))
            .collect();
        // Only flag as orchestration if there are actual functions being orchestrated
        if meaningful_callees.len() >= 2 {
            return DebtType::Orchestration {
                delegates_to: meaningful_callees.iter().map(|f| f.name.clone()).collect(),
            };
        }
    }

    // Low complexity functions that are I/O wrappers or entry points
    // should not be flagged as technical debt
    if func.cyclomatic <= 3 && func.cognitive <= 5 {
        // Check if it's an I/O wrapper or entry point
        if role == FunctionRole::IOWrapper
            || role == FunctionRole::EntryPoint
            || role == FunctionRole::PatternMatch
        {
            // These are acceptable patterns, not debt
            return DebtType::Risk {
                risk_score: 0.0,
                factors: vec!["Simple I/O wrapper or entry point - minimal risk".to_string()],
            };
        }

        // Pure logic functions that are very simple are not debt
        if role == FunctionRole::PureLogic && func.length <= 10 {
            // Simple pure functions like formatters don't need to be flagged
            // Return minimal risk to indicate no real debt
            return DebtType::Risk {
                risk_score: 0.0,
                factors: vec!["Trivial pure function - not technical debt".to_string()],
            };
        }
    }

    // Only flag as risk-based debt if there's actual complexity or other indicators
    if func.cyclomatic > 5 || func.cognitive > 8 || func.length > 50 {
        DebtType::Risk {
            risk_score: calculate_risk_score(func),
            factors: identify_risk_factors(func, &None),
        }
    } else {
        // Simple functions with cyclomatic <= 5 and cognitive <= 8 and length <= 50
        // Check if they're calling other functions (true delegation)
        let callees = call_graph.get_callees(func_id);
        // Filter out standard library functions
        let meaningful_callees: Vec<_> = callees
            .iter()
            .filter(|f| !is_std_or_utility_function(&f.name))
            .collect();
        if meaningful_callees.len() >= 2
            && func.cyclomatic <= 2
            && role == FunctionRole::Orchestrator
        {
            // This is a simple delegation function that was identified as an orchestrator
            DebtType::Orchestration {
                delegates_to: meaningful_callees.iter().map(|f| f.name.clone()).collect(),
            }
        } else if role == FunctionRole::PureLogic {
            // Simple pure functions are not debt - return minimal risk
            DebtType::Risk {
                risk_score: 0.0,
                factors: vec!["Simple pure function - minimal risk".to_string()],
            }
        } else {
            // Other simple functions - minimal risk
            DebtType::Risk {
                risk_score: 0.1,
                factors: vec!["Simple function with low complexity".to_string()],
            }
        }
    }
}

fn is_excluded_from_dead_code_analysis(func: &FunctionMetrics) -> bool {
    // Entry points
    if func.name == "main" || func.name.starts_with("_start") {
        return true;
    }

    // Test functions
    if func.is_test
        || func.name.starts_with("test_")
        || func.file.to_string_lossy().contains("/tests/")
        || func.in_test_module
    // Helper functions in test modules
    {
        return true;
    }

    // Closures are part of their parent function - not independent dead code
    if func.name.contains("<closure@") {
        return true;
    }

    // Exported functions (likely FFI or API) - check for common patterns
    if func.name.contains("extern") || func.name.starts_with("__") {
        return true;
    }

    // Common framework patterns
    if is_framework_callback(func) {
        return true;
    }

    // Trait method implementations - these are called through trait objects
    // Use the new is_trait_method field for accurate detection
    if func.is_trait_method {
        return true;
    }

    // Also check for common trait method patterns as fallback
    if is_likely_trait_method(func) {
        return true;
    }

    false
}

fn is_likely_trait_method(func: &FunctionMetrics) -> bool {
    // Check if this is likely a trait method implementation based on:
    // 1. Public visibility + specific method names that are commonly trait methods
    // 2. Methods that are part of common trait implementations

    if func.visibility == Some("pub".to_string()) {
        // Common trait methods that should not be flagged as dead code
        let method_name = if let Some(pos) = func.name.rfind("::") {
            &func.name[pos + 2..]
        } else {
            &func.name
        };

        matches!(
            method_name,
            // Common trait methods from std library traits
            "write_results" | "write_risk_insights" |  // OutputWriter trait
            "fmt" | "clone" | "default" | "from" | "into" |
            "as_ref" | "as_mut" | "deref" | "deref_mut" |
            "drop" | "eq" | "ne" | "cmp" | "partial_cmp" |
            "hash" | "serialize" | "deserialize" |
            "try_from" | "try_into" | "to_string" |
            // Iterator trait methods
            "next" | "size_hint" | "count" | "last" | "nth" |
            // Async trait methods
            "poll" | "poll_next" | "poll_ready" | "poll_flush" |
            // Common custom trait methods
            "execute" | "run" | "process" | "handle" |
            "render" | "draw" | "update" | "tick" |
            "validate" | "is_valid" | "check" |
            "encode" | "decode" | "parse" | "format"
        )
    } else {
        false
    }
}

fn is_framework_callback(func: &FunctionMetrics) -> bool {
    // Common web framework handlers
    func.name.contains("handler") || 
    func.name.contains("route") ||
    func.name.contains("view") ||
    func.name.contains("controller") ||
    // Common async patterns
    func.name.starts_with("on_") ||
    func.name.starts_with("handle_") ||
    // Common trait implementations
    func.name == "new" ||
    func.name == "default" ||
    func.name == "fmt" ||
    func.name == "drop" ||
    func.name == "clone"
}

// Helper to identify standard library and utility functions that shouldn't count as delegation targets
fn is_std_or_utility_function(name: &str) -> bool {
    matches!(
        name,
        // Standard library functions from macro expansion
        "format" | "write" | "print" | "println" |
        // Common utility functions that are too generic
        "clone" | "to_string" | "into" | "from"
    ) || name.starts_with("std::")
        || name.starts_with("core::")
        || name.starts_with("alloc::")
}

fn determine_visibility(func: &FunctionMetrics) -> FunctionVisibility {
    // Use the visibility field from FunctionMetrics if available
    match &func.visibility {
        Some(vis) if vis == "pub" => FunctionVisibility::Public,
        Some(vis) if vis == "pub(crate)" => FunctionVisibility::Crate,
        Some(vis) if vis.starts_with("pub(") => FunctionVisibility::Crate, // pub(super), pub(in ...), etc.
        _ => FunctionVisibility::Private,
    }
}

fn generate_usage_hints(
    func: &FunctionMetrics,
    call_graph: &CallGraph,
    func_id: &FunctionId,
) -> Vec<String> {
    let visibility = determine_visibility(func);

    // Use enhanced dead code hints
    let mut hints = generate_enhanced_dead_code_hints(func, &visibility);

    // Add call graph information
    let callees = call_graph.get_callees(func_id);
    if callees.is_empty() {
        hints.push("Function has no dependencies - safe to remove".to_string());
    } else {
        hints.push(format!("Function calls {} other functions", callees.len()));
    }

    hints
}

/// Helper to format complexity metrics for display
fn format_complexity_display(cyclomatic: &u32, cognitive: &u32) -> String {
    format!("cyclo={cyclomatic}, cog={cognitive}")
}

/// Helper to format role description
fn format_role_description(role: FunctionRole) -> &'static str {
    match role {
        FunctionRole::PureLogic => "business logic",
        FunctionRole::Orchestrator => "orchestration",
        FunctionRole::IOWrapper => "I/O wrapper",
        FunctionRole::EntryPoint => "entry point",
        FunctionRole::PatternMatch => "pattern matching",
        FunctionRole::Unknown => "function",
    }
}

/// Generate steps for dead code based on visibility
fn generate_dead_code_steps(visibility: &FunctionVisibility) -> Vec<String> {
    match visibility {
        FunctionVisibility::Private => vec![
            "Verify no dynamic calls or reflection usage".to_string(),
            "Remove function definition".to_string(),
            "Remove associated tests if any".to_string(),
            "Check if removal enables further cleanup".to_string(),
        ],
        FunctionVisibility::Crate => vec![
            "Check if function is intended as internal API".to_string(),
            "Add documentation if keeping for future use".to_string(),
            "Remove if truly unused".to_string(),
            "Consider making private if only locally needed".to_string(),
        ],
        FunctionVisibility::Public => vec![
            "Verify no external callers exist".to_string(),
            "Add comprehensive documentation if keeping".to_string(),
            "Mark as deprecated if phasing out".to_string(),
            "Consider adding usage examples or tests".to_string(),
        ],
    }
}

/// Generate action and rationale for dead code
fn generate_dead_code_action(
    func: &FunctionMetrics,
    visibility: &FunctionVisibility,
    func_name: &str,
    cyclomatic: &u32,
    cognitive: &u32,
) -> (String, String) {
    let complexity_str = format_complexity_display(cyclomatic, cognitive);

    match visibility {
        FunctionVisibility::Private => (
            "Remove unused private function".to_string(),
            format!("Private function '{func_name}' has no callers and can be safely removed (complexity: {complexity_str})"),
        ),
        FunctionVisibility::Crate => (
            "Remove or document unused crate function".to_string(),
            format!("Crate-public function '{func_name}' has no internal callers (complexity: {complexity_str})"),
        ),
        FunctionVisibility::Public => {
            let (is_likely_api, _) = is_likely_external_api(func, visibility);
            if is_likely_api {
                (
                    "Verify external usage before removal or deprecation".to_string(),
                    format!("Public function '{func_name}' appears to be external API - verify usage before action (complexity: {complexity_str})"),
                )
            } else {
                (
                    "Remove unused public function (no API indicators)".to_string(),
                    format!("Public function '{func_name}' has no callers and no external API indicators (complexity: {complexity_str})"),
                )
            }
        }
    }
}

/// Generate steps for testing gap based on complexity
fn generate_testing_gap_steps(is_complex: bool) -> Vec<String> {
    if is_complex {
        vec![
            "Identify and extract pure functions (no side effects)".to_string(),
            "Add property-based tests for pure logic".to_string(),
            "Replace conditionals with pattern matching where possible".to_string(),
            "Convert loops to map/filter/fold operations".to_string(),
            "Push I/O to the boundaries".to_string(),
        ]
    } else {
        vec![
            "Test happy path scenarios".to_string(),
            "Add edge case tests".to_string(),
            "Cover error conditions".to_string(),
        ]
    }
}

/// Calculate number of functions to extract based on complexity
fn calculate_functions_to_extract(cyclomatic: u32, cognitive: u32) -> u32 {
    let max_complexity = cyclomatic.max(cognitive);
    match max_complexity {
        0..=10 => 1,
        11..=15 => 2,
        16..=20 => 3,
        21..=30 => 4,
        _ => 5,
    }
}

/// Generate combined testing and refactoring steps for complex functions with low coverage
fn generate_combined_testing_refactoring_steps(
    cyclomatic: u32,
    cognitive: u32,
    coverage_pct: i32,
) -> Vec<String> {
    vec![
        format!(
            "Write {} tests for critical uncovered paths (current coverage: {}%)",
            cyclomatic.max(3),
            coverage_pct
        ),
        "Identify and test edge cases and error conditions".to_string(),
        format!(
            "Extract {} pure functions to reduce complexity from cyclo={} to <10",
            calculate_functions_to_extract(cyclomatic, cognitive),
            cyclomatic
        ),
        "Add property-based tests for extracted pure functions".to_string(),
        format!("Achieve 80%+ coverage through comprehensive testing"),
        format!(
            "Goal: Reduce cyclomatic from {} to <10, cognitive from {} to <15",
            cyclomatic, cognitive
        ),
    ]
}

/// Generate recommendation for testing gap debt type
fn generate_testing_gap_recommendation(
    coverage: f64,
    cyclomatic: u32,
    cognitive: u32,
    role: FunctionRole,
) -> (String, String, Vec<String>) {
    let is_complex = cyclomatic > 10 || cognitive > 15;
    let coverage_pct = (coverage * 100.0) as i32;
    let role_str = format_role_description(role);

    if is_complex {
        (
            format!("Extract {} pure functions to reduce complexity, then add {} tests for comprehensive coverage", 
                calculate_functions_to_extract(cyclomatic, cognitive),
                (calculate_functions_to_extract(cyclomatic, cognitive) * 3).max(cyclomatic)),
            format!("Complex {role_str} (cyclo={cyclomatic}, cog={cognitive}) with only {coverage_pct}% coverage - high testing priority"),
            generate_combined_testing_refactoring_steps(cyclomatic, cognitive, coverage_pct),
        )
    } else {
        let role_display = match role {
            FunctionRole::PureLogic => "Business logic",
            FunctionRole::Orchestrator => "Orchestration",
            FunctionRole::IOWrapper => "I/O wrapper",
            FunctionRole::EntryPoint => "Entry point",
            FunctionRole::PatternMatch => "Pattern matching",
            FunctionRole::Unknown => "Function",
        };
        (
            format!("Add {} unit tests to achieve 80%+ coverage", cyclomatic.max(3)),
            format!("{role_display} with {coverage_pct}% coverage needs testing (cyclo={cyclomatic}, cog={cognitive})"),
            generate_testing_gap_steps(false),
        )
    }
}

/// Generate recommendation for dead code debt type
fn generate_dead_code_recommendation(
    func: &FunctionMetrics,
    visibility: &FunctionVisibility,
    usage_hints: &[String],
    cyclomatic: u32,
    cognitive: u32,
) -> (String, String, Vec<String>) {
    let (action, rationale) =
        generate_dead_code_action(func, visibility, &func.name, &cyclomatic, &cognitive);
    let mut steps = generate_dead_code_steps(visibility);

    // Add usage hints to the steps
    for hint in usage_hints {
        steps.push(format!("Note: {hint}"));
    }

    (action, rationale, steps)
}

/// Generate recommendation for error swallowing debt
fn generate_error_swallowing_recommendation(
    pattern: &str,
    context: &Option<String>,
) -> (String, String, Vec<String>) {
    let primary_action = format!("Fix error swallowing: {}", pattern);

    let rationale = match context {
        Some(ctx) => format!("Error being silently ignored using '{}' pattern. Context: {}", pattern, ctx),
        None => format!("Error being silently ignored using '{}' pattern. This can hide critical failures in production", pattern),
    };

    let steps = vec![
        "Replace error swallowing with proper error handling".to_string(),
        "Log errors at minimum, even if they can't be handled".to_string(),
        "Consider propagating errors to caller with ?".to_string(),
        "Add context to errors using .context() or .with_context()".to_string(),
        "Test error paths explicitly".to_string(),
    ];

    (primary_action, rationale, steps)
}

/// Generate recommendation for test-specific debt types
fn generate_test_debt_recommendation(debt_type: &DebtType) -> (String, String, Vec<String>) {
    match debt_type {
        DebtType::TestComplexityHotspot {
            cyclomatic,
            cognitive,
            threshold
        } => (
            format!("Simplify test - complexity {} exceeds test threshold {}", cyclomatic.max(cognitive), threshold),
            format!("Test has high complexity (cyclo={cyclomatic}, cognitive={cognitive}) - consider splitting into smaller tests"),
            vec![
                "Break complex test into multiple smaller tests".to_string(),
                "Extract test setup into helper functions".to_string(),
                "Use parameterized tests for similar test cases".to_string(),
            ],
        ),
        DebtType::TestTodo { priority: _, reason } => (
            "Complete test TODO".to_string(),
            format!("Test contains TODO: {}", reason.as_ref().unwrap_or(&"No reason specified".to_string())),
            vec![
                "Address the TODO comment".to_string(),
                "Implement missing test logic".to_string(),
                "Remove TODO once completed".to_string(),
            ],
        ),
        DebtType::TestDuplication { instances, total_lines, similarity: _ } => (
            format!("Remove test duplication - {instances} similar test blocks"),
            format!("{instances} duplicated test blocks found across {total_lines} lines"),
            vec![
                "Extract common test logic into helper functions".to_string(),
                "Create parameterized tests for similar test cases".to_string(),
                "Use test fixtures for shared setup".to_string(),
            ],
        ),
        _ => unreachable!("Not a test debt type"),
    }
}

/// Generate recommendation for infrastructure debt types (orchestration, duplication, risk)
fn generate_infrastructure_recommendation(debt_type: &DebtType) -> (String, String, Vec<String>) {
    match debt_type {
        DebtType::Orchestration { delegates_to } => (
            "Refactor to pure functions or extract testable units".to_string(),
            format!(
                "Orchestration function delegating to {} functions",
                delegates_to.len()
            ),
            vec![
                "Extract logic into pure functions".to_string(),
                "Compose smaller, testable functions".to_string(),
                "Add unit tests for extracted functions".to_string(),
            ],
        ),
        DebtType::Duplication {
            instances,
            total_lines,
        } => (
            "Extract common logic into shared module".to_string(),
            format!("Duplicated across {instances} locations ({total_lines} lines total)"),
            vec![
                "Create shared utility module".to_string(),
                "Replace duplicated code with calls to shared module".to_string(),
                "Add comprehensive tests to shared module".to_string(),
            ],
        ),
        DebtType::Risk {
            risk_score,
            factors,
        } => {
            // Check if any factor mentions complexity to provide more specific recommendations
            let has_complexity_issue = factors.iter().any(|f| {
                f.contains("complexity") || f.contains("cyclomatic") || f.contains("cognitive")
            });

            if has_complexity_issue {
                // Extract complexity values from factors string if present
                let cyclo_match = factors
                    .iter()
                    .find(|f| f.contains("cyclomatic"))
                    .and_then(|f| {
                        f.split(':')
                            .nth(1)?
                            .trim()
                            .strip_suffix(')')?
                            .parse::<u32>()
                            .ok()
                    });

                let _cognitive_match = factors
                    .iter()
                    .find(|f| f.contains("Cognitive complexity"))
                    .and_then(|f| f.split(':').nth(1)?.trim().parse::<u32>().ok());

                let cyclo = cyclo_match.unwrap_or(0);
                let _cognitive = _cognitive_match.unwrap_or(0);
                let is_moderate = cyclo > 5 && cyclo <= 10;

                if is_moderate {
                    // Check if coverage is also mentioned
                    let has_coverage_issue = factors.iter().any(|f| {
                        f.contains("coverage") || f.contains("Coverage") || f.contains("uncovered")
                    });

                    // Calculate how many functions to extract based on complexity
                    let functions_to_extract = (cyclo / 3).max(2);
                    let target_complexity = 3;

                    // ALWAYS include tests for moderate complexity functions, as coverage is likely an issue
                    // even if not explicitly mentioned in factors (due to how classify_debt_type works)
                    let action = format!("Extract {} pure functions (complexity {} → {}), then add {} comprehensive tests", 
                            functions_to_extract, cyclo, target_complexity, functions_to_extract * 3);

                    (
                        action,
                        format!("Risk score {:.1}: {}", risk_score, factors.join(", ")),
                        vec![
                            format!(
                                "Identify {} logical sections in the function",
                                functions_to_extract
                            ),
                            "Extract each section as a pure function (no side effects)".to_string(),
                            "Replace nested if/else with pattern matching or early returns"
                                .to_string(),
                            "Convert imperative loops to .map(), .filter(), .fold()".to_string(),
                            "Move all I/O operations to a single orchestrator function".to_string(),
                            format!(
                                "Write {} unit tests for the extracted pure functions",
                                functions_to_extract * 3
                            ),
                            if has_coverage_issue {
                                "Achieve 80%+ test coverage for all functions".to_string()
                            } else {
                                format!(
                                    "Goal: Reduce cyclomatic complexity from {} to <={}",
                                    cyclo, target_complexity
                                )
                            },
                        ],
                    )
                } else if cyclo > 10 {
                    // High complexity - needs more aggressive refactoring
                    let has_coverage_issue = factors.iter().any(|f| {
                        f.contains("coverage") || f.contains("Coverage") || f.contains("uncovered")
                    });

                    let functions_to_extract = (cyclo / 4).max(3);
                    let target_complexity = 5;

                    // ALWAYS include tests for high complexity functions, as coverage is critical
                    let action = format!("Decompose into {} pure functions (complexity {} → {}), then add {} comprehensive tests", 
                            functions_to_extract, cyclo, target_complexity, functions_to_extract * 4);

                    (
                        action,
                        format!("Risk score {:.1}: {}", risk_score, factors.join(", ")),
                        vec![
                            "Map each conditional branch to its core responsibility".to_string(),
                            format!(
                                "Create {} pure functions, one per responsibility",
                                functions_to_extract
                            ),
                            "Replace complex conditionals with function dispatch table".to_string(),
                            "Extract validation logic into composable predicates".to_string(),
                            "Transform data mutations into immutable transformations".to_string(),
                            "Isolate side effects in a thin orchestration layer".to_string(),
                            format!(
                                "Write {} unit tests plus property-based tests for pure functions",
                                functions_to_extract * 4
                            ),
                            if has_coverage_issue {
                                format!(
                                    "Target: Each function ≤{} complexity with 80%+ coverage",
                                    target_complexity
                                )
                            } else {
                                format!(
                                    "Target: Each function ≤{} cyclomatic complexity",
                                    target_complexity
                                )
                            },
                        ],
                    )
                } else {
                    // Low complexity but still flagged - likely other issues including coverage
                    let has_coverage_issue = factors.iter().any(|f| {
                        f.contains("coverage") || f.contains("Coverage") || f.contains("uncovered")
                    });

                    let action = if has_coverage_issue || cyclo > 3 {
                        format!(
                            "Extract helper functions for clarity, then add {} unit tests",
                            cyclo.max(3)
                        )
                    } else {
                        "Simplify function structure and improve testability".to_string()
                    };

                    (
                        action,
                        format!("Risk score {:.1}: {}", risk_score, factors.join(", ")),
                        vec![
                            "Extract helper functions for clarity".to_string(),
                            "Remove unnecessary branching".to_string(),
                            "Consolidate similar code paths".to_string(),
                            format!(
                                "Add {} unit tests for edge cases and main paths",
                                cyclo.max(3)
                            ),
                        ],
                    )
                }
            } else {
                // Non-complexity related risk
                (
                    "Address identified risk factors".to_string(),
                    format!("Risk score {:.1}: {}", risk_score, factors.join(", ")),
                    vec![
                        "Review and refactor problematic areas".to_string(),
                        "Add missing tests if coverage is low".to_string(),
                        "Update documentation".to_string(),
                    ],
                )
            }
        }
        DebtType::ComplexityHotspot {
            cyclomatic,
            cognitive,
        } => {
            // Note: We should check coverage here too, but ComplexityHotspot doesn't store it
            // For now, emphasize both testing and refactoring
            let functions_to_extract = calculate_functions_to_extract(*cyclomatic, *cognitive);
            (
                format!(
                    "Extract {} pure functions to reduce complexity from {} to <10, then add comprehensive tests",
                    functions_to_extract,
                    cyclomatic
                ),
                format!(
                    "High complexity function (cyclo={cyclomatic}, cog={cognitive}) likely with low coverage - needs testing and refactoring"
                ),
                vec![
                    format!("Identify {} logical sections in function", functions_to_extract),
                    "Extract pure functions for each section (no side effects)".to_string(),
                    "Move I/O and side effects to orchestrator function".to_string(),
                    format!("Write {} unit tests for extracted pure functions", functions_to_extract * 3),
                    "Add property-based tests for complex logic".to_string(),
                    format!("Goal: 80%+ coverage with each function <10 cyclomatic complexity"),
                ],
            )
        }
        _ => unreachable!("Not an infrastructure debt type"),
    }
}

fn generate_recommendation(
    func: &FunctionMetrics,
    debt_type: &DebtType,
    role: FunctionRole,
    _score: &UnifiedScore,
) -> ActionableRecommendation {
    let (primary_action, rationale, steps) = match debt_type {
        DebtType::DeadCode {
            visibility,
            usage_hints,
            cyclomatic,
            cognitive,
        } => generate_dead_code_recommendation(
            func,
            visibility,
            usage_hints,
            *cyclomatic,
            *cognitive,
        ),
        DebtType::TestingGap {
            coverage,
            cyclomatic,
            cognitive,
        } => generate_testing_gap_recommendation(*coverage, *cyclomatic, *cognitive, role),
        DebtType::ComplexityHotspot { .. }
        | DebtType::Orchestration { .. }
        | DebtType::Duplication { .. }
        | DebtType::Risk { .. } => generate_infrastructure_recommendation(debt_type),
        DebtType::TestComplexityHotspot { .. }
        | DebtType::TestTodo { .. }
        | DebtType::TestDuplication { .. } => generate_test_debt_recommendation(debt_type),
        DebtType::ErrorSwallowing { pattern, context } => {
            generate_error_swallowing_recommendation(pattern, context)
        }
        // Security debt types
        DebtType::HardcodedSecrets {
            secret_type,
            severity,
        } => generate_security_recommendation("hardcoded_secrets", secret_type, severity),
        DebtType::WeakCryptography {
            algorithm,
            recommendation,
        } => generate_security_recommendation("weak_crypto", algorithm, recommendation),
        DebtType::SqlInjectionRisk {
            query_pattern,
            risk_level,
        } => generate_security_recommendation("sql_injection", query_pattern, risk_level),
        DebtType::UnsafeCode {
            justification,
            safety_concern,
        } => generate_unsafe_code_recommendation(justification, safety_concern),
        DebtType::InputValidationGap {
            input_type,
            validation_missing,
        } => generate_security_recommendation("input_validation", input_type, validation_missing),
        // Resource Management debt types
        DebtType::AllocationInefficiency { pattern, impact } => {
            generate_resource_management_recommendation("allocation", pattern, impact)
        }
        DebtType::StringConcatenation {
            loop_type,
            iterations,
        } => generate_string_concat_recommendation(loop_type, iterations),
        DebtType::NestedLoops {
            depth,
            complexity_estimate,
        } => generate_nested_loops_recommendation(*depth, complexity_estimate),
        DebtType::BlockingIO { operation, context } => {
            generate_resource_management_recommendation("blocking_io", operation, context)
        }
        DebtType::SuboptimalDataStructure {
            current_type,
            recommended_type,
        } => generate_data_structure_recommendation(current_type, recommended_type),
        // Organization debt types
        DebtType::GodObject {
            responsibility_count,
            complexity_score,
        } => generate_god_object_recommendation(*responsibility_count, *complexity_score),
        DebtType::FeatureEnvy {
            external_class,
            usage_ratio,
        } => generate_feature_envy_recommendation(external_class, *usage_ratio),
        DebtType::PrimitiveObsession {
            primitive_type,
            domain_concept,
        } => generate_primitive_obsession_recommendation(primitive_type, domain_concept),
        DebtType::MagicValues { value, occurrences } => {
            generate_magic_values_recommendation(value, *occurrences)
        }
        // Testing quality debt types
        DebtType::AssertionComplexity {
            assertion_count,
            complexity_score,
        } => generate_assertion_complexity_recommendation(*assertion_count, *complexity_score),
        DebtType::FlakyTestPattern {
            pattern_type,
            reliability_impact,
        } => generate_flaky_test_recommendation(pattern_type, reliability_impact),
        // Resource management debt types
        DebtType::AsyncMisuse {
            pattern,
            performance_impact,
        } => generate_async_misuse_recommendation(pattern, performance_impact),
        DebtType::ResourceLeak {
            resource_type,
            cleanup_missing,
        } => generate_resource_leak_recommendation(resource_type, cleanup_missing),
        DebtType::CollectionInefficiency {
            collection_type,
            inefficiency_type,
        } => generate_collection_inefficiency_recommendation(collection_type, inefficiency_type),
        // Basic Security and Performance debt types
        DebtType::BasicSecurity {
            vulnerability_type,
            severity,
            description: _,
        } => generate_security_recommendation("basic", vulnerability_type, severity),
    };

    ActionableRecommendation {
        primary_action,
        rationale,
        implementation_steps: steps,
        related_items: vec![],
    }
}

/// Determines if a function is considered complex based on its metrics
fn is_function_complex(cyclomatic: u32, cognitive: u32) -> bool {
    cyclomatic > 10 || cognitive > 15
}

/// Calculates the risk reduction factor based on debt type
fn calculate_risk_factor(debt_type: &DebtType) -> f64 {
    match debt_type {
        DebtType::TestingGap { .. } => 0.42,
        DebtType::ComplexityHotspot { .. } => 0.35,
        DebtType::ErrorSwallowing { .. } => 0.35, // High risk - can hide critical failures
        DebtType::DeadCode { .. } => 0.3,
        DebtType::Duplication { .. } => 0.25,
        DebtType::Risk { .. } => 0.2,
        DebtType::TestComplexityHotspot { .. } => 0.15,
        DebtType::Orchestration { .. }
        | DebtType::TestTodo { .. }
        | DebtType::TestDuplication { .. } => 0.1,
        // Security debt types (high risk)
        DebtType::HardcodedSecrets { .. } => 0.8,
        DebtType::SqlInjectionRisk { .. } => 0.9,
        DebtType::UnsafeCode { .. } => 0.7,
        DebtType::WeakCryptography { .. } => 0.65,
        DebtType::InputValidationGap { .. } => 0.6,
        // Resource Management debt types (medium risk)
        DebtType::BlockingIO { .. } => 0.45,
        DebtType::NestedLoops { .. } => 0.4,
        DebtType::AllocationInefficiency { .. } => 0.3,
        DebtType::StringConcatenation { .. } => 0.25,
        DebtType::SuboptimalDataStructure { .. } => 0.2,
        // Organization debt types (maintenance risk)
        DebtType::GodObject { .. } => 0.4,
        DebtType::FeatureEnvy { .. } => 0.25,
        DebtType::PrimitiveObsession { .. } => 0.2,
        DebtType::MagicValues { .. } => 0.15,
        // Testing quality debt types (low risk)
        DebtType::FlakyTestPattern { .. } => 0.3,
        DebtType::AssertionComplexity { .. } => 0.15,
        // Resource management debt types (medium risk)
        DebtType::ResourceLeak { .. } => 0.5,
        DebtType::AsyncMisuse { .. } => 0.4,
        DebtType::CollectionInefficiency { .. } => 0.2,
        // Basic Security and Performance debt types
        DebtType::BasicSecurity { severity, .. } => match severity.as_str() {
            "Critical" | "HIGH" => 0.9,
            "High" | "MEDIUM" => 0.7,
            "Medium" | "LOW" => 0.5,
            _ => 0.4,
        },
    }
}

/// Calculates coverage improvement potential for testing gaps
fn calculate_coverage_improvement(coverage: f64, is_complex: bool) -> f64 {
    let potential = 1.0 - coverage;
    if is_complex {
        potential * 50.0 // 50% of potential due to complexity
    } else {
        potential * 100.0 // Full coverage potential for simple functions
    }
}

/// Calculates lines that could be reduced through refactoring
fn calculate_lines_reduction(debt_type: &DebtType) -> u32 {
    match debt_type {
        DebtType::DeadCode {
            cyclomatic,
            cognitive,
            ..
        } => *cyclomatic + *cognitive,
        DebtType::Duplication {
            instances,
            total_lines,
        }
        | DebtType::TestDuplication {
            instances,
            total_lines,
            ..
        } => *total_lines - (*total_lines / instances),
        // Security debt types - often require minimal code changes
        DebtType::HardcodedSecrets { .. } => 2, // Move to config
        DebtType::InputValidationGap { .. } => 5, // Add validation
        DebtType::UnsafeCode { .. } => 3,       // Add documentation or safety
        DebtType::BasicSecurity { .. } => 3,    // Security fixes typically small
        _ => 0,
    }
}

/// Calculates complexity reduction potential based on debt type
fn calculate_complexity_reduction(debt_type: &DebtType, is_complex: bool) -> f64 {
    match debt_type {
        DebtType::DeadCode {
            cyclomatic,
            cognitive,
            ..
        } => (*cyclomatic + *cognitive) as f64 * 0.5,
        DebtType::TestingGap { cyclomatic, .. } if is_complex => *cyclomatic as f64 * 0.3,
        DebtType::ComplexityHotspot { cyclomatic, .. } => *cyclomatic as f64 * 0.5,
        DebtType::TestComplexityHotspot { cyclomatic, .. } => *cyclomatic as f64 * 0.3,
        // Organization debt types - significant complexity reduction potential
        DebtType::GodObject {
            complexity_score, ..
        } => *complexity_score * 0.4,
        DebtType::NestedLoops { depth, .. } => (*depth as f64).powf(2.0) * 0.3, // Quadratic impact
        DebtType::FeatureEnvy { .. } => 2.0, // Modest improvement
        _ => 0.0,
    }
}

fn calculate_expected_impact(
    _func: &FunctionMetrics,
    debt_type: &DebtType,
    score: &UnifiedScore,
) -> ImpactMetrics {
    let risk_factor = calculate_risk_factor(debt_type);
    let risk_reduction = score.final_score * risk_factor;

    let (coverage_improvement, lines_reduction, complexity_reduction) = match debt_type {
        DebtType::TestingGap {
            coverage,
            cyclomatic,
            cognitive,
        } => {
            let is_complex = is_function_complex(*cyclomatic, *cognitive);
            (
                calculate_coverage_improvement(*coverage, is_complex),
                0,
                calculate_complexity_reduction(debt_type, is_complex),
            )
        }
        _ => (
            0.0,
            calculate_lines_reduction(debt_type),
            calculate_complexity_reduction(debt_type, false),
        ),
    };

    ImpactMetrics {
        coverage_improvement,
        lines_reduction,
        complexity_reduction,
        risk_reduction,
    }
}

// New recommendation generators for expanded debt types

fn generate_security_recommendation(
    sec_type: &str,
    detail1: &str,
    detail2: &str,
) -> (String, String, Vec<String>) {
    match sec_type {
        "hardcoded_secrets" => (
            format!("Remove {} secret and use secure configuration", detail1),
            format!(
                "Severity {}: Hardcoded {} exposes sensitive data",
                detail2, detail1
            ),
            vec![
                "Move secret to environment variable or config file".to_string(),
                "Use secure credential management system".to_string(),
                "Add secret to .gitignore patterns".to_string(),
                "Review git history for leaked secrets".to_string(),
            ],
        ),
        "weak_crypto" => (
            format!("Replace {} with {}", detail1, detail2),
            format!("Algorithm {} is cryptographically weak", detail1),
            vec![
                format!("Upgrade to {}", detail2),
                "Review all cryptographic dependencies".to_string(),
                "Test compatibility with new algorithms".to_string(),
                "Update security documentation".to_string(),
            ],
        ),
        "sql_injection" => (
            "Use parameterized queries to prevent SQL injection".to_string(),
            format!(
                "Risk level {}: Pattern {} vulnerable to injection",
                detail2, detail1
            ),
            vec![
                "Replace string concatenation with parameterized queries".to_string(),
                "Use ORM or query builder for type safety".to_string(),
                "Validate and sanitize all user inputs".to_string(),
                "Add automated security testing".to_string(),
            ],
        ),
        "input_validation" => (
            format!("Add validation for {} input", detail1),
            format!("Missing validation: {}", detail2),
            vec![
                "Implement input sanitization".to_string(),
                "Add boundary and type checking".to_string(),
                "Use validation library for consistency".to_string(),
                "Add unit tests for edge cases".to_string(),
            ],
        ),
        "basic" => (
            format!("Address {} security issue", detail1),
            format!("Security vulnerability detected ({}): {}", detail2, detail1),
            vec![
                "Review and fix security vulnerability".to_string(),
                "Apply security best practices".to_string(),
                "Consider security impact assessment".to_string(),
                "Add security testing for this area".to_string(),
            ],
        ),
        _ => (
            "Fix security issue".to_string(),
            "Security vulnerability detected".to_string(),
            vec!["Review security best practices".to_string()],
        ),
    }
}

fn generate_unsafe_code_recommendation(
    justification: &Option<String>,
    safety_concern: &str,
) -> (String, String, Vec<String>) {
    let action = if justification.is_some() {
        "Review unsafe block justification"
    } else {
        "Add safety documentation or remove unsafe"
    };

    (
        action.to_string(),
        format!("Safety concern: {}", safety_concern),
        vec![
            "Document safety invariants and preconditions".to_string(),
            "Consider safe alternatives if available".to_string(),
            "Add comprehensive safety comments".to_string(),
            "Review with security team".to_string(),
        ],
    )
}

fn generate_resource_management_recommendation(
    resource_type: &str,
    detail1: &str,
    detail2: &str,
) -> (String, String, Vec<String>) {
    match resource_type {
        "allocation" => (
            format!("Optimize allocation pattern: {}", detail1),
            format!("Resource impact: {}", detail2),
            vec![
                "Use object pooling where appropriate".to_string(),
                "Consider pre-allocation strategies".to_string(),
                "Profile memory usage patterns".to_string(),
                "Review data structure choices".to_string(),
            ],
        ),
        "blocking_io" => (
            format!("Optimize {} operation", detail1),
            format!("Context: {}", detail2),
            vec![
                "Consider async/await pattern".to_string(),
                "Use appropriate I/O libraries".to_string(),
                "Consider background processing".to_string(),
                "Add proper error handling".to_string(),
            ],
        ),
        "basic" => (
            format!("Optimize {} resource issue", detail1),
            format!("Resource impact ({}): {}", detail2, detail1),
            vec![
                "Profile and identify resource bottlenecks".to_string(),
                "Apply resource optimization techniques".to_string(),
                "Monitor resource usage before and after changes".to_string(),
                "Consider algorithmic improvements".to_string(),
            ],
        ),
        _ => (
            "Optimize resource usage".to_string(),
            "Resource issue detected".to_string(),
            vec!["Monitor and profile resource usage".to_string()],
        ),
    }
}

fn generate_string_concat_recommendation(
    loop_type: &str,
    iterations: &Option<u32>,
) -> (String, String, Vec<String>) {
    let iter_info = iterations.map_or("unknown".to_string(), |i| i.to_string());
    (
        format!("Use StringBuilder for {} loop concatenation", loop_type),
        format!(
            "String concatenation in {} (≈{} iterations)",
            loop_type, iter_info
        ),
        vec![
            "Replace += with StringBuilder/StringBuffer".to_string(),
            "Pre-allocate capacity if known".to_string(),
            "Consider string formatting alternatives".to_string(),
            "Benchmark performance improvement".to_string(),
        ],
    )
}

fn generate_nested_loops_recommendation(
    depth: u32,
    complexity_estimate: &str,
) -> (String, String, Vec<String>) {
    (
        format!("Reduce {}-level nested loop complexity", depth),
        format!("Complexity estimate: {}", complexity_estimate),
        vec![
            "Extract inner loops into functions".to_string(),
            "Consider algorithmic improvements".to_string(),
            "Use iterators for cleaner code".to_string(),
            "Profile actual performance impact".to_string(),
        ],
    )
}

fn generate_data_structure_recommendation(
    current: &str,
    recommended: &str,
) -> (String, String, Vec<String>) {
    (
        format!("Replace {} with {}", current, recommended),
        format!(
            "Data structure {} is suboptimal for access patterns",
            current
        ),
        vec![
            format!("Refactor to use {}", recommended),
            "Update related algorithms".to_string(),
            "Test performance before/after".to_string(),
            "Update documentation".to_string(),
        ],
    )
}

fn generate_god_object_recommendation(
    responsibility_count: u32,
    complexity_score: f64,
) -> (String, String, Vec<String>) {
    (
        format!(
            "Split {} responsibilities into focused classes",
            responsibility_count
        ),
        format!("God object with complexity {:.1}", complexity_score),
        vec![
            "Identify single responsibility principle violations".to_string(),
            "Extract cohesive functionality into separate classes".to_string(),
            "Use composition over inheritance".to_string(),
            "Refactor incrementally with tests".to_string(),
        ],
    )
}

fn generate_feature_envy_recommendation(
    external_class: &str,
    usage_ratio: f64,
) -> (String, String, Vec<String>) {
    (
        format!("Move method closer to {} class", external_class),
        format!(
            "Method uses {}% external data",
            (usage_ratio * 100.0) as u32
        ),
        vec![
            format!("Consider moving method to {}", external_class),
            "Extract shared functionality".to_string(),
            "Review class responsibilities".to_string(),
            "Maintain cohesion after refactoring".to_string(),
        ],
    )
}

fn generate_primitive_obsession_recommendation(
    primitive_type: &str,
    domain_concept: &str,
) -> (String, String, Vec<String>) {
    (
        format!(
            "Create {} domain type instead of {}",
            domain_concept, primitive_type
        ),
        format!(
            "Primitive obsession: {} used for {}",
            primitive_type, domain_concept
        ),
        vec![
            format!("Create {} value object", domain_concept),
            "Add validation and behavior to type".to_string(),
            "Replace primitive usage throughout codebase".to_string(),
            "Add type safety and domain logic".to_string(),
        ],
    )
}

fn generate_magic_values_recommendation(
    value: &str,
    occurrences: u32,
) -> (String, String, Vec<String>) {
    (
        format!("Extract '{}' into named constant", value),
        format!("Magic value '{}' appears {} times", value, occurrences),
        vec![
            format!(
                "Define const {} = '{}'",
                value.to_uppercase().replace(' ', "_"),
                value
            ),
            "Replace all occurrences with named constant".to_string(),
            "Add documentation explaining value meaning".to_string(),
            "Group related constants in module".to_string(),
        ],
    )
}

fn generate_assertion_complexity_recommendation(
    assertion_count: u32,
    complexity_score: f64,
) -> (String, String, Vec<String>) {
    (
        format!("Simplify {} complex assertions", assertion_count),
        format!("Test assertion complexity: {:.1}", complexity_score),
        vec![
            "Split complex assertions into multiple simple ones".to_string(),
            "Use custom assertion helpers".to_string(),
            "Add descriptive assertion messages".to_string(),
            "Consider table-driven test patterns".to_string(),
        ],
    )
}

fn generate_flaky_test_recommendation(
    pattern_type: &str,
    reliability_impact: &str,
) -> (String, String, Vec<String>) {
    (
        format!("Fix {} flaky test pattern", pattern_type),
        format!("Reliability impact: {}", reliability_impact),
        vec![
            "Identify and eliminate non-deterministic behavior".to_string(),
            "Use test doubles to isolate dependencies".to_string(),
            "Add proper test cleanup and setup".to_string(),
            "Consider parallel test safety".to_string(),
        ],
    )
}

fn generate_async_misuse_recommendation(
    pattern: &str,
    performance_impact: &str,
) -> (String, String, Vec<String>) {
    (
        format!("Fix async pattern: {}", pattern),
        format!("Resource impact: {}", performance_impact),
        vec![
            "Use proper async/await patterns".to_string(),
            "Avoid blocking async contexts".to_string(),
            "Configure async runtime appropriately".to_string(),
            "Add timeout and cancellation handling".to_string(),
        ],
    )
}

fn generate_resource_leak_recommendation(
    resource_type: &str,
    cleanup_missing: &str,
) -> (String, String, Vec<String>) {
    (
        format!("Add {} resource cleanup", resource_type),
        format!("Missing cleanup: {}", cleanup_missing),
        vec![
            "Implement Drop trait for automatic cleanup".to_string(),
            "Use RAII patterns for resource management".to_string(),
            "Add try-finally or defer patterns".to_string(),
            "Test resource cleanup in error scenarios".to_string(),
        ],
    )
}

fn generate_collection_inefficiency_recommendation(
    collection_type: &str,
    inefficiency_type: &str,
) -> (String, String, Vec<String>) {
    (
        format!("Optimize {} usage", collection_type),
        format!("Inefficiency: {}", inefficiency_type),
        vec![
            "Review collection access patterns".to_string(),
            "Consider alternative data structures".to_string(),
            "Pre-allocate capacity where possible".to_string(),
            "Monitor collection resource usage".to_string(),
        ],
    )
}

#[cfg(test)]
mod tests {
    use super::*;
    use crate::priority::call_graph::{CallType, FunctionCall};
    use crate::risk::lcov::FunctionCoverage;

    fn create_test_metrics() -> FunctionMetrics {
        FunctionMetrics {
            file: PathBuf::from("test.rs"),
            name: "test_function".to_string(),
            line: 10,
            length: 50,
            cyclomatic: 5,
            cognitive: 8,
            nesting: 0,
            is_test: false,
            visibility: None,
            is_trait_method: false,
            in_test_module: false,
            entropy_score: None,
        }
    }

    #[test]
    fn test_normalize_complexity() {
        assert!(normalize_complexity(1, 1) < 2.0);
        assert!(normalize_complexity(5, 5) > 2.0);
        assert!(normalize_complexity(5, 5) < 6.0);
        assert!(normalize_complexity(10, 10) > 5.0);
        assert!(normalize_complexity(20, 20) <= 10.0);
    }

    #[test]
    fn test_normalize_roi() {
        assert_eq!(normalize_roi(0.0), 0.0);
        assert!(normalize_roi(0.5) < 3.0);
        assert!(normalize_roi(1.0) <= 3.0);
        assert!(normalize_roi(3.0) > 3.0);
        assert!(normalize_roi(3.0) < 7.0);
        assert!(normalize_roi(10.0) <= 10.0);
    }

    #[test]
    fn test_unified_scoring() {
        let func = create_test_metrics();
        let graph = CallGraph::new();
        let score = calculate_unified_priority(&func, &graph, None, 5.0, None, None);

        assert!(score.complexity_factor > 0.0);
        assert!(score.coverage_factor > 0.0);
        assert!(score.roi_factor > 0.0);
        // Semantic factor removed per spec 58
        assert!(score.final_score > 0.0);
        assert!(score.final_score <= 10.0);
    }

    #[test]
    fn test_debt_type_determination() {
        let func = create_test_metrics();
        let coverage = Some(TransitiveCoverage {
            direct: 0.1,
            transitive: 0.1,
            propagated_from: vec![],
        });

        let call_graph = CallGraph::new();
        let func_id = FunctionId {
            file: func.file.clone(),
            name: func.name.clone(),
            line: func.line,
        };
        let debt_type = determine_debt_type(&func, &coverage, &call_graph, &func_id);
        match debt_type {
            DebtType::TestingGap { .. } => (),
            _ => panic!("Expected TestingGap debt type"),
        }
    }

    #[test]
    fn test_recommendation_generation() {
        let func = create_test_metrics();
        let debt_type = DebtType::ComplexityHotspot {
            cyclomatic: 15,
            cognitive: 20,
        };
        let score = UnifiedScore {
            complexity_factor: 8.0,
            coverage_factor: 7.0,
            roi_factor: 6.0,
            dependency_factor: 4.0,
            security_factor: 0.0,
            role_multiplier: 1.0,
            final_score: 6.5,
        };

        let rec = generate_recommendation(&func, &debt_type, FunctionRole::PureLogic, &score);
        // ComplexityHotspot now extracts first, then tests
        assert!(rec.primary_action.contains("Extract"));
        assert!(rec.primary_action.contains("pure functions"));
        assert!(rec.primary_action.contains("comprehensive tests"));
        assert!(rec.rationale.contains("complexity"));
        assert!(!rec.implementation_steps.is_empty());
    }

    #[test]
    fn test_dead_code_detection() {
        let mut func = create_test_metrics();
        func.name = "unused_helper".to_string();

        let mut call_graph = CallGraph::new();
        let func_id = FunctionId {
            file: func.file.clone(),
            name: func.name.clone(),
            line: func.line,
        };

        // Function exists but has no callers - should be dead code
        call_graph.add_function(func_id.clone(), false, false, func.cyclomatic, func.length);

        let debt_type = determine_debt_type(&func, &None, &call_graph, &func_id);

        match debt_type {
            DebtType::DeadCode {
                visibility: FunctionVisibility::Private,
                ..
            } => (),
            _ => panic!("Expected DeadCode for unused private function, got {debt_type:?}"),
        }
    }

    #[test]
    fn test_main_function_not_dead_code() {
        let mut func = create_test_metrics();
        func.name = "main".to_string();

        let call_graph = CallGraph::new();
        let func_id = FunctionId {
            file: func.file.clone(),
            name: func.name.clone(),
            line: func.line,
        };

        let debt_type = determine_debt_type(&func, &None, &call_graph, &func_id);

        // Main should not be flagged as dead code
        if let DebtType::DeadCode { .. } = debt_type {
            panic!("Main function should not be flagged as dead code")
        }
    }

    #[test]
    fn test_simple_io_wrapper_with_coverage_zero_score() {
        // Create a simple I/O wrapper function with test coverage
        let mut func = create_test_metrics();
        func.name = "extract_module_from_import".to_string();
        func.cyclomatic = 1;
        func.cognitive = 1;
        func.length = 3;
        func.nesting = 1;

        let call_graph = CallGraph::new();

        // Create mock coverage data showing function is tested
        let mut lcov = LcovData::default();
        lcov.functions.insert(
            func.file.clone(),
            vec![crate::risk::lcov::FunctionCoverage {
                name: func.name.clone(),
                start_line: func.line,
                execution_count: 18,
                coverage_percentage: 100.0,
            }],
        );

        // Calculate priority score with coverage
        let score = calculate_unified_priority(&func, &call_graph, Some(&lcov), 0.0, None, None);

        // Tested simple I/O wrapper should have zero score (not technical debt)
        assert_eq!(score.final_score, 0.0);
        assert_eq!(score.complexity_factor, 0.0);
        assert_eq!(score.coverage_factor, 0.0);
        assert_eq!(score.roi_factor, 0.0);
        // Semantic factor removed per spec 58
    }

    #[test]
    fn test_simple_io_wrapper_without_coverage_has_score() {
        // Create a simple I/O wrapper function without test coverage
        let mut func = create_test_metrics();
        func.name = "print_risk_function".to_string();
        func.cyclomatic = 1;
        func.cognitive = 0;
        func.length = 4;
        func.nesting = 1;

        let call_graph = CallGraph::new();

        // Calculate priority score without coverage (assume untested)
        let score = calculate_unified_priority(&func, &call_graph, None, 0.0, None, None);

        // Untested simple I/O wrapper should have a non-zero score (testing gap)
        assert!(
            score.final_score > 0.0,
            "Untested I/O wrapper should have non-zero score"
        );
    }

    #[test]
    fn test_simple_entry_point_with_coverage_zero_score() {
        // Create a simple entry point function with coverage
        let mut func = create_test_metrics();
        func.name = "main".to_string();
        func.cyclomatic = 2;
        func.cognitive = 3;
        func.length = 8;

        let call_graph = CallGraph::new();

        // Create mock coverage data
        let mut lcov = LcovData::default();
        lcov.functions.insert(
            func.file.clone(),
            vec![crate::risk::lcov::FunctionCoverage {
                name: func.name.clone(),
                start_line: func.line,
                execution_count: 1,
                coverage_percentage: 100.0,
            }],
        );

        // Calculate priority score with coverage
        let score = calculate_unified_priority(&func, &call_graph, Some(&lcov), 0.0, None, None);

        // Tested simple entry point should have zero score (not technical debt)
        assert_eq!(score.final_score, 0.0);
    }

    #[test]
    fn test_simple_pure_function_without_coverage_has_score() {
        // Create a simple pure logic function without coverage
        let mut func = create_test_metrics();
        func.name = "format_string".to_string();
        func.cyclomatic = 1;
        func.cognitive = 2;
        func.length = 5;

        let call_graph = CallGraph::new();

        // Calculate priority score without coverage
        let score = calculate_unified_priority(&func, &call_graph, None, 0.0, None, None);

        // Untested pure function should have non-zero score (testing gap)
        assert!(
            score.final_score > 0.0,
            "Untested pure function should have non-zero score"
        );
    }

    #[test]
    fn test_complex_function_has_score() {
        // Create a complex function that should have a non-zero score
        let mut func = create_test_metrics();
        func.name = "complex_logic".to_string();
        func.cyclomatic = 8;
        func.cognitive = 12;
        func.length = 50;

        let call_graph = CallGraph::new();

        // Calculate priority score
        let score = calculate_unified_priority(&func, &call_graph, None, 5.0, None, None);

        // Complex function should have non-zero score (is technical debt)
        assert!(score.final_score > 0.0);
        assert!(score.complexity_factor > 0.0);
    }

    #[test]
    fn test_dead_code_recommendation() {
        let mut func = create_test_metrics();
        func.visibility = Some("pub".to_string()); // Make it public for the test
        let debt_type = DebtType::DeadCode {
            visibility: FunctionVisibility::Public,
            cyclomatic: 5,
            cognitive: 8,
            usage_hints: vec!["No internal callers".to_string()],
        };
        let score = UnifiedScore {
            complexity_factor: 5.0,
            coverage_factor: 0.0,
            roi_factor: 0.0,
            dependency_factor: 0.0,
            security_factor: 0.0,
            role_multiplier: 1.0,
            final_score: 2.0,
        };

        let rec = generate_recommendation(&func, &debt_type, FunctionRole::Unknown, &score);
        // With the new API detection, a public function in test.rs with no special indicators
        // will be marked as "Remove unused public function (no API indicators)"
        assert!(
            rec.primary_action.contains("Remove unused public function")
                || rec.primary_action.contains("Verify external usage")
        );
        assert!(rec.rationale.contains("no callers"));
        assert!(rec
            .implementation_steps
            .iter()
            .any(|s| s.contains("external callers") || s.contains("Verify")));
    }

    #[test]
    fn test_format_role_description_pure_logic() {
        let role = FunctionRole::PureLogic;
        let description = format_role_description(role);
        assert_eq!(description, "business logic");
    }

    #[test]
    fn test_format_role_description_orchestrator() {
        let role = FunctionRole::Orchestrator;
        let description = format_role_description(role);
        assert_eq!(description, "orchestration");
    }

    #[test]
    fn test_format_role_description_io_wrapper() {
        let role = FunctionRole::IOWrapper;
        let description = format_role_description(role);
        assert_eq!(description, "I/O wrapper");
    }

    #[test]
    fn test_format_role_description_entry_point() {
        let role = FunctionRole::EntryPoint;
        let description = format_role_description(role);
        assert_eq!(description, "entry point");
    }

    #[test]
    fn test_format_role_description_unknown() {
        let role = FunctionRole::Unknown;
        let description = format_role_description(role);
        assert_eq!(description, "function");
    }

    #[test]
    fn test_generate_testing_gap_recommendation_complex_high_cyclomatic() {
        let (action, rationale, steps) = generate_testing_gap_recommendation(
            0.25,
            15, // high cyclomatic (> 10)
            10, // normal cognitive
            FunctionRole::PureLogic,
        );

        assert!(action.contains("Extract") && action.contains("pure functions"));
        // New format mentions adding tests and extracting functions
        assert!(action.contains("tests") && action.contains("pure functions"));
        assert!(action.contains("reduce complexity"));
        assert!(
            rationale.contains("Complex business logic")
                || rationale.contains("high testing priority")
        );
        assert!(rationale.contains("25% coverage"));
        assert_eq!(steps.len(), 6);
        assert!(steps[0].contains("tests") || steps[0].contains("Write"));
    }

    #[test]
    fn test_generate_testing_gap_recommendation_complex_high_cognitive() {
        let (action, rationale, steps) = generate_testing_gap_recommendation(
            0.5,
            8,  // normal cyclomatic
            20, // high cognitive (> 15)
            FunctionRole::Orchestrator,
        );

        assert!(action.contains("Extract") && action.contains("pure functions"));
        // Normal cyclomatic but high cognitive, still complex
        assert!(action.contains("tests") && action.contains("pure functions"));
        assert!(action.contains("reduce complexity"));
        assert!(
            rationale.contains("Complex orchestration")
                || rationale.contains("high testing priority")
        );
        assert!(rationale.contains("50% coverage"));
        assert_eq!(steps.len(), 6);
        assert!(steps[1].contains("edge cases") || steps[1].contains("Identify"));
    }

    #[test]
    fn test_generate_testing_gap_recommendation_simple_pure_logic() {
        let (action, rationale, steps) = generate_testing_gap_recommendation(
            0.0,
            5, // low complexity
            8, // low cognitive
            FunctionRole::PureLogic,
        );

        assert!(action.contains("Add 5 unit tests"));
        assert!(rationale.contains("Business logic"));
        assert!(rationale.contains("0% coverage"));
        assert!(rationale.contains("needs testing"));
        assert_eq!(steps.len(), 3);
        assert!(steps[0].contains("happy path"));
    }

    #[test]
    fn test_generate_testing_gap_recommendation_simple_orchestrator() {
        let (action, rationale, steps) =
            generate_testing_gap_recommendation(0.75, 3, 5, FunctionRole::Orchestrator);

        assert!(action.contains("Add 3 unit tests"));
        assert!(rationale.contains("Orchestration"));
        assert!(rationale.contains("75% coverage"));
        assert!(rationale.contains("needs testing"));
        assert_eq!(steps.len(), 3);
        assert!(steps[1].contains("edge case"));
    }

    #[test]
    fn test_generate_testing_gap_recommendation_simple_io_wrapper() {
        let (action, rationale, steps) =
            generate_testing_gap_recommendation(0.33, 2, 3, FunctionRole::IOWrapper);

        assert!(action.contains("Add") && action.contains("unit tests"));
        assert!(rationale.contains("I/O wrapper"));
        assert!(rationale.contains("33% coverage"));
        assert!(rationale.contains("needs testing"));
        assert_eq!(steps.len(), 3);
        assert!(steps[2].contains("error conditions"));
    }

    #[test]
    fn test_generate_testing_gap_recommendation_simple_entry_point() {
        let (action, rationale, steps) =
            generate_testing_gap_recommendation(1.0, 1, 1, FunctionRole::EntryPoint);

        assert!(action.contains("Add") && action.contains("unit tests")); // max(1, 2) = 2
        assert!(rationale.contains("Entry point"));
        assert!(rationale.contains("100% coverage"));
        assert!(rationale.contains("needs testing"));
        assert_eq!(steps.len(), 3);
    }

    #[test]
    fn test_generate_testing_gap_recommendation_simple_unknown_role() {
        let (action, rationale, steps) = generate_testing_gap_recommendation(
            0.0,
            0, // will use max(0, 2) = 2
            0,
            FunctionRole::Unknown,
        );

        assert!(action.contains("Add") && action.contains("unit tests"));
        assert!(rationale.contains("Function"));
        assert!(rationale.contains("0% coverage"));
        assert!(rationale.contains("needs testing"));
        assert_eq!(steps.len(), 3);
    }

    #[test]
    fn test_generate_testing_gap_recommendation_both_high_complexity() {
        let (action, rationale, steps) = generate_testing_gap_recommendation(
            0.1,
            25, // very high cyclomatic
            30, // very high cognitive
            FunctionRole::PureLogic,
        );

        assert!(action.contains("Extract") && action.contains("pure functions"));
        assert!(action.contains("25") || action.contains("reduce complexity"));
        // Cognitive complexity mention removed in new format
        assert!(
            rationale.contains("Complex business logic")
                || rationale.contains("high testing priority")
        );
        assert!(rationale.contains("10% coverage"));
        assert_eq!(steps.len(), 6);
        // Steps have changed format, checking for test-related content
        assert!(steps
            .iter()
            .any(|s| s.contains("test") || s.contains("Test")));
        assert!(steps
            .iter()
            .any(|s| s.contains("extract") || s.contains("Extract")));
    }

    #[test]
    fn test_generate_test_debt_recommendation_complexity_hotspot() {
        let debt_type = DebtType::TestComplexityHotspot {
            cyclomatic: 15,
            cognitive: 20,
            threshold: 10,
        };

        let (action, rationale, steps) = generate_test_debt_recommendation(&debt_type);

        assert_eq!(
            action,
            "Simplify test - complexity 20 exceeds test threshold 10"
        );
        assert_eq!(rationale, "Test has high complexity (cyclo=15, cognitive=20) - consider splitting into smaller tests");
        assert_eq!(steps.len(), 3);
        assert_eq!(steps[0], "Break complex test into multiple smaller tests");
        assert_eq!(steps[1], "Extract test setup into helper functions");
        assert_eq!(steps[2], "Use parameterized tests for similar test cases");
    }

    #[test]
    fn test_generate_test_debt_recommendation_todo_with_reason() {
        let debt_type = DebtType::TestTodo {
            priority: crate::core::Priority::Medium,
            reason: Some("Need to test error handling".to_string()),
        };

        let (action, rationale, steps) = generate_test_debt_recommendation(&debt_type);

        assert_eq!(action, "Complete test TODO");
        assert_eq!(rationale, "Test contains TODO: Need to test error handling");
        assert_eq!(steps.len(), 3);
        assert_eq!(steps[0], "Address the TODO comment");
        assert_eq!(steps[1], "Implement missing test logic");
        assert_eq!(steps[2], "Remove TODO once completed");
    }

    #[test]
    fn test_generate_test_debt_recommendation_todo_without_reason() {
        let debt_type = DebtType::TestTodo {
            priority: crate::core::Priority::Low,
            reason: None,
        };

        let (action, rationale, steps) = generate_test_debt_recommendation(&debt_type);

        assert_eq!(action, "Complete test TODO");
        assert_eq!(rationale, "Test contains TODO: No reason specified");
        assert_eq!(steps.len(), 3);
        assert_eq!(steps[0], "Address the TODO comment");
        assert_eq!(steps[1], "Implement missing test logic");
        assert_eq!(steps[2], "Remove TODO once completed");
    }

    #[test]
    fn test_generate_test_debt_recommendation_duplication() {
        let debt_type = DebtType::TestDuplication {
            instances: 5,
            total_lines: 150,
            similarity: 0.85,
        };

        let (action, rationale, steps) = generate_test_debt_recommendation(&debt_type);

        assert_eq!(action, "Remove test duplication - 5 similar test blocks");
        assert_eq!(rationale, "5 duplicated test blocks found across 150 lines");
        assert_eq!(steps.len(), 3);
        assert_eq!(steps[0], "Extract common test logic into helper functions");
        assert_eq!(
            steps[1],
            "Create parameterized tests for similar test cases"
        );
        assert_eq!(steps[2], "Use test fixtures for shared setup");
    }

    #[test]
    fn test_is_function_complex() {
        // Not complex - both metrics below thresholds
        assert!(!is_function_complex(5, 10));
        assert!(!is_function_complex(10, 15));

        // Complex - cyclomatic exceeds threshold
        assert!(is_function_complex(11, 10));
        assert!(is_function_complex(15, 5));

        // Complex - cognitive exceeds threshold
        assert!(is_function_complex(5, 16));
        assert!(is_function_complex(10, 20));

        // Complex - both exceed thresholds
        assert!(is_function_complex(11, 16));
        assert!(is_function_complex(20, 25));
    }

    #[test]
    fn test_calculate_risk_factor() {
        // Test each debt type returns expected risk factor
        let testing_gap = DebtType::TestingGap {
            coverage: 0.5,
            cyclomatic: 5,
            cognitive: 8,
        };
        assert_eq!(calculate_risk_factor(&testing_gap), 0.42);

        let complexity = DebtType::ComplexityHotspot {
            cyclomatic: 15,
            cognitive: 20,
        };
        assert_eq!(calculate_risk_factor(&complexity), 0.35);

        let dead_code = DebtType::DeadCode {
            cyclomatic: 5,
            cognitive: 7,
            visibility: FunctionVisibility::Private,
            usage_hints: vec![],
        };
        assert_eq!(calculate_risk_factor(&dead_code), 0.3);

        let duplication = DebtType::Duplication {
            instances: 3,
            total_lines: 90,
        };
        assert_eq!(calculate_risk_factor(&duplication), 0.25);

        let risk = DebtType::Risk {
            risk_score: 2.0,
            factors: vec!["test".to_string()],
        };
        assert_eq!(calculate_risk_factor(&risk), 0.2);

        let test_complexity = DebtType::TestComplexityHotspot {
            cyclomatic: 12,
            cognitive: 18,
            threshold: 10,
        };
        assert_eq!(calculate_risk_factor(&test_complexity), 0.15);

        let orchestration = DebtType::Orchestration {
            delegates_to: vec!["func1".to_string(), "func2".to_string()],
        };
        assert_eq!(calculate_risk_factor(&orchestration), 0.1);
    }

    #[test]
    fn test_calculate_coverage_improvement() {
        // Simple function with 0% coverage
        assert_eq!(calculate_coverage_improvement(0.0, false), 100.0);

        // Simple function with 60% coverage
        assert_eq!(calculate_coverage_improvement(0.6, false), 40.0);

        // Complex function with 0% coverage (reduced potential)
        assert_eq!(calculate_coverage_improvement(0.0, true), 50.0);

        // Complex function with 60% coverage (reduced potential)
        assert_eq!(calculate_coverage_improvement(0.6, true), 20.0);

        // Full coverage - no improvement possible
        assert_eq!(calculate_coverage_improvement(1.0, false), 0.0);
        assert_eq!(calculate_coverage_improvement(1.0, true), 0.0);
    }

    #[test]
    fn test_calculate_lines_reduction() {
        // Dead code reduction
        let dead_code = DebtType::DeadCode {
            cyclomatic: 5,
            cognitive: 7,
            visibility: FunctionVisibility::Private,
            usage_hints: vec![],
        };
        assert_eq!(calculate_lines_reduction(&dead_code), 12);

        // Duplication reduction
        let duplication = DebtType::Duplication {
            instances: 3,
            total_lines: 90,
        };
        assert_eq!(calculate_lines_reduction(&duplication), 60);

        // Test duplication reduction
        let test_dup = DebtType::TestDuplication {
            instances: 2,
            total_lines: 50,
            similarity: 0.9,
        };
        assert_eq!(calculate_lines_reduction(&test_dup), 25);

        // No reduction for other types
        let testing_gap = DebtType::TestingGap {
            coverage: 0.5,
            cyclomatic: 5,
            cognitive: 8,
        };
        assert_eq!(calculate_lines_reduction(&testing_gap), 0);
    }

    #[test]
    fn test_calculate_complexity_reduction() {
        // Dead code complexity reduction
        let dead_code = DebtType::DeadCode {
            cyclomatic: 10,
            cognitive: 14,
            visibility: FunctionVisibility::Private,
            usage_hints: vec![],
        };
        assert_eq!(calculate_complexity_reduction(&dead_code, false), 12.0);

        // Testing gap - complex function
        let testing_gap = DebtType::TestingGap {
            coverage: 0.3,
            cyclomatic: 15,
            cognitive: 20,
        };
        assert_eq!(calculate_complexity_reduction(&testing_gap, true), 4.5);

        // Testing gap - simple function
        assert_eq!(calculate_complexity_reduction(&testing_gap, false), 0.0);

        // Complexity hotspot
        let complexity = DebtType::ComplexityHotspot {
            cyclomatic: 20,
            cognitive: 25,
        };
        assert_eq!(calculate_complexity_reduction(&complexity, false), 10.0);

        // Test complexity hotspot
        let test_complexity = DebtType::TestComplexityHotspot {
            cyclomatic: 12,
            cognitive: 16,
            threshold: 10,
        };
        assert!((calculate_complexity_reduction(&test_complexity, false) - 3.6).abs() < 0.001);
    }

    #[test]
    fn test_risk_debt_recommendation_with_moderate_complexity() {
        let func = create_test_metrics();
        let debt_type = DebtType::Risk {
            risk_score: 5.0,
            factors: vec!["Moderate complexity (cyclomatic: 9)".to_string()],
        };
        let score = UnifiedScore {
            complexity_factor: 5.0,
            coverage_factor: 3.0,
            roi_factor: 2.0,
            dependency_factor: 2.0,
            security_factor: 0.0,
            role_multiplier: 1.0,
            final_score: 3.0,
        };

        let rec = generate_recommendation(&func, &debt_type, FunctionRole::PureLogic, &score);
        assert!(rec.primary_action.contains("Extract 3 pure functions"));
        assert!(rec.primary_action.contains("complexity 9 → 3"));
        assert!(rec.rationale.contains("Risk score 5.0"));
        assert!(rec.rationale.contains("Moderate complexity"));
        assert_eq!(rec.implementation_steps.len(), 7);
        assert!(rec.implementation_steps[0].contains("3 logical sections"));
        assert!(rec.implementation_steps[2].contains("pattern matching"));
        assert!(rec.implementation_steps[3].contains(".map(), .filter(), .fold()"));
        // Step order changed, now expecting test coverage goal
        assert!(
            rec.implementation_steps[6].contains("80%+")
                || rec.implementation_steps[6].contains("Goal")
        );
    }

    #[test]
    fn test_risk_debt_recommendation_with_high_complexity() {
        let func = create_test_metrics();
        let debt_type = DebtType::Risk {
            risk_score: 7.0,
            factors: vec!["High complexity (cyclomatic: 15)".to_string()],
        };
        let score = UnifiedScore {
            complexity_factor: 7.0,
            coverage_factor: 5.0,
            roi_factor: 3.0,
            dependency_factor: 3.0,
            security_factor: 0.0,
            role_multiplier: 1.0,
            final_score: 5.0,
        };

        let rec = generate_recommendation(&func, &debt_type, FunctionRole::Unknown, &score);
        assert!(rec.primary_action.contains("Decompose into"));
        assert!(rec.primary_action.contains("pure functions"));
        assert!(rec.primary_action.contains("complexity 15"));
        assert!(rec.rationale.contains("Risk score 7.0"));
        assert_eq!(rec.implementation_steps.len(), 8);
        assert!(rec.implementation_steps[0].contains("conditional branch"));
        assert!(rec.implementation_steps[2].contains("function dispatch table"));
    }

    #[test]
    fn test_risk_debt_recommendation_without_complexity() {
        let func = create_test_metrics();
        let debt_type = DebtType::Risk {
            risk_score: 2.0,
            factors: vec!["Low coverage: 30%".to_string()],
        };
        let score = UnifiedScore {
            complexity_factor: 1.0,
            coverage_factor: 6.0,
            roi_factor: 2.0,
            dependency_factor: 1.0,
            security_factor: 0.0,
            role_multiplier: 1.0,
            final_score: 3.0,
        };

        let rec = generate_recommendation(&func, &debt_type, FunctionRole::Unknown, &score);
        assert_eq!(rec.primary_action, "Address identified risk factors");
        assert!(rec.rationale.contains("Low coverage"));
        assert_eq!(rec.implementation_steps.len(), 3);
        assert!(rec.implementation_steps[1].contains("missing tests"));
    }

    #[test]
    fn test_calculate_expected_impact_integration() {
        // Test the main function with various debt types
        let func = create_test_metrics();

        // Testing gap with complex function
        let testing_gap = DebtType::TestingGap {
            coverage: 0.2,
            cyclomatic: 12,
            cognitive: 18,
        };
        let score = UnifiedScore {
            complexity_factor: 5.0,
            coverage_factor: 6.0,
            roi_factor: 4.0,
            dependency_factor: 2.0,
            security_factor: 0.0,
            role_multiplier: 1.0,
            final_score: 7.5,
        };

        let impact = calculate_expected_impact(&func, &testing_gap, &score);
        assert_eq!(impact.coverage_improvement, 40.0); // (1-0.2) * 50 for complex
        assert_eq!(impact.lines_reduction, 0);
        assert!((impact.complexity_reduction - 3.6).abs() < 0.001); // 12 * 0.3
        assert_eq!(impact.risk_reduction, 3.15); // 7.5 * 0.42
    }

    #[test]
    fn test_calculate_dependency_factor_dead_code() {
        // Test that functions with no callers get 0 priority (dead code)
        assert_eq!(calculate_dependency_factor(0), 0.0);
    }

    #[test]
    fn test_calculate_dependency_factor_low_criticality() {
        // Test low criticality range (1-2 callers)
        assert_eq!(calculate_dependency_factor(1), 2.0);
        assert_eq!(calculate_dependency_factor(2), 3.0);
    }

    #[test]
    fn test_calculate_dependency_factor_medium_criticality() {
        // Test medium criticality range (3-5 callers)
        assert_eq!(calculate_dependency_factor(3), 4.0);
        assert_eq!(calculate_dependency_factor(4), 5.0);
        assert_eq!(calculate_dependency_factor(5), 6.0);
    }

    #[test]
    fn test_calculate_dependency_factor_high_criticality() {
        // Test high criticality range (6-9 callers)
        assert_eq!(calculate_dependency_factor(6), 7.0);
        assert_eq!(calculate_dependency_factor(7), 7.0);
        assert_eq!(calculate_dependency_factor(8), 8.0);
        assert_eq!(calculate_dependency_factor(9), 8.0);
    }

    #[test]
    fn test_calculate_dependency_factor_critical_path() {
        // Test critical path range (10+ callers)
        assert_eq!(calculate_dependency_factor(10), 9.0);
        assert_eq!(calculate_dependency_factor(12), 9.0);
        assert_eq!(calculate_dependency_factor(14), 9.0);
        assert_eq!(calculate_dependency_factor(15), 10.0);
        assert_eq!(calculate_dependency_factor(20), 10.0);
        assert_eq!(calculate_dependency_factor(100), 10.0);
    }

    #[test]
    fn test_calculate_dependency_factor_boundaries() {
        // Test boundary conditions to ensure no gaps in coverage
        // Lower boundaries
        assert_eq!(calculate_dependency_factor(0), 0.0);
        assert_eq!(calculate_dependency_factor(1), 2.0);

        // Mid-range boundaries
        assert_eq!(calculate_dependency_factor(5), 6.0);
        assert_eq!(calculate_dependency_factor(6), 7.0);
        assert_eq!(calculate_dependency_factor(10), 9.0);

        // Upper boundaries
        assert_eq!(calculate_dependency_factor(14), 9.0);
        assert_eq!(calculate_dependency_factor(15), 10.0);
    }

    #[test]
    fn test_calculate_dependency_factor_monotonic_increase() {
        // Test that the function is monotonically increasing (higher input never gives lower output)
        let mut prev_value = calculate_dependency_factor(0);
        for i in 1..=20 {
            let current_value = calculate_dependency_factor(i);
            assert!(
                current_value >= prev_value,
                "Dependency factor should be monotonically increasing: {} callers gave {}, but {} callers gave {}",
                i - 1, prev_value, i, current_value
            );
            prev_value = current_value;
        }
    }

    #[test]
    fn test_calculate_dependency_factor_value_range() {
        // Test that all outputs are within expected range [0.0, 10.0]
        for count in 0..=100 {
            let factor = calculate_dependency_factor(count);
            assert!(
                (0.0..=10.0).contains(&factor),
                "Dependency factor {} for {} callers is out of range [0.0, 10.0]",
                factor,
                count
            );
        }
    }

    #[test]
    fn test_calculate_dependency_factor_comprehensive_coverage() {
        // Test every single branch in the match statement for complete coverage
        // This ensures 100% branch coverage of the function

        // Branch 0: Dead code
        assert_eq!(calculate_dependency_factor(0), 0.0);

        // Branch 1: Single caller
        assert_eq!(calculate_dependency_factor(1), 2.0);

        // Branch 2: Two callers
        assert_eq!(calculate_dependency_factor(2), 3.0);

        // Branch 3: Three callers
        assert_eq!(calculate_dependency_factor(3), 4.0);

        // Branch 4: Four callers
        assert_eq!(calculate_dependency_factor(4), 5.0);

        // Branch 5: Five callers
        assert_eq!(calculate_dependency_factor(5), 6.0);

        // Branch 6..=7: Six and seven callers
        assert_eq!(calculate_dependency_factor(6), 7.0);
        assert_eq!(calculate_dependency_factor(7), 7.0);

        // Branch 8..=9: Eight and nine callers
        assert_eq!(calculate_dependency_factor(8), 8.0);
        assert_eq!(calculate_dependency_factor(9), 8.0);

        // Branch 10..=14: Ten to fourteen callers
        assert_eq!(calculate_dependency_factor(10), 9.0);
        assert_eq!(calculate_dependency_factor(11), 9.0);
        assert_eq!(calculate_dependency_factor(12), 9.0);
        assert_eq!(calculate_dependency_factor(13), 9.0);
        assert_eq!(calculate_dependency_factor(14), 9.0);

        // Branch _: Fifteen or more callers
        assert_eq!(calculate_dependency_factor(15), 10.0);
        assert_eq!(calculate_dependency_factor(16), 10.0);
        assert_eq!(calculate_dependency_factor(50), 10.0);
        assert_eq!(calculate_dependency_factor(999), 10.0);
        assert_eq!(calculate_dependency_factor(usize::MAX), 10.0);
    }

    #[test]
    fn test_calculate_dependency_factor_large_values() {
        // Test with very large values to ensure no overflow or unexpected behavior
        assert_eq!(calculate_dependency_factor(1000), 10.0);
        assert_eq!(calculate_dependency_factor(10000), 10.0);
        assert_eq!(calculate_dependency_factor(100000), 10.0);
        assert_eq!(calculate_dependency_factor(1000000), 10.0);
        assert_eq!(calculate_dependency_factor(usize::MAX / 2), 10.0);
        assert_eq!(calculate_dependency_factor(usize::MAX - 1), 10.0);
        assert_eq!(calculate_dependency_factor(usize::MAX), 10.0);
    }

    #[test]
    fn test_calculate_dependency_factor_typical_scenarios() {
        // Test typical real-world scenarios with descriptive assertions

        // Utility function used by one module
        let single_use_utility = calculate_dependency_factor(1);
        assert_eq!(
            single_use_utility, 2.0,
            "Single-use utility should have low priority"
        );

        // Helper function used by a few modules
        let shared_helper = calculate_dependency_factor(3);
        assert_eq!(
            shared_helper, 4.0,
            "Shared helper should have medium priority"
        );

        // Core business logic used across the codebase
        let core_logic = calculate_dependency_factor(8);
        assert_eq!(
            core_logic, 8.0,
            "Core business logic should have high priority"
        );

        // Critical infrastructure function
        let infrastructure = calculate_dependency_factor(20);
        assert_eq!(
            infrastructure, 10.0,
            "Critical infrastructure should have maximum priority"
        );

        // Dead code that can be removed
        let dead_code = calculate_dependency_factor(0);
        assert_eq!(dead_code, 0.0, "Dead code should have zero priority");
    }

    #[test]
    fn test_calculate_dependency_factor_classification_consistency() {
        // Test that the classification is consistent within each range

        // Low criticality range (1-2)
        assert!(calculate_dependency_factor(1) < calculate_dependency_factor(3));
        assert!(calculate_dependency_factor(2) < calculate_dependency_factor(3));

        // Medium criticality range (3-5)
        assert!(calculate_dependency_factor(3) < calculate_dependency_factor(6));
        assert!(calculate_dependency_factor(4) < calculate_dependency_factor(6));
        assert!(calculate_dependency_factor(5) < calculate_dependency_factor(6));

        // High criticality range (6-9)
        assert!(calculate_dependency_factor(6) < calculate_dependency_factor(10));
        assert!(calculate_dependency_factor(7) < calculate_dependency_factor(10));
        assert!(calculate_dependency_factor(8) < calculate_dependency_factor(10));
        assert!(calculate_dependency_factor(9) < calculate_dependency_factor(10));

        // Critical path range (10-14)
        assert!(calculate_dependency_factor(10) < calculate_dependency_factor(15));
        assert!(calculate_dependency_factor(14) < calculate_dependency_factor(15));
    }

    #[test]
    fn test_calculate_dependency_factor_step_function_behavior() {
        // Test that the function behaves as a proper step function
        // with discrete jumps at boundaries

        // Test discrete jumps
        assert_ne!(
            calculate_dependency_factor(0),
            calculate_dependency_factor(1)
        );
        assert_ne!(
            calculate_dependency_factor(1),
            calculate_dependency_factor(2)
        );
        assert_ne!(
            calculate_dependency_factor(2),
            calculate_dependency_factor(3)
        );
        assert_ne!(
            calculate_dependency_factor(5),
            calculate_dependency_factor(6)
        );
        assert_ne!(
            calculate_dependency_factor(7),
            calculate_dependency_factor(8)
        );
        assert_ne!(
            calculate_dependency_factor(9),
            calculate_dependency_factor(10)
        );
        assert_ne!(
            calculate_dependency_factor(14),
            calculate_dependency_factor(15)
        );

        // Test plateaus within ranges
        assert_eq!(
            calculate_dependency_factor(6),
            calculate_dependency_factor(7)
        );
        assert_eq!(
            calculate_dependency_factor(8),
            calculate_dependency_factor(9)
        );
        assert_eq!(
            calculate_dependency_factor(10),
            calculate_dependency_factor(14)
        );
        assert_eq!(
            calculate_dependency_factor(15),
            calculate_dependency_factor(100)
        );
    }

    #[test]
    fn test_calculate_dependency_factor_mathematical_properties() {
        // Test mathematical properties of the function

        // Non-negative output
        for i in 0..=100 {
            assert!(
                calculate_dependency_factor(i) >= 0.0,
                "Output should always be non-negative"
            );
        }

        // Bounded output [0, 10]
        for i in 0..=1000 {
            let result = calculate_dependency_factor(i);
            assert!(
                (0.0..=10.0).contains(&result),
                "Output should be in range [0, 10]"
            );
        }

        // Monotonic non-decreasing
        let mut prev = calculate_dependency_factor(0);
        for i in 1..=100 {
            let curr = calculate_dependency_factor(i);
            assert!(curr >= prev, "Function should be monotonic non-decreasing");
            prev = curr;
        }

        // Saturation at maximum
        assert_eq!(
            calculate_dependency_factor(15),
            calculate_dependency_factor(1000),
            "Function should saturate at maximum value"
        );
    }

    #[test]
    fn test_calculate_dependency_factor_integration_with_scoring() {
        // Test how the dependency factor integrates with the overall scoring system
        // Simulating real-world usage patterns

        // Simulate scoring for different function types
        let test_scenarios = vec![
            (0, "dead_code_function", 0.0),
            (1, "private_helper", 2.0),
            (3, "module_internal", 4.0),
            (7, "public_api", 7.0),
            (12, "core_utility", 9.0),
            (25, "framework_base", 10.0),
        ];

        for (callers, description, expected) in test_scenarios {
            let factor = calculate_dependency_factor(callers);
            assert_eq!(
                factor, expected,
                "Function '{}' with {} callers should have factor {}",
                description, callers, expected
            );

            // Verify the factor can be used in calculations without issues
            let weighted_score = factor * 1.5; // Simulate weighting
            assert!(
                weighted_score.is_finite(),
                "Factor should produce valid calculations"
            );
        }
    }

    #[test]
    fn test_calculate_unified_priority_with_debt_trivial_tested_function() {
        // Test that trivial tested functions get zero score
        let mut func = create_test_metrics();
        func.cyclomatic = 2;
        func.cognitive = 3;
        func.length = 8;

        let graph = CallGraph::new();

        // Create mock coverage data showing the function is tested
        let mut lcov = LcovData::default();
        lcov.functions.insert(
            PathBuf::from("test.rs"),
            vec![FunctionCoverage {
                name: "test_function".to_string(),
                start_line: 10,
                execution_count: 1,
                coverage_percentage: 100.0,
            }],
        );

        let score =
            calculate_unified_priority_with_debt(&func, &graph, Some(&lcov), 1.0, None, None, None);

        assert_eq!(
            score.final_score, 0.0,
            "Trivial tested function should have zero score"
        );
        assert_eq!(score.complexity_factor, 0.0);
        assert_eq!(score.coverage_factor, 0.0);
    }

    #[test]
    fn test_calculate_unified_priority_with_debt_complex_untested() {
        // Test that complex untested functions get high scores
        let mut func = create_test_metrics();
        func.cyclomatic = 15;
        func.cognitive = 20;
        func.length = 100;

        let graph = CallGraph::new();

        let score = calculate_unified_priority_with_debt(
            &func, &graph, None, // No coverage data
            5.0, None, None, None,
        );

        assert!(
            score.final_score > 5.0,
            "Complex untested function should have high score"
        );
        assert!(score.complexity_factor > 5.0);
        assert_eq!(
            score.coverage_factor, 10.0,
            "No coverage data should assume worst case"
        );
    }

    #[test]
    fn test_calculate_unified_priority_with_debt_with_entropy_dampening() {
        // Test entropy-based complexity dampening
        let mut func = create_test_metrics();
        func.cyclomatic = 20;
        func.cognitive = 25;
        func.entropy_score = Some(crate::complexity::entropy::EntropyScore {
            token_entropy: 0.3,
            pattern_repetition: 0.7,
            branch_similarity: 0.5,
            effective_complexity: 15.0,
            unique_variables: 5,
            max_nesting: 2,
            dampening_applied: 0.8,
        });

        let graph = CallGraph::new();

        let score_with_entropy =
            calculate_unified_priority_with_debt(&func, &graph, None, 3.0, None, None, None);

        // Compare with same function without entropy
        func.entropy_score = None;
        let score_without_entropy =
            calculate_unified_priority_with_debt(&func, &graph, None, 3.0, None, None, None);

        assert!(
            score_with_entropy.complexity_factor < score_without_entropy.complexity_factor,
            "Entropy dampening should reduce complexity factor"
        );
    }

    #[test]
    fn test_calculate_unified_priority_with_debt_security_issues() {
        // Test security factor integration
        let func = create_test_metrics();
        let graph = CallGraph::new();

        let score = calculate_unified_priority_with_debt(
            &func,
            &graph,
            None,
            2.0,
            Some(8.5), // High security issues
            None,
            None,
        );

        assert_eq!(score.security_factor, 8.5);
        assert!(
            score.final_score > 4.0,
            "Security issues should increase priority"
        );
    }

    #[test]
    fn test_calculate_unified_priority_with_debt_organization_issues() {
        // Test organization factor integration
        let func = create_test_metrics();
        let graph = CallGraph::new();

        let score = calculate_unified_priority_with_debt(
            &func,
            &graph,
            None,
            2.0,
            None,
            Some(7.0), // Organization issues
            None,
        );

        // Organization factor removed per spec 58 - redundant with complexity factor
        // Organization issues are now captured within complexity factor
        assert!(score.final_score > 0.0, "Score should be calculated");
    }

    #[test]
    fn test_calculate_unified_priority_with_debt_role_multiplier() {
        // Test that different function roles get appropriate multipliers
        let mut func = create_test_metrics();
        func.cyclomatic = 10;
        func.cognitive = 12;

        let mut graph = CallGraph::new();
        let func_id = FunctionId {
            file: func.file.clone(),
            name: func.name.clone(),
            line: func.line,
        };

        // Add some callers to make it an important function
        for i in 0..5 {
            let caller = FunctionId {
                file: PathBuf::from("caller.rs"),
                name: format!("caller_{}", i),
                line: i * 10,
            };
            graph.add_call(FunctionCall {
                caller,
                callee: func_id.clone(),
                call_type: CallType::Direct,
            });
        }

        let score =
            calculate_unified_priority_with_debt(&func, &graph, None, 3.0, None, None, None);

        assert!(score.role_multiplier > 0.0);
        assert!(
            score.dependency_factor > 0.0,
            "Function with callers should have dependency factor"
        );
    }

    #[test]
    fn test_calculate_unified_priority_with_debt_test_functions() {
        // Test that test functions get appropriate handling
        let mut func = create_test_metrics();
        func.is_test = true;
        func.cyclomatic = 8;

        let graph = CallGraph::new();

        let score =
            calculate_unified_priority_with_debt(&func, &graph, None, 2.0, None, None, None);

        assert_eq!(
            score.coverage_factor, 0.0,
            "Test functions don't need coverage"
        );
    }

    #[test]
    fn test_calculate_unified_priority_with_debt_max_score_capping() {
        // Test that scores are capped at 10.0
        let mut func = create_test_metrics();
        func.cyclomatic = 50;
        func.cognitive = 60;
        func.length = 500;

        let graph = CallGraph::new();

        let score = calculate_unified_priority_with_debt(
            &func,
            &graph,
            None,
            15.0,       // Very high ROI
            Some(10.0), // Max security issues
            Some(10.0), // Max organization issues
            None,
        );

        assert!(score.final_score <= 10.0, "Score should be capped at 10.0");
        assert_eq!(score.security_factor, 10.0);
        // Organization factor removed per spec 58 - redundant with complexity factor
    }

    #[test]
    fn test_calculate_unified_priority_with_debt_io_wrapper_trivial() {
        // Test that trivial I/O wrappers are handled correctly
        let mut func = create_test_metrics();
        func.cyclomatic = 2;
        func.cognitive = 3;
        func.length = 5;
        func.name = "read_file".to_string(); // Likely an I/O wrapper

        let graph = CallGraph::new();
        let mut lcov = LcovData::default();
        lcov.functions.insert(
            PathBuf::from("test.rs"),
            vec![FunctionCoverage {
                name: "read_file".to_string(),
                start_line: 1,
                execution_count: 1,
                coverage_percentage: 100.0,
            }],
        );

        let score =
            calculate_unified_priority_with_debt(&func, &graph, Some(&lcov), 1.0, None, None, None);

        assert_eq!(
            score.final_score, 0.0,
            "Trivial tested I/O wrapper should have zero score"
        );
    }

    #[test]
    fn test_calculate_unified_priority_with_debt_entry_point() {
        // Test entry point functions
        let mut func = create_test_metrics();
        func.cyclomatic = 3;
        func.cognitive = 4;
        func.name = "main".to_string();

        let graph = CallGraph::new();
        let mut lcov = LcovData::default();
        lcov.functions.insert(
            PathBuf::from("test.rs"),
            vec![FunctionCoverage {
                name: "main".to_string(),
                start_line: 1,
                execution_count: 1,
                coverage_percentage: 100.0,
            }],
        );

        let score =
            calculate_unified_priority_with_debt(&func, &graph, Some(&lcov), 1.0, None, None, None);

        assert_eq!(
            score.final_score, 0.0,
            "Trivial tested entry point should have zero score"
        );
    }

    #[test]
    fn test_calculate_unified_priority_with_debt_partial_coverage() {
        // Test function with partial coverage
        let func = create_test_metrics();

        let graph = CallGraph::new();
        let mut lcov = LcovData::default();
        // Add partial coverage (some hits but not full coverage)
        lcov.functions.insert(
            PathBuf::from("test.rs"),
            vec![FunctionCoverage {
                name: "test_function".to_string(),
                start_line: 10,
                execution_count: 1,
                coverage_percentage: 50.0,
            }],
        );

        let score =
            calculate_unified_priority_with_debt(&func, &graph, Some(&lcov), 3.0, None, None, None);

        // Even with some coverage, non-trivial functions should still have priority
        assert!(
            score.final_score > 0.0,
            "Non-trivial function should have non-zero score even with coverage"
        );
    }
}<|MERGE_RESOLUTION|>--- conflicted
+++ resolved
@@ -18,24 +18,12 @@
 
 #[derive(Debug, Clone, Serialize, Deserialize)]
 pub struct UnifiedScore {
-<<<<<<< HEAD
-    pub complexity_factor: f64,   // 0-10, configurable weight (default 30%)
-    pub coverage_factor: f64,     // 0-10, configurable weight (default 40%)
-    pub semantic_factor: f64,     // 0-10, configurable weight (default 5%)
-    pub dependency_factor: f64,   // 0-10, configurable weight (default 15%)
-    pub security_factor: f64,     // 0-10, configurable weight (default 5%)
-    pub organization_factor: f64, // 0-10, configurable weight (default 5%)
-    pub role_multiplier: f64,     // 0.1-1.5x based on function role
-    pub final_score: f64,         // Computed composite score
-=======
     pub complexity_factor: f64, // 0-10, configurable weight (default 35%)
     pub coverage_factor: f64,   // 0-10, configurable weight (default 40%)
-    pub roi_factor: f64,        // 0-10, configurable weight (default 0% - removed from scoring)
     pub dependency_factor: f64, // 0-10, configurable weight (default 20%)
     pub security_factor: f64,   // 0-10, configurable weight (default 5%)
     pub role_multiplier: f64,   // 0.1-1.5x based on function role
     pub final_score: f64,       // Computed composite score
->>>>>>> 8aeff585
 }
 
 #[derive(Debug, Clone, Serialize, Deserialize)]
@@ -129,11 +117,6 @@
         return UnifiedScore {
             complexity_factor: 0.0,
             coverage_factor: 0.0,
-<<<<<<< HEAD
-            semantic_factor: 0.0,
-=======
-            roi_factor: 0.0,
->>>>>>> 8aeff585
             dependency_factor: 0.0,
             security_factor: 0.0,
             role_multiplier: 1.0,
@@ -166,15 +149,7 @@
         10.0
     };
 
-<<<<<<< HEAD
-    // Calculate semantic priority
-    let semantic_factor = calculate_semantic_priority(func, role, &func_id, call_graph);
-=======
-    // Calculate ROI factor (normalized to 0-10) - kept for compatibility but not used in scoring
-    let roi_factor = normalize_roi(roi_score);
-
     // Get role multiplier (no longer calculate semantic factor - avoid double penalty)
->>>>>>> 8aeff585
     let role_multiplier = get_role_multiplier(role);
 
     // Calculate dependency factor based on upstream dependencies (functions that call this one)
@@ -215,27 +190,18 @@
     let duplication_factor = debt_scores.duplication.min(10.0);
 
     // Get configurable weights (note: after spec 58, only using complexity, coverage, dependency, security)
-    let _weights = config::get_scoring_weights(); // Kept for compatibility
+    let weights = config::get_scoring_weights();
 
     // Calculate weighted components for transparency
-<<<<<<< HEAD
-    let weighted_complexity = complexity_factor * weights.complexity;
-    let weighted_coverage = coverage_factor * weights.coverage;
-    let weighted_semantic = semantic_factor * weights.semantic;
-    let weighted_dependency = dependency_factor * weights.dependency;
-    let weighted_security = security_factor * weights.security;
-    let weighted_organization = organization_factor * weights.organization;
-=======
     // New weights after removing semantic, organization, and ROI factors:
     // - Complexity: 35% (increased from 20%, absorbing organization's 5%)
     // - Coverage: 40% (increased from 30%, main priority focus)
     // - Dependency: 20% (increased from 10%, absorbing semantic's 5%)
     // - Security: 5% (unchanged)
-    let weighted_complexity = complexity_factor * 0.35;
-    let weighted_coverage = coverage_factor * 0.40;
-    let weighted_dependency = dependency_factor * 0.20;
-    let weighted_security = security_factor * 0.05;
->>>>>>> 8aeff585
+    let weighted_complexity = complexity_factor * weights.complexity;
+    let weighted_coverage = coverage_factor * weights.coverage;
+    let weighted_dependency = dependency_factor * weights.dependency;
+    let weighted_security = security_factor * weights.security;
 
     // Use smaller weights for additional debt categories
     let weighted_testing = testing_factor * 0.05;
@@ -245,10 +211,6 @@
     // Calculate weighted composite score
     let base_score = weighted_complexity
         + weighted_coverage
-<<<<<<< HEAD
-        + weighted_semantic
-=======
->>>>>>> 8aeff585
         + weighted_dependency
         + weighted_security
         + weighted_testing
@@ -261,11 +223,6 @@
     UnifiedScore {
         complexity_factor,
         coverage_factor,
-<<<<<<< HEAD
-        semantic_factor,
-=======
-        roi_factor, // Kept for compatibility but not used in scoring
->>>>>>> 8aeff585
         dependency_factor,
         security_factor,
         role_multiplier,
@@ -2460,8 +2417,7 @@
 
         assert!(score.complexity_factor > 0.0);
         assert!(score.coverage_factor > 0.0);
-        assert!(score.roi_factor > 0.0);
-        // Semantic factor removed per spec 58
+        // ROI and Semantic factors removed per spec 58
         assert!(score.final_score > 0.0);
         assert!(score.final_score <= 10.0);
     }
@@ -2498,7 +2454,6 @@
         let score = UnifiedScore {
             complexity_factor: 8.0,
             coverage_factor: 7.0,
-            roi_factor: 6.0,
             dependency_factor: 4.0,
             security_factor: 0.0,
             role_multiplier: 1.0,
@@ -2591,8 +2546,7 @@
         assert_eq!(score.final_score, 0.0);
         assert_eq!(score.complexity_factor, 0.0);
         assert_eq!(score.coverage_factor, 0.0);
-        assert_eq!(score.roi_factor, 0.0);
-        // Semantic factor removed per spec 58
+        // ROI and Semantic factors removed per spec 58
     }
 
     #[test]
@@ -2700,7 +2654,6 @@
         let score = UnifiedScore {
             complexity_factor: 5.0,
             coverage_factor: 0.0,
-            roi_factor: 0.0,
             dependency_factor: 0.0,
             security_factor: 0.0,
             role_multiplier: 1.0,
@@ -3144,7 +3097,6 @@
         let score = UnifiedScore {
             complexity_factor: 5.0,
             coverage_factor: 3.0,
-            roi_factor: 2.0,
             dependency_factor: 2.0,
             security_factor: 0.0,
             role_multiplier: 1.0,
@@ -3177,7 +3129,6 @@
         let score = UnifiedScore {
             complexity_factor: 7.0,
             coverage_factor: 5.0,
-            roi_factor: 3.0,
             dependency_factor: 3.0,
             security_factor: 0.0,
             role_multiplier: 1.0,
@@ -3204,7 +3155,6 @@
         let score = UnifiedScore {
             complexity_factor: 1.0,
             coverage_factor: 6.0,
-            roi_factor: 2.0,
             dependency_factor: 1.0,
             security_factor: 0.0,
             role_multiplier: 1.0,
@@ -3232,7 +3182,6 @@
         let score = UnifiedScore {
             complexity_factor: 5.0,
             coverage_factor: 6.0,
-            roi_factor: 4.0,
             dependency_factor: 2.0,
             security_factor: 0.0,
             role_multiplier: 1.0,
