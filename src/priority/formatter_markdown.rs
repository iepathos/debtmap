--- conflicted
+++ resolved
@@ -255,18 +255,7 @@
         unified_score.coverage_factor * weights.coverage
     )
     .unwrap();
-<<<<<<< HEAD
-    writeln!(
-        &mut output,
-        "| Semantic | {:.1} | {:.0}% | {:.2} |",
-        unified_score.semantic_factor,
-        weights.semantic * 100.0,
-        unified_score.semantic_factor * weights.semantic
-    )
-    .unwrap();
-=======
-    // ROI factor kept for compatibility but not included in scoring per spec 55 and 58
->>>>>>> 8aeff585
+    // Semantic and ROI factors removed per spec 55 and 58
     writeln!(
         &mut output,
         "| Dependency | {:.1} | {:.0}% | {:.2} |",
@@ -290,20 +279,11 @@
 
     // Organization factor removed per spec 58 - redundant with complexity factor
 
-<<<<<<< HEAD
+    // New weights after spec 58: complexity 35%, coverage 40%, dependency 20%, security 5%
     let base_score = unified_score.complexity_factor * weights.complexity
         + unified_score.coverage_factor * weights.coverage
-        + unified_score.semantic_factor * weights.semantic
         + unified_score.dependency_factor * weights.dependency
-        + unified_score.security_factor * weights.security
-        + unified_score.organization_factor * weights.organization;
-=======
-    // New weights after spec 58: complexity 35%, coverage 40%, dependency 20%, security 5%
-    let base_score = unified_score.complexity_factor * 0.35
-        + unified_score.coverage_factor * 0.40
-        + unified_score.dependency_factor * 0.20
-        + unified_score.security_factor * 0.05;
->>>>>>> 8aeff585
+        + unified_score.security_factor * weights.security;
 
     writeln!(&mut output).unwrap();
     writeln!(&mut output, "- **Base Score:** {:.2}", base_score).unwrap();
@@ -566,11 +546,6 @@
         let score = UnifiedScore {
             complexity_factor: 5.0,
             coverage_factor: 8.0,
-<<<<<<< HEAD
-            semantic_factor: 3.0,
-=======
-            roi_factor: 7.5, // Kept for compatibility but not used in scoring
->>>>>>> 8aeff585
             dependency_factor: 4.0,
             security_factor: 0.0,
             role_multiplier: 1.2,
@@ -600,11 +575,6 @@
         let score = UnifiedScore {
             complexity_factor: 6.0, // Above threshold
             coverage_factor: 4.0,   // Above threshold
-<<<<<<< HEAD
-            semantic_factor: 2.0,
-=======
-            roi_factor: 8.0,        // Kept for compatibility but not used in scoring
->>>>>>> 8aeff585
             dependency_factor: 6.0, // Above threshold
             security_factor: 0.0,
             role_multiplier: 1.0,
@@ -630,11 +600,6 @@
         let score = UnifiedScore {
             complexity_factor: 2.0, // Below all thresholds
             coverage_factor: 2.0,
-<<<<<<< HEAD
-            semantic_factor: 1.0,
-=======
-            roi_factor: 3.0, // Kept for compatibility but not used in scoring
->>>>>>> 8aeff585
             dependency_factor: 2.0,
             security_factor: 0.0,
             role_multiplier: 1.0,
