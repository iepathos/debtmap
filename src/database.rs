/// Example database module to demonstrate test addition
use std::collections::HashMap;

#[derive(Debug, Clone)]
pub struct Database {
    connection_string: String,
    pool_size: usize,
    timeout: u64,
    cache: HashMap<String, String>,
}

impl Database {
    /// Creates a new Database instance with the given configuration
    pub fn new(connection_string: String, pool_size: usize, timeout: u64) -> Self {
        Database {
            connection_string,
            pool_size,
            timeout,
            cache: HashMap::new(),
        }
    }

    /// Returns the connection string
    pub fn connection_string(&self) -> &str {
        &self.connection_string
    }

    /// Returns the pool size
    pub fn pool_size(&self) -> usize {
        self.pool_size
    }

    /// Returns the timeout
    pub fn timeout(&self) -> u64 {
        self.timeout
    }

    /// Returns a reference to the cache
    pub fn cache(&self) -> &HashMap<String, String> {
        &self.cache
    }
}

#[cfg(test)]
mod tests {
    use super::*;

    #[test]
    fn test_new_creates_database_with_correct_connection_string() {
        let db = Database::new("postgres://localhost/test".to_string(), 10, 30);
        assert_eq!(db.connection_string, "postgres://localhost/test");
    }

    #[test]
    fn test_new_creates_database_with_correct_pool_size() {
        let db = Database::new("postgres://localhost/test".to_string(), 10, 30);
        assert_eq!(db.pool_size, 10);
    }

    #[test]
    fn test_new_creates_database_with_correct_timeout() {
        let db = Database::new("postgres://localhost/test".to_string(), 10, 30);
        assert_eq!(db.timeout, 30);
    }

    #[test]
    fn test_new_initializes_empty_cache() {
        let db = Database::new("postgres://localhost/test".to_string(), 10, 30);
        assert!(db.cache.is_empty());
    }

    #[test]
    fn test_new_with_empty_connection_string() {
        let db = Database::new(String::new(), 10, 30);
        assert_eq!(db.connection_string, "");
        assert_eq!(db.pool_size, 10);
        assert_eq!(db.timeout, 30);
    }

    #[test]
    fn test_new_with_zero_pool_size() {
        let db = Database::new("postgres://localhost/test".to_string(), 0, 30);
        assert_eq!(db.pool_size, 0);
    }

    #[test]
    fn test_new_with_zero_timeout() {
        let db = Database::new("postgres://localhost/test".to_string(), 10, 0);
        assert_eq!(db.timeout, 0);
    }

    #[test]
    fn test_new_with_large_values() {
        let db = Database::new(
            "postgres://localhost/test".to_string(),
            usize::MAX,
            u64::MAX,
        );
        assert_eq!(db.pool_size, usize::MAX);
        assert_eq!(db.timeout, u64::MAX);
    }

    #[test]
    fn test_new_database_fields_are_accessible() {
        let db = Database::new("postgres://localhost/test".to_string(), 10, 30);
        // Verify all fields are accessible
        let _ = &db.connection_string;
        let _ = &db.pool_size;
        let _ = &db.timeout;
        let _ = &db.cache;
    }

    #[test]
    fn test_new_creates_independent_instances() {
        let db1 = Database::new("postgres://localhost/db1".to_string(), 10, 30);
        let db2 = Database::new("postgres://localhost/db2".to_string(), 20, 60);

        assert_ne!(db1.connection_string, db2.connection_string);
        assert_ne!(db1.pool_size, db2.pool_size);
        assert_ne!(db1.timeout, db2.timeout);
    }

    #[test]
<<<<<<< HEAD
    fn test_new_with_special_characters_in_connection_string() {
        let special_string = "postgres://user:p@$$w0rd@localhost:5432/db?ssl=true".to_string();
        let db = Database::new(special_string.clone(), 10, 30);
        assert_eq!(db.connection_string, special_string);
    }

    #[test]
    fn test_new_with_unicode_in_connection_string() {
        let unicode_string = "postgres://用户:密码@主机/数据库".to_string();
        let db = Database::new(unicode_string.clone(), 10, 30);
        assert_eq!(db.connection_string, unicode_string);
    }

    #[test]
    fn test_new_with_very_long_connection_string() {
        let long_string = "postgres://".to_string() + &"x".repeat(1000) + "/database";
        let db = Database::new(long_string.clone(), 10, 30);
        assert_eq!(db.connection_string, long_string);
    }

    #[test]
    fn test_getter_methods_return_correct_values() {
        let db = Database::new("postgres://localhost/test".to_string(), 42, 100);
        assert_eq!(db.connection_string(), "postgres://localhost/test");
        assert_eq!(db.pool_size(), 42);
        assert_eq!(db.timeout(), 100);
=======
    fn test_connection_string_accessor() {
        let db = Database::new("postgres://user:pass@host/db".to_string(), 10, 30);
        assert_eq!(db.connection_string(), "postgres://user:pass@host/db");
    }

    #[test]
    fn test_pool_size_accessor() {
        let db = Database::new("postgres://localhost/test".to_string(), 25, 30);
        assert_eq!(db.pool_size(), 25);
    }

    #[test]
    fn test_timeout_accessor() {
        let db = Database::new("postgres://localhost/test".to_string(), 10, 45);
        assert_eq!(db.timeout(), 45);
    }

    #[test]
    fn test_cache_accessor() {
        let db = Database::new("postgres://localhost/test".to_string(), 10, 30);
        let cache = db.cache();
        assert!(cache.is_empty());
        assert_eq!(cache.len(), 0);
    }

    #[test]
    fn test_all_accessors_together() {
        let db = Database::new("postgres://prod/maindb".to_string(), 50, 120);

        // Test all accessor methods work correctly
        assert_eq!(db.connection_string(), "postgres://prod/maindb");
        assert_eq!(db.pool_size(), 50);
        assert_eq!(db.timeout(), 120);
>>>>>>> e27f4f39
        assert!(db.cache().is_empty());
    }

    #[test]
<<<<<<< HEAD
    fn test_database_implements_debug_trait() {
        let db = Database::new("postgres://localhost/test".to_string(), 10, 30);
        let debug_str = format!("{:?}", db);
        assert!(debug_str.contains("Database"));
        assert!(debug_str.contains("connection_string"));
        assert!(debug_str.contains("pool_size"));
        assert!(debug_str.contains("timeout"));
    }

    #[test]
    fn test_database_implements_clone_trait() {
        let original = Database::new("postgres://localhost/test".to_string(), 10, 30);
        let cloned = original.clone();
        assert_eq!(original.connection_string, cloned.connection_string);
        assert_eq!(original.pool_size, cloned.pool_size);
        assert_eq!(original.timeout, cloned.timeout);
    }

    #[test]
    fn test_new_with_minimum_and_maximum_boundary_values() {
        // Test with minimum values
        let min_db = Database::new("x".to_string(), 1, 1);
        assert_eq!(min_db.pool_size, 1);
        assert_eq!(min_db.timeout, 1);

        // Test with reasonably large values
        let max_db = Database::new("x".to_string(), 10000, 86400);
        assert_eq!(max_db.pool_size, 10000);
        assert_eq!(max_db.timeout, 86400);
=======
    fn test_new_with_special_characters_in_connection_string() {
        let special_conn = "postgres://user%40:p@ss!word@host:5432/db?ssl=true".to_string();
        let db = Database::new(special_conn.clone(), 10, 30);
        assert_eq!(db.connection_string(), special_conn);
    }

    #[test]
    fn test_database_clone() {
        let db1 = Database::new("postgres://localhost/test".to_string(), 10, 30);
        let db2 = db1.clone();

        assert_eq!(db1.connection_string(), db2.connection_string());
        assert_eq!(db1.pool_size(), db2.pool_size());
        assert_eq!(db1.timeout(), db2.timeout());
    }

    #[test]
    fn test_database_debug_format() {
        let db = Database::new("postgres://localhost/test".to_string(), 10, 30);
        let debug_str = format!("{:?}", db);

        assert!(debug_str.contains("Database"));
        assert!(debug_str.contains("postgres://localhost/test"));
        assert!(debug_str.contains("10"));
        assert!(debug_str.contains("30"));
>>>>>>> e27f4f39
    }
}<|MERGE_RESOLUTION|>--- conflicted
+++ resolved
@@ -121,7 +121,6 @@
     }
 
     #[test]
-<<<<<<< HEAD
     fn test_new_with_special_characters_in_connection_string() {
         let special_string = "postgres://user:p@$$w0rd@localhost:5432/db?ssl=true".to_string();
         let db = Database::new(special_string.clone(), 10, 30);
@@ -143,12 +142,6 @@
     }
 
     #[test]
-    fn test_getter_methods_return_correct_values() {
-        let db = Database::new("postgres://localhost/test".to_string(), 42, 100);
-        assert_eq!(db.connection_string(), "postgres://localhost/test");
-        assert_eq!(db.pool_size(), 42);
-        assert_eq!(db.timeout(), 100);
-=======
     fn test_connection_string_accessor() {
         let db = Database::new("postgres://user:pass@host/db".to_string(), 10, 30);
         assert_eq!(db.connection_string(), "postgres://user:pass@host/db");
@@ -182,12 +175,10 @@
         assert_eq!(db.connection_string(), "postgres://prod/maindb");
         assert_eq!(db.pool_size(), 50);
         assert_eq!(db.timeout(), 120);
->>>>>>> e27f4f39
         assert!(db.cache().is_empty());
     }
 
     #[test]
-<<<<<<< HEAD
     fn test_database_implements_debug_trait() {
         let db = Database::new("postgres://localhost/test".to_string(), 10, 30);
         let debug_str = format!("{:?}", db);
@@ -217,15 +208,10 @@
         let max_db = Database::new("x".to_string(), 10000, 86400);
         assert_eq!(max_db.pool_size, 10000);
         assert_eq!(max_db.timeout, 86400);
-=======
-    fn test_new_with_special_characters_in_connection_string() {
-        let special_conn = "postgres://user%40:p@ss!word@host:5432/db?ssl=true".to_string();
-        let db = Database::new(special_conn.clone(), 10, 30);
-        assert_eq!(db.connection_string(), special_conn);
-    }
-
-    #[test]
-    fn test_database_clone() {
+    }
+
+    #[test]
+    fn test_database_clone_with_accessors() {
         let db1 = Database::new("postgres://localhost/test".to_string(), 10, 30);
         let db2 = db1.clone();
 
@@ -235,7 +221,7 @@
     }
 
     #[test]
-    fn test_database_debug_format() {
+    fn test_database_debug_format_with_values() {
         let db = Database::new("postgres://localhost/test".to_string(), 10, 30);
         let debug_str = format!("{:?}", db);
 
@@ -243,6 +229,5 @@
         assert!(debug_str.contains("postgres://localhost/test"));
         assert!(debug_str.contains("10"));
         assert!(debug_str.contains("30"));
->>>>>>> e27f4f39
     }
 }