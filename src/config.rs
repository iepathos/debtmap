--- conflicted
+++ resolved
@@ -327,15 +327,13 @@
     #[serde(default)]
     pub complexity_thresholds: Option<crate::complexity::threshold_manager::ComplexityThresholds>,
 
-<<<<<<< HEAD
     /// Error handling detection configuration
     #[serde(default)]
     pub error_handling: Option<ErrorHandlingConfig>,
-=======
+
     /// File-level score aggregation configuration
     #[serde(default)]
     pub aggregation: Option<crate::priority::AggregationConfig>,
->>>>>>> d1ea1a3d
 }
 
 impl DebtmapConfig {
@@ -860,7 +858,6 @@
         .unwrap_or_default()
 }
 
-<<<<<<< HEAD
 /// Error handling configuration for pattern detection
 #[derive(Debug, Clone, Serialize, Deserialize)]
 pub struct ErrorHandlingConfig {
@@ -965,11 +962,11 @@
 /// Get error handling configuration
 pub fn get_error_handling_config() -> ErrorHandlingConfig {
     get_config().error_handling.clone().unwrap_or_default()
-=======
+}
+
 /// Get file aggregation configuration
 pub fn get_aggregation_config() -> crate::priority::AggregationConfig {
     get_config().aggregation.clone().unwrap_or_default()
->>>>>>> d1ea1a3d
 }
 
 /// Get smart performance configuration
