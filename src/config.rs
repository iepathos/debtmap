use serde::{Deserialize, Serialize};
use std::fs;
use std::io::{BufReader, Read};
use std::path::{Path, PathBuf};
use std::sync::OnceLock;

/// Scoring weights configuration
#[derive(Debug, Clone, Serialize, Deserialize)]
pub struct ScoringWeights {
    /// Weight for coverage factor (0.0-1.0)
    #[serde(default = "default_coverage_weight")]
    pub coverage: f64,

    /// Weight for complexity factor (0.0-1.0)
    #[serde(default = "default_complexity_weight")]
    pub complexity: f64,

    /// Weight for semantic factor (0.0-1.0)
    #[serde(default = "default_semantic_weight")]
    pub semantic: f64,

    /// Weight for dependency criticality factor (0.0-1.0)
    #[serde(default = "default_dependency_weight")]
    pub dependency: f64,

    /// Weight for security issues factor (0.0-1.0)
    #[serde(default = "default_security_weight")]
    pub security: f64,

    /// Weight for code organization issues factor (0.0-1.0)
    #[serde(default = "default_organization_weight")]
    pub organization: f64,
}

impl Default for ScoringWeights {
    fn default() -> Self {
        Self {
            coverage: default_coverage_weight(),
            complexity: default_complexity_weight(),
            semantic: default_semantic_weight(),
            dependency: default_dependency_weight(),
            security: default_security_weight(),
            organization: default_organization_weight(),
        }
    }
}

impl ScoringWeights {
    // Pure function: Check if a weight is in valid range
    fn is_valid_weight(weight: f64) -> bool {
        (0.0..=1.0).contains(&weight)
    }

    // Pure function: Validate a single weight with name
    fn validate_weight(weight: f64, name: &str) -> Result<(), String> {
        if Self::is_valid_weight(weight) {
            Ok(())
        } else {
            Err(format!("{} weight must be between 0.0 and 1.0", name))
        }
    }

    // Pure function: Validate active weights sum to 1.0
    fn validate_active_weights_sum(
        coverage: f64,
        complexity: f64,
        dependency: f64,
    ) -> Result<(), String> {
        let sum = coverage + complexity + dependency;
        if (sum - 1.0).abs() > 0.001 {
            Err(format!(
                "Active scoring weights (coverage, complexity, dependency) must sum to 1.0, but sum to {:.3}",
                sum
            ))
        } else {
            Ok(())
        }
    }

    // Pure function: Collect all weight validations
    fn collect_weight_validations(&self) -> Vec<Result<(), String>> {
        vec![
            Self::validate_weight(self.coverage, "Coverage"),
            Self::validate_weight(self.complexity, "Complexity"),
            Self::validate_weight(self.semantic, "Semantic"),
            Self::validate_weight(self.dependency, "Dependency"),
            Self::validate_weight(self.security, "Security"),
            Self::validate_weight(self.organization, "Organization"),
        ]
    }

    /// Validate that weights sum to 1.0 (with small tolerance for floating point)
    pub fn validate(&self) -> Result<(), String> {
        // Validate active weights sum
        Self::validate_active_weights_sum(self.coverage, self.complexity, self.dependency)?;

        // Validate all individual weights
        for validation in self.collect_weight_validations() {
            validation?;
        }

        Ok(())
    }

    /// Normalize weights to ensure they sum to 1.0
    pub fn normalize(&mut self) {
        // Only normalize the weights we actually use
        let sum = self.coverage + self.complexity + self.dependency;
        if sum > 0.0 && (sum - 1.0).abs() > 0.001 {
            self.coverage /= sum;
            self.complexity /= sum;
            self.dependency /= sum;
            // Set unused weights to 0
            self.semantic = 0.0;
            self.security = 0.0;
            self.organization = 0.0;
        }
    }
}

// Default weights for weighted sum model - prioritizing coverage gaps
fn default_coverage_weight() -> f64 {
    0.50 // 50% weight to prioritize untested code
}
fn default_complexity_weight() -> f64 {
    0.35 // 35% weight for complexity within coverage tiers
}
fn default_semantic_weight() -> f64 {
    0.00 // Not used in weighted sum model
}
fn default_dependency_weight() -> f64 {
    0.15 // 15% weight for impact radius
}
fn default_security_weight() -> f64 {
    0.00 // Not used in weighted sum model
}
fn default_organization_weight() -> f64 {
    0.00 // Not used in weighted sum model
}

/// Role multipliers configuration for semantic classification
#[derive(Debug, Clone, Serialize, Deserialize)]
pub struct RoleMultipliers {
    /// Multiplier for PureLogic functions (default: 1.5)
    #[serde(default = "default_pure_logic_multiplier")]
    pub pure_logic: f64,

    /// Multiplier for Orchestrator functions (default: 0.6)
    #[serde(default = "default_orchestrator_multiplier")]
    pub orchestrator: f64,

    /// Multiplier for IOWrapper functions (default: 0.5)
    #[serde(default = "default_io_wrapper_multiplier")]
    pub io_wrapper: f64,

    /// Multiplier for EntryPoint functions (default: 0.8)
    #[serde(default = "default_entry_point_multiplier")]
    pub entry_point: f64,

    /// Multiplier for PatternMatch functions (default: 0.4)
    #[serde(default = "default_pattern_match_multiplier")]
    pub pattern_match: f64,

    /// Multiplier for Debug functions (default: 0.3)
    #[serde(default = "default_debug_multiplier")]
    pub debug: f64,

    /// Multiplier for Unknown functions (default: 1.0)
    #[serde(default = "default_unknown_multiplier")]
    pub unknown: f64,
}

impl Default for RoleMultipliers {
    fn default() -> Self {
        Self {
            pure_logic: default_pure_logic_multiplier(),
            orchestrator: default_orchestrator_multiplier(),
            io_wrapper: default_io_wrapper_multiplier(),
            entry_point: default_entry_point_multiplier(),
            pattern_match: default_pattern_match_multiplier(),
            debug: default_debug_multiplier(),
            unknown: default_unknown_multiplier(),
        }
    }
}

fn default_pure_logic_multiplier() -> f64 {
    1.2 // Prioritized but not extreme (was 1.5)
}

fn default_orchestrator_multiplier() -> f64 {
    0.8 // Reduced but not severely (was 0.6)
}

fn default_io_wrapper_multiplier() -> f64 {
    0.7 // Minor reduction (was 0.5)
}

fn default_entry_point_multiplier() -> f64 {
    0.9 // Slight reduction (was 0.8)
}

fn default_pattern_match_multiplier() -> f64 {
    0.6 // Moderate reduction (was 0.4)
}

fn default_debug_multiplier() -> f64 {
    0.3 // Debug/diagnostic functions have lowest test priority (spec 119)
}

fn default_unknown_multiplier() -> f64 {
    1.0 // No adjustment for unknown functions
}

/// Complexity weights configuration (spec 121)
/// Controls how cyclomatic and cognitive complexity are combined in scoring
#[derive(Debug, Clone, Serialize, Deserialize)]
pub struct ComplexityWeightsConfig {
    /// Weight for cyclomatic complexity (default: 0.3)
    #[serde(default = "default_cyclomatic_weight")]
    pub cyclomatic: f64,

    /// Weight for cognitive complexity (default: 0.7)
    #[serde(default = "default_cognitive_weight")]
    pub cognitive: f64,

    /// Maximum cyclomatic complexity for normalization (default: 50)
    #[serde(default = "default_max_cyclomatic")]
    pub max_cyclomatic: f64,

    /// Maximum cognitive complexity for normalization (default: 100)
    #[serde(default = "default_max_cognitive")]
    pub max_cognitive: f64,
}

impl Default for ComplexityWeightsConfig {
    fn default() -> Self {
        Self {
            cyclomatic: default_cyclomatic_weight(),
            cognitive: default_cognitive_weight(),
            max_cyclomatic: default_max_cyclomatic(),
            max_cognitive: default_max_cognitive(),
        }
    }
}

fn default_cyclomatic_weight() -> f64 {
    0.3 // 30% weight - cyclomatic as proxy for test cases
}

fn default_cognitive_weight() -> f64 {
    0.7 // 70% weight - cognitive correlates better with bugs
}

fn default_max_cyclomatic() -> f64 {
    50.0 // Reasonable maximum for cyclomatic complexity
}

fn default_max_cognitive() -> f64 {
    100.0 // Cognitive complexity can go higher
}

/// Role-based coverage weight multipliers for scoring adjustment
#[derive(Debug, Clone, Serialize, Deserialize)]
pub struct RoleCoverageWeights {
    /// Coverage weight multiplier for EntryPoint functions (default: 0.6)
    #[serde(default = "default_entry_point_coverage_weight")]
    pub entry_point: f64,

    /// Coverage weight multiplier for Orchestrator functions (default: 0.8)
    #[serde(default = "default_orchestrator_coverage_weight")]
    pub orchestrator: f64,

    /// Coverage weight multiplier for PureLogic functions (default: 1.0)
    #[serde(default = "default_pure_logic_coverage_weight")]
    pub pure_logic: f64,

    /// Coverage weight multiplier for IOWrapper functions (default: 1.0)
    #[serde(default = "default_io_wrapper_coverage_weight")]
    pub io_wrapper: f64,

    /// Coverage weight multiplier for PatternMatch functions (default: 1.0)
    #[serde(default = "default_pattern_match_coverage_weight")]
    pub pattern_match: f64,

    /// Coverage weight multiplier for Debug functions (default: 0.3)
    #[serde(default = "default_debug_coverage_weight")]
    pub debug: f64,

    /// Coverage weight multiplier for Unknown functions (default: 1.0)
    #[serde(default = "default_unknown_coverage_weight")]
    pub unknown: f64,
}

/// Configuration for caller/callee display in output
#[derive(Debug, Clone, Copy, Serialize, Deserialize)]
pub struct CallerCalleeConfig {
    /// Maximum number of callers to display (default: 5)
    #[serde(default = "default_max_callers")]
    pub max_callers: usize,

    /// Maximum number of callees to display (default: 5)
    #[serde(default = "default_max_callees")]
    pub max_callees: usize,

    /// Whether to show external crate calls (default: false)
    #[serde(default = "default_show_external")]
    pub show_external: bool,

    /// Whether to show standard library calls (default: false)
    #[serde(default = "default_show_std_lib")]
    pub show_std_lib: bool,
}

impl Default for CallerCalleeConfig {
    fn default() -> Self {
        Self {
            max_callers: default_max_callers(),
            max_callees: default_max_callees(),
            show_external: default_show_external(),
            show_std_lib: default_show_std_lib(),
        }
    }
}

fn default_max_callers() -> usize {
    5
}

fn default_max_callees() -> usize {
    5
}

fn default_show_external() -> bool {
    false
}

fn default_show_std_lib() -> bool {
    false
}

/// Orchestrator detection configuration
#[derive(Debug, Clone, Serialize, Deserialize)]
pub struct OrchestratorDetectionConfig {
    /// Maximum cyclomatic complexity for orchestrators (default: 5)
    /// Allows for error handling patterns (Result chains)
    #[serde(default = "default_orchestrator_max_cyclomatic")]
    pub max_cyclomatic: u32,

    /// Minimum delegation ratio (default: 0.2)
    /// Percentage of statements that are function calls
    #[serde(default = "default_orchestrator_min_delegation_ratio")]
    pub min_delegation_ratio: f64,

    /// Minimum meaningful callees (default: 2)
    /// Must coordinate at least 2 non-stdlib functions
    #[serde(default = "default_orchestrator_min_meaningful_callees")]
    pub min_meaningful_callees: usize,

    /// Cognitive complexity weight (default: 0.7)
    /// Weight given to cognitive vs cyclomatic complexity for orchestrators
    #[serde(default = "default_orchestrator_cognitive_weight")]
    pub cognitive_weight: f64,
}

/// Constructor detection configuration (spec 117, enhanced by spec 122)
/// Also used for enum converter detection (spec 124)
#[derive(Debug, Clone, Serialize, Deserialize)]
pub struct ConstructorDetectionConfig {
    /// Name patterns for constructor functions
    #[serde(default = "default_constructor_patterns")]
    pub patterns: Vec<String>,

    /// Maximum cyclomatic complexity for simple constructors (default: 2)
    #[serde(default = "default_constructor_max_cyclomatic")]
    pub max_cyclomatic: u32,

    /// Maximum cognitive complexity for simple constructors and enum converters (default: 3)
    /// Used by spec 124 to filter enum converters
    #[serde(default = "default_constructor_max_cognitive")]
    pub max_cognitive: u32,

    /// Maximum lines for simple constructors (default: 15)
    #[serde(default = "default_constructor_max_length")]
    pub max_length: usize,

    /// Maximum nesting depth for simple constructors (default: 1)
    #[serde(default = "default_constructor_max_nesting")]
    pub max_nesting: u32,

    /// Enable AST-based constructor detection (spec 122)
    /// When enabled, analyzes function return types and body patterns
    /// to detect non-standard constructors (default: true)
    #[serde(default = "default_constructor_ast_detection")]
    pub ast_detection: bool,
}

impl Default for OrchestratorDetectionConfig {
    fn default() -> Self {
        Self {
            max_cyclomatic: default_orchestrator_max_cyclomatic(),
            min_delegation_ratio: default_orchestrator_min_delegation_ratio(),
            min_meaningful_callees: default_orchestrator_min_meaningful_callees(),
            cognitive_weight: default_orchestrator_cognitive_weight(),
        }
    }
}

fn default_orchestrator_max_cyclomatic() -> u32 {
    5 // Allow complexity up to 5 for error handling
}

fn default_orchestrator_min_delegation_ratio() -> f64 {
    0.2 // 20% of statements should be function calls
}

fn default_orchestrator_min_meaningful_callees() -> usize {
    2 // Must coordinate at least 2 functions
}

fn default_orchestrator_cognitive_weight() -> f64 {
    0.7 // 70% weight for cognitive complexity in orchestrators
}

impl Default for ConstructorDetectionConfig {
    fn default() -> Self {
        Self {
            patterns: default_constructor_patterns(),
            max_cyclomatic: default_constructor_max_cyclomatic(),
            max_cognitive: default_constructor_max_cognitive(),
            max_length: default_constructor_max_length(),
            max_nesting: default_constructor_max_nesting(),
            ast_detection: default_constructor_ast_detection(),
        }
    }
}

fn default_constructor_patterns() -> Vec<String> {
    vec![
        "new".to_string(),
        "default".to_string(),
        "from_".to_string(),
        "with_".to_string(),
        "create_".to_string(),
        "make_".to_string(),
        "build_".to_string(),
        "of_".to_string(),
        "empty".to_string(),
        "zero".to_string(),
        "any".to_string(),
    ]
}

fn default_constructor_max_cyclomatic() -> u32 {
    2
}

fn default_constructor_max_cognitive() -> u32 {
    3
}

fn default_constructor_max_length() -> usize {
    15
}

fn default_constructor_max_nesting() -> u32 {
    1
}

fn default_constructor_ast_detection() -> bool {
    true
}

// Accessor detection config defaults (spec 125)
#[derive(Debug, Clone, Serialize, Deserialize)]
pub struct AccessorDetectionConfig {
    /// Enable accessor method detection
    #[serde(default = "default_accessor_enabled")]
    pub enabled: bool,

    /// Single-word accessor names
    #[serde(default = "default_accessor_single_word_patterns")]
    pub single_word_patterns: Vec<String>,

    /// Prefix patterns for accessors
    #[serde(default = "default_accessor_prefix_patterns")]
    pub prefix_patterns: Vec<String>,

    /// Maximum cyclomatic complexity
    #[serde(default = "default_accessor_max_cyclomatic")]
    pub max_cyclomatic: u32,

    /// Maximum cognitive complexity
    #[serde(default = "default_accessor_max_cognitive")]
    pub max_cognitive: u32,

    /// Maximum function length
    #[serde(default = "default_accessor_max_length")]
    pub max_length: usize,

    /// Maximum nesting depth
    #[serde(default = "default_accessor_max_nesting")]
    pub max_nesting: u32,
}

impl Default for AccessorDetectionConfig {
    fn default() -> Self {
        Self {
            enabled: default_accessor_enabled(),
            single_word_patterns: default_accessor_single_word_patterns(),
            prefix_patterns: default_accessor_prefix_patterns(),
            max_cyclomatic: default_accessor_max_cyclomatic(),
            max_cognitive: default_accessor_max_cognitive(),
            max_length: default_accessor_max_length(),
            max_nesting: default_accessor_max_nesting(),
        }
    }
}

fn default_accessor_enabled() -> bool {
    true
}

fn default_accessor_single_word_patterns() -> Vec<String> {
    vec![
        "id".to_string(),
        "name".to_string(),
        "value".to_string(),
        "kind".to_string(),
        "type".to_string(),
        "status".to_string(),
        "code".to_string(),
        "key".to_string(),
        "index".to_string(),
    ]
}

fn default_accessor_prefix_patterns() -> Vec<String> {
    vec![
        "get_".to_string(),
        "is_".to_string(),
        "has_".to_string(),
        "can_".to_string(),
        "should_".to_string(),
        "as_".to_string(),
        "to_".to_string(),
        "into_".to_string(),
    ]
}

fn default_accessor_max_cyclomatic() -> u32 {
    2
}

fn default_accessor_max_cognitive() -> u32 {
    1
}

fn default_accessor_max_length() -> usize {
    10
}

fn default_accessor_max_nesting() -> u32 {
    1
}

// Data flow classification config (spec 126)
#[derive(Debug, Clone, Serialize, Deserialize)]
pub struct DataFlowClassificationConfig {
    /// Enable data flow classification (default: false - opt-in)
    #[serde(default = "default_data_flow_enabled")]
    pub enabled: bool,

    /// Minimum confidence required (0.0 - 1.0)
    #[serde(default = "default_data_flow_min_confidence")]
    pub min_confidence: f64,

    /// Minimum transformation ratio to classify as Orchestrator
    #[serde(default = "default_data_flow_min_transformation_ratio")]
    pub min_transformation_ratio: f64,

    /// Maximum business logic ratio for Orchestrator classification
    #[serde(default = "default_data_flow_max_business_logic_ratio")]
    pub max_business_logic_ratio: f64,
}

impl Default for DataFlowClassificationConfig {
    fn default() -> Self {
        Self {
            enabled: default_data_flow_enabled(),
            min_confidence: default_data_flow_min_confidence(),
            min_transformation_ratio: default_data_flow_min_transformation_ratio(),
            max_business_logic_ratio: default_data_flow_max_business_logic_ratio(),
        }
    }
}

fn default_data_flow_enabled() -> bool {
    false // OPT-IN (spec 126)
}

fn default_data_flow_min_confidence() -> f64 {
    0.8
}

fn default_data_flow_min_transformation_ratio() -> f64 {
    0.7
}

fn default_data_flow_max_business_logic_ratio() -> f64 {
    0.3
}

// Pure mapping pattern detection config (spec 118)
pub use crate::complexity::pure_mapping_patterns::MappingPatternConfig;

impl Default for RoleCoverageWeights {
    fn default() -> Self {
        Self {
            entry_point: default_entry_point_coverage_weight(),
            orchestrator: default_orchestrator_coverage_weight(),
            pure_logic: default_pure_logic_coverage_weight(),
            io_wrapper: default_io_wrapper_coverage_weight(),
            pattern_match: default_pattern_match_coverage_weight(),
            debug: default_debug_coverage_weight(),
            unknown: default_unknown_coverage_weight(),
        }
    }
}

fn default_entry_point_coverage_weight() -> f64 {
    0.6 // Entry points are often integration tested, reduce unit coverage penalty
}

fn default_orchestrator_coverage_weight() -> f64 {
    0.8 // Orchestrators are often tested via higher-level tests
}

fn default_pure_logic_coverage_weight() -> f64 {
    1.0 // Pure logic should have unit tests, no reduction
}

fn default_io_wrapper_coverage_weight() -> f64 {
    0.5 // I/O wrappers are integration tested, reduce unit coverage penalty (spec 119)
}

fn default_pattern_match_coverage_weight() -> f64 {
    1.0 // Pattern matching should have unit tests, no reduction
}

fn default_debug_coverage_weight() -> f64 {
    0.3 // Debug/diagnostic functions have lowest coverage expectations (spec 119)
}

fn default_unknown_coverage_weight() -> f64 {
    1.0 // Unknown functions get normal coverage expectations
}

/// Role multiplier clamping configuration (spec 119)
#[derive(Debug, Clone, Serialize, Deserialize)]
pub struct RoleMultiplierConfig {
    /// Minimum clamp value for role multipliers (default: 0.3)
    #[serde(default = "default_role_clamp_min")]
    pub clamp_min: f64,

    /// Maximum clamp value for role multipliers (default: 1.8)
    #[serde(default = "default_role_clamp_max")]
    pub clamp_max: f64,

    /// Whether to enable clamping (default: true)
    #[serde(default = "default_enable_role_clamping")]
    pub enable_clamping: bool,
}

impl Default for RoleMultiplierConfig {
    fn default() -> Self {
        Self {
            clamp_min: default_role_clamp_min(),
            clamp_max: default_role_clamp_max(),
            enable_clamping: default_enable_role_clamping(),
        }
    }
}

fn default_role_clamp_min() -> f64 {
    0.3 // Allow IOWrapper to get 50% reduction (0.5 multiplier)
}

fn default_role_clamp_max() -> f64 {
    1.8 // Allow EntryPoint to get 50% increase (1.5 multiplier)
}

fn default_enable_role_clamping() -> bool {
    true // Enable by default
}

/// Score normalization configuration
#[derive(Debug, Clone, Serialize, Deserialize)]
pub struct NormalizationConfig {
    /// Threshold for linear scaling (default: 10.0)
    #[serde(default = "default_linear_threshold")]
    pub linear_threshold: f64,

    /// Threshold for logarithmic scaling (default: 100.0)
    #[serde(default = "default_logarithmic_threshold")]
    pub logarithmic_threshold: f64,

    /// Multiplier for square root scaling (default: 3.33)
    #[serde(default = "default_sqrt_multiplier")]
    pub sqrt_multiplier: f64,

    /// Multiplier for logarithmic scaling (default: 10.0)
    #[serde(default = "default_log_multiplier")]
    pub log_multiplier: f64,

    /// Whether to show raw scores alongside normalized scores
    #[serde(default = "default_show_raw_scores")]
    pub show_raw_scores: bool,
}

impl Default for NormalizationConfig {
    fn default() -> Self {
        Self {
            linear_threshold: default_linear_threshold(),
            logarithmic_threshold: default_logarithmic_threshold(),
            sqrt_multiplier: default_sqrt_multiplier(),
            log_multiplier: default_log_multiplier(),
            show_raw_scores: default_show_raw_scores(),
        }
    }
}

fn default_linear_threshold() -> f64 {
    10.0
}

fn default_logarithmic_threshold() -> f64 {
    100.0
}

fn default_sqrt_multiplier() -> f64 {
    3.33
}

fn default_log_multiplier() -> f64 {
    10.0
}

fn default_show_raw_scores() -> bool {
    true
}

/// Context-aware detection configuration
#[derive(Debug, Clone, Serialize, Deserialize)]
pub struct ContextConfig {
    /// Whether context-aware detection is enabled
    #[serde(default = "default_context_enabled")]
    pub enabled: bool,

    /// Custom context rules
    #[serde(default)]
    pub rules: Vec<ContextRuleConfig>,

    /// Function role patterns
    #[serde(default)]
    pub function_patterns: Option<FunctionPatternConfig>,
}

impl Default for ContextConfig {
    fn default() -> Self {
        Self {
            enabled: default_context_enabled(),
            rules: Vec::new(),
            function_patterns: None,
        }
    }
}

fn default_context_enabled() -> bool {
    false // Opt-in by default
}

/// Configuration for a context rule
#[derive(Debug, Clone, Serialize, Deserialize)]
pub struct ContextRuleConfig {
    /// Name of the rule
    pub name: String,

    /// Pattern to match (e.g., "blocking_io", "security", "performance")
    pub pattern: String,

    /// Context matcher configuration
    pub context: ContextMatcherConfig,

    /// Action to take (allow, skip, warn, reduce_severity)
    pub action: String,

    /// Priority (higher number = higher priority)
    #[serde(default = "default_rule_priority")]
    pub priority: i32,

    /// Optional reason for the rule
    pub reason: Option<String>,
}

fn default_rule_priority() -> i32 {
    50
}

/// Context matcher configuration
#[derive(Debug, Clone, Serialize, Deserialize)]
pub struct ContextMatcherConfig {
    /// Function role (main, test, handler, config_loader, etc.)
    pub role: Option<String>,

    /// File type (production, test, benchmark, example, etc.)
    pub file_type: Option<String>,

    /// Whether function is async
    pub is_async: Option<bool>,

    /// Framework pattern (rust_main, web_handler, cli_handler, etc.)
    pub framework_pattern: Option<String>,

    /// Function name pattern (regex)
    pub name_pattern: Option<String>,
}

/// Function pattern configuration for detection
#[derive(Debug, Clone, Serialize, Deserialize)]
pub struct FunctionPatternConfig {
    /// Additional test function patterns
    #[serde(default)]
    pub test_patterns: Vec<String>,

    /// Additional config loader patterns
    #[serde(default)]
    pub config_patterns: Vec<String>,

    /// Additional handler patterns
    #[serde(default)]
    pub handler_patterns: Vec<String>,

    /// Additional initialization patterns
    #[serde(default)]
    pub init_patterns: Vec<String>,
}

/// God object detection configuration
#[derive(Debug, Clone, Serialize, Deserialize)]
pub struct GodObjectConfig {
    /// Whether god object detection is enabled
    #[serde(default = "default_god_object_enabled")]
    pub enabled: bool,

    /// Language-specific thresholds
    #[serde(default)]
    pub rust: GodObjectThresholds,

    #[serde(default)]
    pub python: GodObjectThresholds,

    #[serde(default)]
    pub javascript: GodObjectThresholds,
}

#[derive(Debug, Clone, Serialize, Deserialize)]
pub struct GodObjectThresholds {
    #[serde(default = "default_max_methods")]
    pub max_methods: usize,

    #[serde(default = "default_max_fields")]
    pub max_fields: usize,

    #[serde(default = "default_max_traits")]
    pub max_traits: usize,

    #[serde(default = "default_max_lines")]
    pub max_lines: usize,

    #[serde(default = "default_max_complexity")]
    pub max_complexity: u32,
}

impl Default for GodObjectConfig {
    fn default() -> Self {
        Self {
            enabled: true,
            rust: GodObjectThresholds::rust_defaults(),
            python: GodObjectThresholds::python_defaults(),
            javascript: GodObjectThresholds::javascript_defaults(),
        }
    }
}

impl Default for GodObjectThresholds {
    fn default() -> Self {
        Self {
            max_methods: default_max_methods(),
            max_fields: default_max_fields(),
            max_traits: default_max_traits(),
            max_lines: default_max_lines(),
            max_complexity: default_max_complexity(),
        }
    }
}

impl GodObjectThresholds {
    fn rust_defaults() -> Self {
        Self {
            max_methods: 20,
            max_fields: 15,
            max_traits: 5,
            max_lines: 1000,
            max_complexity: 200,
        }
    }

    fn python_defaults() -> Self {
        Self {
            max_methods: 15,
            max_fields: 10,
            max_traits: 3,
            max_lines: 500,
            max_complexity: 150,
        }
    }

    fn javascript_defaults() -> Self {
        Self {
            max_methods: 15,
            max_fields: 20,
            max_traits: 3,
            max_lines: 500,
            max_complexity: 150,
        }
    }
}

fn default_god_object_enabled() -> bool {
    true
}
fn default_max_methods() -> usize {
    20
}
fn default_max_fields() -> usize {
    15
}
fn default_max_traits() -> usize {
    5
}
fn default_max_lines() -> usize {
    1000
}
fn default_max_complexity() -> u32 {
    200
}

/// Verbosity level for output formatting
#[derive(Debug, Clone, Copy, Serialize, Deserialize, PartialEq, Eq, Default)]
#[serde(rename_all = "lowercase")]
pub enum VerbosityLevel {
    /// Summary output - only essential information
    Summary,
    /// Detailed output - includes module structure details
    #[default]
    Detailed,
    /// Comprehensive output - all available analysis data
    Comprehensive,
}

/// Display configuration for output formatting
#[derive(Debug, Clone, Serialize, Deserialize)]
pub struct DisplayConfig {
    /// Whether to use tiered priority display
    #[serde(default = "default_tiered_display")]
    pub tiered: bool,

    /// Maximum items to show per tier (default: 5)
    #[serde(default = "default_items_per_tier")]
    pub items_per_tier: usize,

    /// Verbosity level for output (summary/detailed/comprehensive)
    #[serde(default)]
    pub verbosity: VerbosityLevel,
}

impl Default for DisplayConfig {
    fn default() -> Self {
        Self {
            tiered: default_tiered_display(),
            items_per_tier: default_items_per_tier(),
            verbosity: VerbosityLevel::default(),
        }
    }
}

fn default_tiered_display() -> bool {
    true // Enable tiered display by default
}

fn default_items_per_tier() -> usize {
    5
}

/// Root configuration structure for debtmap
#[derive(Debug, Clone, Serialize, Deserialize, Default)]
pub struct DebtmapConfig {
    /// Scoring weights configuration
    #[serde(default)]
    pub scoring: Option<ScoringWeights>,

    /// Display configuration for output formatting
    #[serde(default)]
    pub display: Option<DisplayConfig>,

    /// External API detection configuration
    #[serde(default)]
    pub external_api: Option<crate::priority::external_api_detector::ExternalApiConfig>,

    /// God object detection configuration
    #[serde(default)]
    pub god_object_detection: Option<GodObjectConfig>,

    /// Thresholds configuration
    #[serde(default)]
    pub thresholds: Option<ThresholdsConfig>,

    /// Language configuration
    #[serde(default)]
    pub languages: Option<LanguagesConfig>,

    /// Ignore patterns
    #[serde(default)]
    pub ignore: Option<IgnoreConfig>,

    /// Output configuration
    #[serde(default)]
    pub output: Option<OutputConfig>,

    /// Context-aware detection configuration
    #[serde(default)]
    pub context: Option<ContextConfig>,

    /// Entropy-based complexity scoring configuration
    #[serde(default)]
    pub entropy: Option<EntropyConfig>,

    /// Role multipliers for semantic classification
    #[serde(default)]
    pub role_multipliers: Option<RoleMultipliers>,

    /// Complexity thresholds for enhanced detection
    #[serde(default)]
    pub complexity_thresholds: Option<crate::complexity::threshold_manager::ComplexityThresholds>,

    /// Error handling detection configuration
    #[serde(default)]
    pub error_handling: Option<ErrorHandlingConfig>,

    /// Score normalization configuration
    #[serde(default)]
    pub normalization: Option<NormalizationConfig>,

    /// Lines of code counting configuration
    #[serde(default)]
    pub loc: Option<crate::metrics::LocCountingConfig>,

    /// Tier configuration for prioritization
    #[serde(default)]
    pub tiers: Option<crate::priority::TierConfig>,

    /// Role-based coverage weight multipliers
    #[serde(default)]
    pub role_coverage_weights: Option<RoleCoverageWeights>,

    /// Role multiplier clamping configuration (spec 119)
    #[serde(default)]
    pub role_multiplier_config: Option<RoleMultiplierConfig>,

    /// Orchestrator detection configuration
    #[serde(default)]
    pub orchestrator_detection: Option<OrchestratorDetectionConfig>,

    /// Orchestration score adjustment configuration (spec 110)
    #[serde(default)]
    pub orchestration_adjustment:
        Option<crate::priority::scoring::orchestration_adjustment::OrchestrationAdjustmentConfig>,

    /// Constructor detection configuration (spec 117)
    #[serde(default, rename = "classification")]
    pub classification: Option<ClassificationConfig>,

    /// Pure mapping pattern detection configuration (spec 118)
    #[serde(default)]
    pub mapping_patterns: Option<MappingPatternConfig>,

    /// Role-based coverage expectations (spec 119)
    #[serde(default)]
    pub coverage_expectations: Option<crate::priority::scoring::CoverageExpectations>,

<<<<<<< HEAD
    /// Complexity weights configuration (spec 121)
    #[serde(default)]
    pub complexity_weights: Option<ComplexityWeightsConfig>,
=======
    /// AST-based functional pattern analysis configuration (spec 111)
    #[serde(default)]
    pub functional_analysis: Option<crate::analysis::FunctionalAnalysisConfig>,
>>>>>>> 228f705a
}

/// Classification configuration
#[derive(Debug, Clone, Serialize, Deserialize, Default)]
pub struct ClassificationConfig {
    /// Constructor detection configuration
    #[serde(default)]
    pub constructors: Option<ConstructorDetectionConfig>,

    /// Accessor detection configuration (spec 125)
    #[serde(default)]
    pub accessors: Option<AccessorDetectionConfig>,

    /// Data flow classification configuration (spec 126)
    #[serde(default)]
    pub data_flow: Option<DataFlowClassificationConfig>,
}

impl DebtmapConfig {
    /// Get ignore patterns from configuration
    ///
    /// Returns a vector of glob patterns that should be excluded from analysis.
    /// If no configuration is found or no patterns are specified, returns an empty vector.
    ///
    /// # Examples
    ///
    /// ```
    /// use debtmap::config::DebtmapConfig;
    /// let config = DebtmapConfig::default();
    /// let patterns = config.get_ignore_patterns();
    /// // patterns might contain ["tests/**/*", "*.test.rs"]
    /// ```
    pub fn get_ignore_patterns(&self) -> Vec<String> {
        self.ignore
            .as_ref()
            .map(|ig| ig.patterns.clone())
            .unwrap_or_default()
    }
}

#[derive(Debug, Clone, Serialize, Deserialize)]
pub struct ThresholdsConfig {
    pub complexity: Option<u32>,
    pub duplication: Option<u32>,
    pub max_file_length: Option<usize>,
    pub max_function_length: Option<usize>,

    /// Minimum thresholds for including items in debt analysis
    #[serde(default)]
    pub minimum_debt_score: Option<f64>,

    /// Minimum complexity thresholds for considering something as debt
    #[serde(default)]
    pub minimum_cyclomatic_complexity: Option<u32>,
    #[serde(default)]
    pub minimum_cognitive_complexity: Option<u32>,

    /// Minimum risk score for including items (0.0-10.0)
    #[serde(default)]
    pub minimum_risk_score: Option<f64>,

    /// Validation thresholds - used by `debtmap validate` command
    #[serde(default)]
    pub validation: Option<ValidationThresholds>,
}

/// Validation thresholds for the validate command
#[derive(Debug, Clone, Serialize, Deserialize)]
pub struct ValidationThresholds {
    /// Maximum allowed average complexity (default: 10.0)
    #[serde(default = "default_max_avg_complexity")]
    pub max_average_complexity: f64,

    /// Maximum allowed high complexity function count (default: 100)
    #[serde(default = "default_max_high_complexity_count")]
    pub max_high_complexity_count: usize,

    /// Maximum allowed technical debt items (default: 2000)
    #[serde(default = "default_max_debt_items")]
    pub max_debt_items: usize,

    /// Maximum allowed total debt score (default: 1000)
    /// Note: Uses unified scoring where each item is capped at 10.0
    #[serde(default = "default_max_total_debt_score")]
    pub max_total_debt_score: u32,

    /// Maximum allowed codebase risk score (default: 7.0)
    #[serde(default = "default_max_codebase_risk")]
    pub max_codebase_risk_score: f64,

    /// Maximum allowed high-risk function count (default: 50)
    #[serde(default = "default_max_high_risk_count")]
    pub max_high_risk_functions: usize,

    /// Minimum required code coverage percentage (default: 0.0 - no minimum)
    #[serde(default = "default_min_coverage")]
    pub min_coverage_percentage: f64,

    /// Maximum allowed debt density per 1000 LOC (default: 50.0)
    #[serde(default = "default_max_debt_density")]
    pub max_debt_density: f64,
}

impl Default for ValidationThresholds {
    fn default() -> Self {
        Self {
            max_average_complexity: default_max_avg_complexity(),
            max_high_complexity_count: default_max_high_complexity_count(),
            max_debt_items: default_max_debt_items(),
            max_total_debt_score: default_max_total_debt_score(),
            max_codebase_risk_score: default_max_codebase_risk(),
            max_high_risk_functions: default_max_high_risk_count(),
            min_coverage_percentage: default_min_coverage(),
            max_debt_density: default_max_debt_density(),
        }
    }
}

// Default validation threshold values
fn default_max_avg_complexity() -> f64 {
    10.0
}
fn default_max_high_complexity_count() -> usize {
    100
}
fn default_max_debt_items() -> usize {
    2000
}
fn default_max_total_debt_score() -> u32 {
    1000 // Unified scoring: each item capped at 10.0, so ~100 high-priority items
}
fn default_max_codebase_risk() -> f64 {
    7.0
}
fn default_max_high_risk_count() -> usize {
    50
}
fn default_min_coverage() -> f64 {
    0.0
}
fn default_max_debt_density() -> f64 {
    50.0 // 50 debt points per 1000 LOC - reasonable default for most projects
}

#[derive(Debug, Clone, Serialize, Deserialize, Default)]
pub struct LanguagesConfig {
    pub enabled: Vec<String>,

    /// Rust-specific configuration
    #[serde(default)]
    pub rust: Option<LanguageFeatures>,

    /// Python-specific configuration
    #[serde(default)]
    pub python: Option<LanguageFeatures>,

    /// JavaScript-specific configuration
    #[serde(default)]
    pub javascript: Option<LanguageFeatures>,

    /// TypeScript-specific configuration
    #[serde(default)]
    pub typescript: Option<LanguageFeatures>,
}

/// Language-specific feature configuration
#[derive(Debug, Clone, Serialize, Deserialize)]
pub struct LanguageFeatures {
    /// Whether to detect dead code for this language
    #[serde(default = "default_detect_dead_code")]
    pub detect_dead_code: bool,

    /// Whether to detect complexity issues for this language
    #[serde(default = "default_detect_complexity")]
    pub detect_complexity: bool,

    /// Whether to detect duplication for this language
    #[serde(default = "default_detect_duplication")]
    pub detect_duplication: bool,
}

impl Default for LanguageFeatures {
    fn default() -> Self {
        Self {
            detect_dead_code: default_detect_dead_code(),
            detect_complexity: default_detect_complexity(),
            detect_duplication: default_detect_duplication(),
        }
    }
}

// Default feature flags - all enabled except Rust dead code detection
fn default_detect_dead_code() -> bool {
    true // Will be overridden for Rust
}

fn default_detect_complexity() -> bool {
    true
}

fn default_detect_duplication() -> bool {
    true
}

/// Entropy-based complexity scoring configuration
#[derive(Debug, Clone, Serialize, Deserialize)]
pub struct EntropyConfig {
    /// Whether entropy-based scoring is enabled
    #[serde(default = "default_entropy_enabled")]
    pub enabled: bool,

    /// Weight of entropy in complexity adjustment (0.0-1.0)
    #[serde(default = "default_entropy_weight")]
    pub weight: f64,

    /// Minimum tokens required for entropy calculation
    #[serde(default = "default_entropy_min_tokens")]
    pub min_tokens: usize,

    /// Pattern similarity threshold for repetition detection (0.0-1.0)
    #[serde(default = "default_entropy_pattern_threshold")]
    pub pattern_threshold: f64,

    /// Entropy threshold for low entropy detection (0.0-1.0)
    #[serde(default = "default_entropy_threshold")]
    pub entropy_threshold: f64,

    /// Whether to use smarter token classification (false by default for backward compatibility)
    #[serde(default)]
    pub use_classification: Option<bool>,

    /// Branch similarity threshold for detection (0.0-1.0)
    #[serde(default = "default_branch_threshold")]
    pub branch_threshold: f64,

    /// Maximum reduction for high repetition (0.0-1.0)
    #[serde(default = "default_max_repetition_reduction")]
    pub max_repetition_reduction: f64,

    /// Maximum reduction for low entropy (0.0-1.0)
    #[serde(default = "default_max_entropy_reduction")]
    pub max_entropy_reduction: f64,

    /// Maximum reduction for similar branches (0.0-1.0)
    #[serde(default = "default_max_branch_reduction")]
    pub max_branch_reduction: f64,

    /// Maximum combined reduction (0.0-1.0)
    #[serde(default = "default_max_combined_reduction")]
    pub max_combined_reduction: f64,
}

impl Default for EntropyConfig {
    fn default() -> Self {
        Self {
            enabled: default_entropy_enabled(),
            weight: default_entropy_weight(),
            min_tokens: default_entropy_min_tokens(),
            pattern_threshold: default_entropy_pattern_threshold(),
            entropy_threshold: default_entropy_threshold(),
            use_classification: None, // Default to None for backward compatibility
            branch_threshold: default_branch_threshold(),
            max_repetition_reduction: default_max_repetition_reduction(),
            max_entropy_reduction: default_max_entropy_reduction(),
            max_branch_reduction: default_max_branch_reduction(),
            max_combined_reduction: default_max_combined_reduction(),
        }
    }
}

fn default_entropy_enabled() -> bool {
    true // Enabled by default for better match statement handling
}

fn default_entropy_weight() -> f64 {
    1.0 // Full weight when enabled (user can adjust)
}

fn default_entropy_min_tokens() -> usize {
    20
}

fn default_entropy_pattern_threshold() -> f64 {
    0.7
}

fn default_entropy_threshold() -> f64 {
    0.4 // Below 0.4 entropy is considered low
}

fn default_branch_threshold() -> f64 {
    0.8 // Above 80% branch similarity triggers dampening
}

fn default_max_repetition_reduction() -> f64 {
    0.20 // Max 20% reduction for high repetition
}

fn default_max_entropy_reduction() -> f64 {
    0.15 // Max 15% reduction for low entropy
}

fn default_max_branch_reduction() -> f64 {
    0.25 // Max 25% reduction for similar branches
}

fn default_max_combined_reduction() -> f64 {
    0.30 // Max 30% total reduction (cap)
}

#[derive(Debug, Clone, Serialize, Deserialize)]
pub struct IgnoreConfig {
    pub patterns: Vec<String>,
}

#[derive(Debug, Clone, Serialize, Deserialize)]
pub struct OutputConfig {
    pub default_format: Option<String>,
}

/// Cache the configuration
static CONFIG: OnceLock<DebtmapConfig> = OnceLock::new();
static SCORING_WEIGHTS: OnceLock<ScoringWeights> = OnceLock::new();

/// Load configuration from .debtmap.toml if it exists
/// Pure function to read and parse config file contents
fn read_config_file(path: &Path) -> Result<String, std::io::Error> {
    let file = fs::File::open(path)?;
    let mut reader = BufReader::new(file);
    let mut contents = String::new();
    reader.read_to_string(&mut contents)?;
    Ok(contents)
}

/// Pure function to parse and validate config from TOML string
#[cfg(test)]
pub(crate) fn parse_and_validate_config(contents: &str) -> Result<DebtmapConfig, String> {
    parse_and_validate_config_impl(contents)
}

fn parse_and_validate_config_impl(contents: &str) -> Result<DebtmapConfig, String> {
    let mut config = toml::from_str::<DebtmapConfig>(contents)
        .map_err(|e| format!("Failed to parse .debtmap.toml: {}", e))?;

    // Validate and normalize scoring weights if present
    if let Some(ref mut scoring) = config.scoring {
        if let Err(e) = scoring.validate() {
            eprintln!("Warning: Invalid scoring weights: {}. Using defaults.", e);
            config.scoring = Some(ScoringWeights::default());
        } else {
            scoring.normalize(); // Ensure exact sum of 1.0
        }
    }

    Ok(config)
}

/// Pure function to try loading config from a specific path
fn try_load_config_from_path(config_path: &Path) -> Option<DebtmapConfig> {
    let contents = match read_config_file(config_path) {
        Ok(contents) => contents,
        Err(e) => {
            handle_read_error(config_path, &e);
            return None;
        }
    };

    match parse_and_validate_config_impl(&contents) {
        Ok(config) => {
            log::debug!("Loaded config from {}", config_path.display());
            Some(config)
        }
        Err(e) => {
            eprintln!("Warning: {}. Using defaults.", e);
            None
        }
    }
}

/// Handle file read errors with appropriate logging
fn handle_read_error(config_path: &Path, error: &std::io::Error) {
    // Only log actual errors, not "file not found"
    if error.kind() != std::io::ErrorKind::NotFound {
        log::warn!(
            "Failed to read config file {}: {}",
            config_path.display(),
            error
        );
    }
}

/// Pure function to generate directory ancestors up to a depth limit
#[cfg(test)]
pub(crate) fn directory_ancestors(
    start: PathBuf,
    max_depth: usize,
) -> impl Iterator<Item = PathBuf> {
    directory_ancestors_impl(start, max_depth)
}

fn directory_ancestors_impl(start: PathBuf, max_depth: usize) -> impl Iterator<Item = PathBuf> {
    std::iter::successors(Some(start), |dir| {
        let mut parent = dir.clone();
        if parent.pop() {
            Some(parent)
        } else {
            None
        }
    })
    .take(max_depth)
}

pub fn load_config() -> DebtmapConfig {
    const MAX_TRAVERSAL_DEPTH: usize = 10;

    // Get current directory or return default
    let current = match std::env::current_dir() {
        Ok(dir) => dir,
        Err(e) => {
            log::warn!(
                "Failed to get current directory: {}. Using default config.",
                e
            );
            return DebtmapConfig::default();
        }
    };

    // Search for config file in directory hierarchy
    directory_ancestors_impl(current, MAX_TRAVERSAL_DEPTH)
        .map(|dir| dir.join(".debtmap.toml"))
        .find_map(|path| try_load_config_from_path(&path))
        .unwrap_or_else(|| {
            log::debug!(
                "No config found after checking {} directories. Using default config.",
                MAX_TRAVERSAL_DEPTH
            );
            DebtmapConfig::default()
        })
}

/// Get the cached configuration
pub fn get_config() -> &'static DebtmapConfig {
    CONFIG.get_or_init(load_config)
}

/// Get the configuration without panicking on errors
pub fn get_config_safe() -> Result<DebtmapConfig, std::io::Error> {
    Ok(load_config())
}

/// Get the scoring weights (with defaults if not configured)
pub fn get_scoring_weights() -> &'static ScoringWeights {
    SCORING_WEIGHTS.get_or_init(|| get_config().scoring.clone().unwrap_or_default())
}

/// Get entropy-based complexity scoring configuration
pub fn get_entropy_config() -> EntropyConfig {
    get_config().entropy.clone().unwrap_or_default()
}

/// Get role multipliers configuration
pub fn get_role_multipliers() -> RoleMultipliers {
    get_config().role_multipliers.clone().unwrap_or_default()
}

/// Get minimum debt score threshold (default: 1.0)
pub fn get_minimum_debt_score() -> f64 {
    get_config()
        .thresholds
        .as_ref()
        .and_then(|t| t.minimum_debt_score)
        .unwrap_or(1.0)
}

/// Get minimum cyclomatic complexity threshold (default: 2)
pub fn get_minimum_cyclomatic_complexity() -> u32 {
    get_config()
        .thresholds
        .as_ref()
        .and_then(|t| t.minimum_cyclomatic_complexity)
        .unwrap_or(2)
}

/// Get minimum cognitive complexity threshold (default: 3)
pub fn get_minimum_cognitive_complexity() -> u32 {
    get_config()
        .thresholds
        .as_ref()
        .and_then(|t| t.minimum_cognitive_complexity)
        .unwrap_or(3)
}

/// Get minimum risk score threshold (default: 1.0)
pub fn get_minimum_risk_score() -> f64 {
    get_config()
        .thresholds
        .as_ref()
        .and_then(|t| t.minimum_risk_score)
        .unwrap_or(1.0)
}

/// Get display configuration (with defaults)
pub fn get_display_config() -> DisplayConfig {
    get_config().display.clone().unwrap_or_default()
}

/// Get validation thresholds (with defaults)
pub fn get_validation_thresholds() -> ValidationThresholds {
    get_config()
        .thresholds
        .as_ref()
        .and_then(|t| t.validation.clone())
        .unwrap_or_default()
}

/// Get language-specific feature configuration
pub fn get_language_features(language: &crate::core::Language) -> LanguageFeatures {
    use crate::core::Language;

    let config = get_config();
    let languages_config = config.languages.as_ref();

    match language {
        Language::Rust => {
            languages_config
                .and_then(|lc| lc.rust.clone())
                .unwrap_or(LanguageFeatures {
                    detect_dead_code: false, // Rust dead code detection disabled by default
                    detect_complexity: true,
                    detect_duplication: true,
                })
        }
        Language::Python => languages_config
            .and_then(|lc| lc.python.clone())
            .unwrap_or_default(),
        Language::JavaScript => languages_config
            .and_then(|lc| lc.javascript.clone())
            .unwrap_or_default(),
        Language::TypeScript => languages_config
            .and_then(|lc| lc.typescript.clone())
            .unwrap_or_default(),
        Language::Unknown => LanguageFeatures::default(),
    }
}

/// Get complexity thresholds configuration
pub fn get_complexity_thresholds() -> crate::complexity::threshold_manager::ComplexityThresholds {
    get_config()
        .complexity_thresholds
        .clone()
        .unwrap_or_default()
}

/// Error handling configuration for pattern detection
#[derive(Debug, Clone, Serialize, Deserialize)]
pub struct ErrorHandlingConfig {
    /// Enable async error detection
    #[serde(default = "default_detect_async_errors")]
    pub detect_async_errors: bool,

    /// Enable error context loss detection
    #[serde(default = "default_detect_context_loss")]
    pub detect_context_loss: bool,

    /// Enable error propagation analysis
    #[serde(default = "default_detect_propagation")]
    pub detect_propagation: bool,

    /// Enable panic pattern detection
    #[serde(default = "default_detect_panic_patterns")]
    pub detect_panic_patterns: bool,

    /// Enable error swallowing detection
    #[serde(default = "default_detect_swallowing")]
    pub detect_swallowing: bool,

    /// Custom error patterns to detect
    #[serde(default)]
    pub custom_patterns: Vec<ErrorPatternConfig>,

    /// Severity overrides for specific patterns
    #[serde(default)]
    pub severity_overrides: Vec<SeverityOverride>,
}

impl Default for ErrorHandlingConfig {
    fn default() -> Self {
        Self {
            detect_async_errors: default_detect_async_errors(),
            detect_context_loss: default_detect_context_loss(),
            detect_propagation: default_detect_propagation(),
            detect_panic_patterns: default_detect_panic_patterns(),
            detect_swallowing: default_detect_swallowing(),
            custom_patterns: Vec::new(),
            severity_overrides: Vec::new(),
        }
    }
}

fn default_detect_async_errors() -> bool {
    true
}

fn default_detect_context_loss() -> bool {
    true
}

fn default_detect_propagation() -> bool {
    true
}

fn default_detect_panic_patterns() -> bool {
    true
}

fn default_detect_swallowing() -> bool {
    true
}

/// Custom error pattern configuration
#[derive(Debug, Clone, Serialize, Deserialize)]
pub struct ErrorPatternConfig {
    /// Pattern name/identifier
    pub name: String,

    /// Pattern regex or matcher
    pub pattern: String,

    /// Pattern type (function_name, macro_name, method_call, etc.)
    pub pattern_type: String,

    /// Severity level (low, medium, high, critical)
    pub severity: String,

    /// Description of what this pattern detects
    pub description: String,

    /// Suggested remediation
    pub remediation: Option<String>,
}

/// Severity override for specific patterns
#[derive(Debug, Clone, Serialize, Deserialize)]
pub struct SeverityOverride {
    /// Pattern to match (e.g., "unwrap", "panic", "todo")
    pub pattern: String,

    /// Context where override applies (e.g., "test", "benchmark", "example")
    pub context: String,

    /// New severity level
    pub severity: String,
}

/// Get error handling configuration
pub fn get_error_handling_config() -> ErrorHandlingConfig {
    get_config().error_handling.clone().unwrap_or_default()
}

/// Get role-based coverage weight multipliers
pub fn get_role_coverage_weights() -> RoleCoverageWeights {
    get_config()
        .role_coverage_weights
        .clone()
        .unwrap_or_default()
}

/// Get role-based coverage expectations (spec 119)
pub fn get_coverage_expectations() -> crate::priority::scoring::CoverageExpectations {
    get_config()
        .coverage_expectations
        .clone()
        .unwrap_or_default()
}

/// Get role multiplier clamping configuration (spec 119)
pub fn get_role_multiplier_config() -> RoleMultiplierConfig {
    get_config()
        .role_multiplier_config
        .clone()
        .unwrap_or_default()
}

/// Get orchestrator detection configuration
pub fn get_orchestrator_detection_config() -> OrchestratorDetectionConfig {
    get_config()
        .orchestrator_detection
        .clone()
        .unwrap_or_default()
}

/// Get orchestration adjustment configuration (spec 110)
pub fn get_orchestration_adjustment_config(
) -> crate::priority::scoring::orchestration_adjustment::OrchestrationAdjustmentConfig {
    get_config()
        .orchestration_adjustment
        .clone()
        .unwrap_or_default()
}

/// Get constructor detection configuration (spec 117)
pub fn get_constructor_detection_config() -> ConstructorDetectionConfig {
    get_config()
        .classification
        .as_ref()
        .and_then(|c| c.constructors.clone())
        .unwrap_or_default()
}

/// Get accessor detection configuration (spec 125)
pub fn get_accessor_detection_config() -> AccessorDetectionConfig {
    get_config()
        .classification
        .as_ref()
        .and_then(|c| c.accessors.clone())
        .unwrap_or_default()
}

/// Get data flow classification configuration (spec 126)
pub fn get_data_flow_classification_config() -> DataFlowClassificationConfig {
    get_config()
        .classification
        .as_ref()
        .and_then(|c| c.data_flow.clone())
        .unwrap_or_default()
}

/// Get functional analysis configuration (spec 111)
pub fn get_functional_analysis_config() -> crate::analysis::FunctionalAnalysisConfig {
    get_config().functional_analysis.clone().unwrap_or_default()
}

/// Get smart performance configuration
#[cfg(test)]
mod tests {
    use super::*;

    #[test]
    fn test_get_ignore_patterns_with_patterns() {
        let config = DebtmapConfig {
            ignore: Some(IgnoreConfig {
                patterns: vec![
                    "tests/**/*".to_string(),
                    "*.test.rs".to_string(),
                    "**/fixtures/**".to_string(),
                ],
            }),
            ..Default::default()
        };

        let patterns = config.get_ignore_patterns();
        assert_eq!(patterns.len(), 3);
        assert!(patterns.contains(&"tests/**/*".to_string()));
        assert!(patterns.contains(&"*.test.rs".to_string()));
        assert!(patterns.contains(&"**/fixtures/**".to_string()));
    }

    #[test]
    fn test_get_ignore_patterns_without_config() {
        let config = DebtmapConfig::default();
        let patterns = config.get_ignore_patterns();
        assert_eq!(patterns.len(), 0);
    }

    #[test]
    fn test_get_ignore_patterns_with_empty_patterns() {
        let config = DebtmapConfig {
            ignore: Some(IgnoreConfig { patterns: vec![] }),
            ..Default::default()
        };

        let patterns = config.get_ignore_patterns();
        assert_eq!(patterns.len(), 0);
    }

    #[test]
    fn test_parse_and_validate_config_valid_toml() {
        let toml_content = r#"
[context]
critical_paths = ["/src/main.rs"]

[scoring]
coverage = 0.50
complexity = 0.35
dependency = 0.15
"#;
        let result = super::parse_and_validate_config(toml_content);
        assert!(result.is_ok());
        let config = result.unwrap();
        assert!(config.scoring.is_some());
        let scoring = config.scoring.unwrap();
        // Active weights should sum to 1.0
        let active_sum = scoring.coverage + scoring.complexity + scoring.dependency;
        assert!((active_sum - 1.0).abs() < 0.001);
        // Check the values with floating point tolerance
        assert!((scoring.coverage - 0.50).abs() < 0.001);
        assert!((scoring.complexity - 0.35).abs() < 0.001);
        assert!((scoring.dependency - 0.15).abs() < 0.001);
        // Unused weights should be 0
        assert!((scoring.semantic - 0.0).abs() < 0.001);
        assert!((scoring.security - 0.0).abs() < 0.001);
        assert!((scoring.organization - 0.0).abs() < 0.001);
    }

    #[test]
    fn test_parse_and_validate_config_invalid_toml() {
        let toml_content = "invalid toml [[ content";
        let result = super::parse_and_validate_config(toml_content);
        assert!(result.is_err());
        assert!(result.unwrap_err().contains("Failed to parse"));
    }

    #[test]
    fn test_parse_and_validate_config_invalid_weights_replaced_with_defaults() {
        let toml_content = r#"
[scoring]
coverage = 0.5
complexity = 0.5
semantic = 0.5
dependency = 0.5
security = 0.5
organization = 0.5
"#;
        let result = super::parse_and_validate_config(toml_content);
        assert!(result.is_ok());
        let config = result.unwrap();
        let scoring = config.scoring.unwrap();
        // Invalid weights (sum > 1.0) should be replaced with defaults
        assert_eq!(scoring.coverage, 0.50);
        assert_eq!(scoring.complexity, 0.35);
        assert_eq!(scoring.semantic, 0.00);
        assert_eq!(scoring.dependency, 0.15);
        assert_eq!(scoring.security, 0.00);
        assert_eq!(scoring.organization, 0.00);
        let active_sum = scoring.coverage + scoring.complexity + scoring.dependency;
        assert!((active_sum - 1.0).abs() < 0.001);
    }

    #[test]
    fn test_directory_ancestors_generates_correct_sequence() {
        use std::path::PathBuf;

        let start = PathBuf::from("/a/b/c/d");
        let ancestors: Vec<PathBuf> = super::directory_ancestors(start, 3).collect();

        assert_eq!(ancestors.len(), 3);
        assert_eq!(ancestors[0], PathBuf::from("/a/b/c/d"));
        assert_eq!(ancestors[1], PathBuf::from("/a/b/c"));
        assert_eq!(ancestors[2], PathBuf::from("/a/b"));
    }

    #[test]
    fn test_directory_ancestors_respects_max_depth() {
        use std::path::PathBuf;

        let start = PathBuf::from("/a/b/c/d/e/f/g/h");
        let ancestors: Vec<PathBuf> = super::directory_ancestors(start, 2).collect();

        assert_eq!(ancestors.len(), 2);
    }

    #[test]
    fn test_directory_ancestors_handles_root() {
        use std::path::PathBuf;

        let start = PathBuf::from("/");
        let ancestors: Vec<PathBuf> = super::directory_ancestors(start, 5).collect();

        // Root directory has no parent, so we only get the root itself
        assert_eq!(ancestors.len(), 1);
        assert_eq!(ancestors[0], PathBuf::from("/"));
    }

    #[test]
    fn test_try_load_config_from_path_with_valid_config() {
        use std::fs;
        use tempfile::TempDir;

        let temp_dir = TempDir::new().unwrap();
        let config_path = temp_dir.path().join("debtmap.toml");

        // Write a valid config file
        fs::write(
            &config_path,
            r#"
[thresholds]
complexity = 15
max_file_length = 1000

[scoring]
complexity_weight = 0.4
coverage_weight = 0.3
inheritance_weight = 0.15
interface_weight = 0.15
"#,
        )
        .unwrap();

        let result = try_load_config_from_path(&config_path);
        assert!(result.is_some());

        let config = result.unwrap();
        assert_eq!(config.thresholds.as_ref().unwrap().complexity, Some(15));
        assert_eq!(
            config.thresholds.as_ref().unwrap().max_file_length,
            Some(1000)
        );
    }

    #[test]
    fn test_try_load_config_from_path_with_invalid_config() {
        use std::fs;
        use tempfile::TempDir;

        let temp_dir = TempDir::new().unwrap();
        let config_path = temp_dir.path().join("debtmap.toml");

        // Write an invalid config file
        fs::write(&config_path, "invalid toml content").unwrap();

        let result = try_load_config_from_path(&config_path);
        assert!(result.is_none());
    }

    #[test]
    fn test_try_load_config_from_path_with_nonexistent_file() {
        use std::path::PathBuf;

        let config_path = PathBuf::from("/nonexistent/path/to/config.toml");
        let result = try_load_config_from_path(&config_path);
        assert!(result.is_none());
    }

    #[test]
    fn test_handle_read_error_with_not_found() {
        use std::io;
        use std::path::PathBuf;

        let path = PathBuf::from("/test/path");
        let error = io::Error::new(io::ErrorKind::NotFound, "File not found");

        // This should not panic and should not log a warning for NotFound
        handle_read_error(&path, &error);
    }

    #[test]
    fn test_handle_read_error_with_permission_denied() {
        use std::io;
        use std::path::PathBuf;

        let path = PathBuf::from("/test/path");
        let error = io::Error::new(io::ErrorKind::PermissionDenied, "Permission denied");

        // This should log a warning but not panic
        handle_read_error(&path, &error);
    }

    #[test]
    fn test_get_validation_thresholds_with_defaults() {
        // Test that get_validation_thresholds returns expected values
        // The config might override these, so we test flexible values
        let thresholds = get_validation_thresholds();
        assert_eq!(thresholds.max_average_complexity, 10.0);
        assert_eq!(thresholds.max_high_complexity_count, 100);
        // max_debt_items can be 2000 (default) or 2500 (from config)
        assert!(thresholds.max_debt_items >= 2000);
        // max_total_debt_score can be 1000 (default) or 5000 (from config)
        assert!(thresholds.max_total_debt_score >= 1000);
        assert_eq!(thresholds.max_codebase_risk_score, 7.0);
        assert_eq!(thresholds.max_high_risk_functions, 50);
        assert_eq!(thresholds.min_coverage_percentage, 0.0);
    }

    #[test]
    fn test_default_linear_threshold() {
        assert_eq!(default_linear_threshold(), 10.0);
    }

    #[test]
    fn test_default_logarithmic_threshold() {
        assert_eq!(default_logarithmic_threshold(), 100.0);
    }

    #[test]
    fn test_default_sqrt_multiplier() {
        assert_eq!(default_sqrt_multiplier(), 3.33);
    }

    #[test]
    fn test_default_log_multiplier() {
        assert_eq!(default_log_multiplier(), 10.0);
    }

    #[test]
    fn test_default_show_raw_scores() {
        assert!(default_show_raw_scores());
    }

    #[test]
    fn test_god_object_thresholds_rust_defaults() {
        let thresholds = GodObjectThresholds::rust_defaults();
        assert_eq!(thresholds.max_methods, 20);
        assert_eq!(thresholds.max_fields, 15);
        assert_eq!(thresholds.max_traits, 5);
        assert_eq!(thresholds.max_lines, 1000);
        assert_eq!(thresholds.max_complexity, 200);
    }

    #[test]
    fn test_god_object_thresholds_python_defaults() {
        let thresholds = GodObjectThresholds::python_defaults();
        assert_eq!(thresholds.max_methods, 15);
        assert_eq!(thresholds.max_fields, 10);
        assert_eq!(thresholds.max_traits, 3);
        assert_eq!(thresholds.max_lines, 500);
        assert_eq!(thresholds.max_complexity, 150);
    }

    #[test]
    fn test_god_object_thresholds_javascript_defaults() {
        let thresholds = GodObjectThresholds::javascript_defaults();
        assert_eq!(thresholds.max_methods, 15);
        assert_eq!(thresholds.max_fields, 20);
        assert_eq!(thresholds.max_traits, 3);
        assert_eq!(thresholds.max_lines, 500);
        assert_eq!(thresholds.max_complexity, 150);
    }

    #[test]
    fn test_normalization_config_default() {
        let config = NormalizationConfig::default();
        assert_eq!(config.linear_threshold, 10.0);
        assert_eq!(config.logarithmic_threshold, 100.0);
        assert_eq!(config.sqrt_multiplier, 3.33);
        assert_eq!(config.log_multiplier, 10.0);
        assert!(config.show_raw_scores);
    }

    #[test]
    fn test_role_multipliers_default() {
        let multipliers = RoleMultipliers::default();
        assert_eq!(multipliers.pure_logic, 1.2);
        assert_eq!(multipliers.orchestrator, 0.8);
        assert_eq!(multipliers.io_wrapper, 0.7);
        assert_eq!(multipliers.entry_point, 0.9);
        assert_eq!(multipliers.pattern_match, 0.6);
        assert_eq!(multipliers.unknown, 1.0);
    }

    #[test]
    fn test_scoring_weights_default() {
        let weights = ScoringWeights::default();
        assert_eq!(weights.coverage, 0.50);
        assert_eq!(weights.complexity, 0.35);
        assert_eq!(weights.semantic, 0.00);
        assert_eq!(weights.dependency, 0.15);
        assert_eq!(weights.security, 0.00);
        assert_eq!(weights.organization, 0.00);
    }

    #[test]
    fn test_scoring_weights_validate_success() {
        let weights = ScoringWeights {
            coverage: 0.50,
            complexity: 0.35,
            semantic: 0.0,
            dependency: 0.15,
            security: 0.0,
            organization: 0.0,
        };
        assert!(weights.validate().is_ok());
    }

    #[test]
    fn test_scoring_weights_validate_invalid_sum() {
        let weights = ScoringWeights {
            coverage: 0.60,
            complexity: 0.60,
            semantic: 0.0,
            dependency: 0.0,
            security: 0.0,
            organization: 0.0,
        };
        assert!(weights.validate().is_err());
    }

    #[test]
    fn test_scoring_weights_normalize() {
        let mut weights = ScoringWeights {
            coverage: 0.40,
            complexity: 0.30,
            semantic: 0.0,
            dependency: 0.10,
            security: 0.0,
            organization: 0.0,
        };
        weights.normalize();
        // After normalization, active weights should sum to 1.0
        let sum = weights.coverage + weights.complexity + weights.dependency;
        assert!((sum - 1.0).abs() < 0.001);
        // Check proportions are maintained
        assert!((weights.coverage - 0.50).abs() < 0.001);
        assert!((weights.complexity - 0.375).abs() < 0.001);
        assert!((weights.dependency - 0.125).abs() < 0.001);
    }

    #[test]
    fn test_entropy_config_default() {
        let config = EntropyConfig::default();
        assert!(config.enabled);
        assert_eq!(config.weight, 1.0);
        assert_eq!(config.min_tokens, 20);
        assert_eq!(config.pattern_threshold, 0.7);
        assert_eq!(config.entropy_threshold, 0.4);
        assert_eq!(config.branch_threshold, 0.8);
        assert_eq!(config.max_repetition_reduction, 0.20);
        assert_eq!(config.max_entropy_reduction, 0.15);
        assert_eq!(config.max_branch_reduction, 0.25);
        assert_eq!(config.max_combined_reduction, 0.30);
    }

    #[test]
    fn test_error_handling_config_default() {
        let config = ErrorHandlingConfig::default();
        assert!(config.detect_async_errors);
        assert!(config.detect_context_loss);
        assert!(config.detect_propagation);
        assert!(config.detect_panic_patterns);
        assert!(config.detect_swallowing);
        assert_eq!(config.custom_patterns.len(), 0);
        assert_eq!(config.severity_overrides.len(), 0);
    }

    #[test]
    fn test_god_object_config_default() {
        let config = GodObjectConfig::default();
        assert!(config.enabled);
        // Test Rust defaults
        assert_eq!(config.rust.max_methods, 20);
        assert_eq!(config.rust.max_fields, 15);
        // Test Python defaults
        assert_eq!(config.python.max_methods, 15);
        assert_eq!(config.python.max_fields, 10);
        // Test JavaScript defaults
        assert_eq!(config.javascript.max_methods, 15);
        assert_eq!(config.javascript.max_fields, 20);
    }

    #[test]
    fn test_context_config_default() {
        let config = ContextConfig::default();
        assert!(!config.enabled);
        assert_eq!(config.rules.len(), 0);
        assert!(config.function_patterns.is_none());
    }

    #[test]
    fn test_language_features_default() {
        let features = LanguageFeatures::default();
        assert!(features.detect_dead_code);
        assert!(features.detect_complexity);
        assert!(features.detect_duplication);
    }

    #[test]
    fn test_get_minimum_debt_score() {
        // This test will use the config from .debtmap.toml if present, or defaults otherwise
        let score = get_minimum_debt_score();
        // The default is 1.0 but config might override it to 2.0
        assert!(score >= 1.0);
    }

    #[test]
    fn test_get_minimum_cyclomatic_complexity() {
        // This test will use the config from .debtmap.toml if present, or defaults otherwise
        let complexity = get_minimum_cyclomatic_complexity();
        // The default is 2 but config might override it to 3
        assert!(complexity >= 2);
    }

    #[test]
    fn test_get_minimum_cognitive_complexity() {
        // This test will use the config from .debtmap.toml if present, or defaults otherwise
        let complexity = get_minimum_cognitive_complexity();
        // The default is 3 but config might override it to 5
        assert!(complexity >= 3);
    }

    #[test]
    fn test_get_minimum_risk_score() {
        // This test will use the config from .debtmap.toml if present, or defaults otherwise
        let score = get_minimum_risk_score();
        // The default is 1.0 but config might override it to 2.0
        assert!(score >= 1.0);
    }

    #[test]
    fn test_default_god_object_thresholds() {
        let thresholds = GodObjectThresholds::default();
        assert_eq!(thresholds.max_methods, 20);
        assert_eq!(thresholds.max_fields, 15);
        assert_eq!(thresholds.max_traits, 5);
        assert_eq!(thresholds.max_lines, 1000);
        assert_eq!(thresholds.max_complexity, 200);
    }

    #[test]
    fn test_validation_thresholds_default() {
        let thresholds = ValidationThresholds::default();
        assert_eq!(thresholds.max_average_complexity, 10.0);
        assert_eq!(thresholds.max_high_complexity_count, 100);
        assert_eq!(thresholds.max_debt_items, 2000);
        assert_eq!(thresholds.max_total_debt_score, 1000);
        assert_eq!(thresholds.max_codebase_risk_score, 7.0);
        assert_eq!(thresholds.max_high_risk_functions, 50);
        assert_eq!(thresholds.min_coverage_percentage, 0.0);
    }

    #[test]
    fn test_get_language_features_rust() {
        use crate::core::Language;
        let features = get_language_features(&Language::Rust);
        assert!(!features.detect_dead_code); // Rust has dead code detection disabled
        assert!(features.detect_complexity);
        assert!(features.detect_duplication);
    }

    #[test]
    fn test_get_language_features_python() {
        use crate::core::Language;
        let features = get_language_features(&Language::Python);
        assert!(features.detect_dead_code);
        assert!(features.detect_complexity);
        assert!(features.detect_duplication);
    }

    #[test]
    fn test_get_language_features_javascript() {
        use crate::core::Language;
        let features = get_language_features(&Language::JavaScript);
        assert!(features.detect_dead_code);
        assert!(features.detect_complexity);
        assert!(features.detect_duplication);
    }

    #[test]
    fn test_get_language_features_typescript() {
        use crate::core::Language;
        let features = get_language_features(&Language::TypeScript);
        assert!(features.detect_dead_code);
        assert!(features.detect_complexity);
        assert!(features.detect_duplication);
    }

    #[test]
    fn test_get_language_features_unknown() {
        use crate::core::Language;
        let features = get_language_features(&Language::Unknown);
        assert!(features.detect_dead_code);
        assert!(features.detect_complexity);
        assert!(features.detect_duplication);
    }

    #[test]
    fn test_get_entropy_config() {
        let config = get_entropy_config();
        // Config might override these values
        assert!(config.enabled);
        // Weight might be configured to 0.5 in .debtmap.toml
        assert!(config.weight > 0.0);
    }

    #[test]
    fn test_get_role_multipliers() {
        let multipliers = get_role_multipliers();
        assert_eq!(multipliers.pure_logic, 1.2);
        assert_eq!(multipliers.orchestrator, 0.8);
    }

    #[test]
    fn test_get_error_handling_config() {
        let config = get_error_handling_config();
        assert!(config.detect_async_errors);
        assert!(config.detect_context_loss);
    }

    #[test]
    fn test_get_scoring_weights() {
        let weights = get_scoring_weights();
        assert_eq!(weights.coverage, 0.50);
        assert_eq!(weights.complexity, 0.35);
        assert_eq!(weights.dependency, 0.15);
    }

    #[test]
    fn test_default_weight_functions() {
        assert_eq!(default_coverage_weight(), 0.50);
        assert_eq!(default_complexity_weight(), 0.35);
        assert_eq!(default_semantic_weight(), 0.00);
        assert_eq!(default_dependency_weight(), 0.15);
        assert_eq!(default_security_weight(), 0.00);
        assert_eq!(default_organization_weight(), 0.00);
    }

    #[test]
    fn test_default_multiplier_functions() {
        assert_eq!(default_pure_logic_multiplier(), 1.2);
        assert_eq!(default_orchestrator_multiplier(), 0.8);
        assert_eq!(default_io_wrapper_multiplier(), 0.7);
        assert_eq!(default_entry_point_multiplier(), 0.9);
        assert_eq!(default_pattern_match_multiplier(), 0.6);
        assert_eq!(default_unknown_multiplier(), 1.0);
    }

    #[test]
    fn test_default_threshold_functions() {
        assert_eq!(default_max_methods(), 20);
        assert_eq!(default_max_fields(), 15);
        assert_eq!(default_max_traits(), 5);
        assert_eq!(default_max_lines(), 1000);
        assert_eq!(default_max_complexity(), 200);
        assert!(default_god_object_enabled());
    }

    #[test]
    fn test_default_validation_threshold_functions() {
        assert_eq!(default_max_avg_complexity(), 10.0);
        assert_eq!(default_max_high_complexity_count(), 100);
        assert_eq!(default_max_debt_items(), 2000);
        assert_eq!(default_max_total_debt_score(), 1000);
        assert_eq!(default_max_codebase_risk(), 7.0);
        assert_eq!(default_max_high_risk_count(), 50);
        assert_eq!(default_min_coverage(), 0.0);
    }

    #[test]
    fn test_default_language_feature_functions() {
        assert!(default_detect_dead_code());
        assert!(default_detect_complexity());
        assert!(default_detect_duplication());
    }

    #[test]
    fn test_default_entropy_functions() {
        assert!(default_entropy_enabled());
        assert_eq!(default_entropy_weight(), 1.0);
        assert_eq!(default_entropy_min_tokens(), 20);
        assert_eq!(default_entropy_pattern_threshold(), 0.7);
        assert_eq!(default_entropy_threshold(), 0.4);
        assert_eq!(default_branch_threshold(), 0.8);
        assert_eq!(default_max_repetition_reduction(), 0.20);
        assert_eq!(default_max_entropy_reduction(), 0.15);
        assert_eq!(default_max_branch_reduction(), 0.25);
        assert_eq!(default_max_combined_reduction(), 0.30);
    }

    #[test]
    fn test_default_error_handling_functions() {
        assert!(default_detect_async_errors());
        assert!(default_detect_context_loss());
        assert!(default_detect_propagation());
        assert!(default_detect_panic_patterns());
        assert!(default_detect_swallowing());
    }

    #[test]
    fn test_default_context_functions() {
        assert!(!default_context_enabled());
        assert_eq!(default_rule_priority(), 50);
    }

    // Tests for extracted pure functions (spec 93)

    #[test]
    fn test_is_valid_weight() {
        // Test valid weights
        assert!(ScoringWeights::is_valid_weight(0.0));
        assert!(ScoringWeights::is_valid_weight(0.5));
        assert!(ScoringWeights::is_valid_weight(1.0));

        // Test invalid weights
        assert!(!ScoringWeights::is_valid_weight(-0.1));
        assert!(!ScoringWeights::is_valid_weight(1.1));
        assert!(!ScoringWeights::is_valid_weight(2.0));
        assert!(!ScoringWeights::is_valid_weight(-10.0));
    }

    #[test]
    fn test_validate_weight() {
        // Test valid weight
        assert!(ScoringWeights::validate_weight(0.5, "Test").is_ok());
        assert!(ScoringWeights::validate_weight(0.0, "Min").is_ok());
        assert!(ScoringWeights::validate_weight(1.0, "Max").is_ok());

        // Test invalid weight
        let result = ScoringWeights::validate_weight(1.5, "Invalid");
        assert!(result.is_err());
        assert_eq!(
            result.unwrap_err(),
            "Invalid weight must be between 0.0 and 1.0"
        );
    }

    #[test]
    fn test_validate_active_weights_sum() {
        // Test valid sum (exactly 1.0)
        assert!(ScoringWeights::validate_active_weights_sum(0.5, 0.3, 0.2).is_ok());

        // Test valid sum (within tolerance)
        assert!(ScoringWeights::validate_active_weights_sum(0.5, 0.3, 0.2001).is_ok());
        assert!(ScoringWeights::validate_active_weights_sum(0.5, 0.3, 0.1999).is_ok());

        // Test invalid sum (too high)
        let result = ScoringWeights::validate_active_weights_sum(0.6, 0.5, 0.3);
        assert!(result.is_err());
        assert!(result
            .unwrap_err()
            .contains("must sum to 1.0, but sum to 1.400"));

        // Test invalid sum (too low)
        let result = ScoringWeights::validate_active_weights_sum(0.2, 0.2, 0.2);
        assert!(result.is_err());
        assert!(result
            .unwrap_err()
            .contains("must sum to 1.0, but sum to 0.600"));
    }

    #[test]
    fn test_collect_weight_validations() {
        // Test with all valid weights
        let weights = ScoringWeights {
            coverage: 0.5,
            complexity: 0.3,
            semantic: 0.0,
            dependency: 0.2,
            security: 0.0,
            organization: 0.0,
        };
        let validations = weights.collect_weight_validations();
        assert_eq!(validations.len(), 6);
        for validation in validations {
            assert!(validation.is_ok());
        }

        // Test with invalid weights
        let weights = ScoringWeights {
            coverage: 1.5,    // Invalid
            complexity: -0.1, // Invalid
            semantic: 0.0,
            dependency: 0.2,
            security: 2.0, // Invalid
            organization: 0.0,
        };
        let validations = weights.collect_weight_validations();
        assert_eq!(validations.len(), 6);
        assert!(validations[0].is_err()); // coverage
        assert!(validations[1].is_err()); // complexity
        assert!(validations[2].is_ok()); // semantic
        assert!(validations[3].is_ok()); // dependency
        assert!(validations[4].is_err()); // security
        assert!(validations[5].is_ok()); // organization
    }

    #[test]
    fn test_read_config_file() {
        use std::fs;
        use tempfile::TempDir;

        let temp_dir = TempDir::new().unwrap();
        let config_path = temp_dir.path().join("test_config.toml");

        // Write test config
        fs::write(&config_path, "[thresholds]\ncomplexity = 15\n").unwrap();

        // Test reading existing file
        let contents = read_config_file(&config_path).unwrap();
        assert_eq!(contents, "[thresholds]\ncomplexity = 15\n");

        // Test reading non-existent file
        let non_existent = temp_dir.path().join("non_existent.toml");
        assert!(read_config_file(&non_existent).is_err());
    }

    #[test]
    fn test_parse_and_validate_config_impl() {
        // Test valid config
        let valid_toml = r#"
[scoring]
coverage = 0.50
complexity = 0.35
dependency = 0.15
"#;
        let config = parse_and_validate_config_impl(valid_toml).unwrap();
        let scoring = config.scoring.unwrap();
        assert_eq!(scoring.coverage, 0.50);
        assert_eq!(scoring.complexity, 0.35);
        assert_eq!(scoring.dependency, 0.15);

        // Test invalid TOML
        let invalid_toml = "invalid [[ toml";
        assert!(parse_and_validate_config_impl(invalid_toml).is_err());

        // Test config with invalid weights (should be normalized)
        let invalid_weights = r#"
[scoring]
coverage = 0.6
complexity = 0.6
dependency = 0.6
"#;
        let config = parse_and_validate_config_impl(invalid_weights).unwrap();
        // Should use defaults due to invalid sum
        let scoring = config.scoring.unwrap();
        assert_eq!(scoring.coverage, 0.50);
        assert_eq!(scoring.complexity, 0.35);
        assert_eq!(scoring.dependency, 0.15);
    }

    #[test]
    fn test_directory_ancestors_impl() {
        use std::path::PathBuf;

        // Test normal path traversal
        let start = PathBuf::from("/a/b/c/d");
        let ancestors: Vec<PathBuf> = directory_ancestors_impl(start.clone(), 3).collect();
        assert_eq!(ancestors.len(), 3);
        assert_eq!(ancestors[0], PathBuf::from("/a/b/c/d"));
        assert_eq!(ancestors[1], PathBuf::from("/a/b/c"));
        assert_eq!(ancestors[2], PathBuf::from("/a/b"));

        // Test with depth limit
        let ancestors: Vec<PathBuf> = directory_ancestors_impl(start.clone(), 2).collect();
        assert_eq!(ancestors.len(), 2);

        // Test with root path
        let root = PathBuf::from("/");
        let ancestors: Vec<PathBuf> = directory_ancestors_impl(root, 5).collect();
        assert_eq!(ancestors.len(), 1);
        assert_eq!(ancestors[0], PathBuf::from("/"));

        // Test with zero depth
        let ancestors: Vec<PathBuf> = directory_ancestors_impl(start, 0).collect();
        assert_eq!(ancestors.len(), 0);
    }

    #[test]
    fn test_handle_read_error() {
        use std::io;
        use std::path::PathBuf;

        let path = PathBuf::from("/test/path.toml");

        // Test NotFound error (should not log warning)
        let not_found = io::Error::new(io::ErrorKind::NotFound, "File not found");
        handle_read_error(&path, &not_found); // Should not panic

        // Test PermissionDenied error (should log warning)
        let permission = io::Error::new(io::ErrorKind::PermissionDenied, "Access denied");
        handle_read_error(&path, &permission); // Should not panic

        // Test other errors
        let other = io::Error::other("Unknown error");
        handle_read_error(&path, &other); // Should not panic
    }
}<|MERGE_RESOLUTION|>--- conflicted
+++ resolved
@@ -1099,15 +1099,13 @@
     #[serde(default)]
     pub coverage_expectations: Option<crate::priority::scoring::CoverageExpectations>,
 
-<<<<<<< HEAD
     /// Complexity weights configuration (spec 121)
     #[serde(default)]
     pub complexity_weights: Option<ComplexityWeightsConfig>,
-=======
+
     /// AST-based functional pattern analysis configuration (spec 111)
     #[serde(default)]
     pub functional_analysis: Option<crate::analysis::FunctionalAnalysisConfig>,
->>>>>>> 228f705a
 }
 
 /// Classification configuration
