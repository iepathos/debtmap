--- conflicted
+++ resolved
@@ -102,20 +102,6 @@
     }
 }
 
-<<<<<<< HEAD
-// Default weights - redistributed after removing ROI
-fn default_coverage_weight() -> f64 {
-    0.40 // Increased from 0.30 (+0.10) to absorb ROI weight
-}
-fn default_complexity_weight() -> f64 {
-    0.30 // Increased from 0.20 (+0.10) to absorb ROI weight
-}
-fn default_semantic_weight() -> f64 {
-    0.05 // Unchanged
-}
-fn default_dependency_weight() -> f64 {
-    0.15 // Increased from 0.10 (+0.05) to absorb ROI weight
-=======
 // Default weights after spec 58 - removed double penalties and redundant factors
 fn default_coverage_weight() -> f64 {
     0.40 // Increased from 0.30 to prioritize coverage after removing ROI and semantic factors
@@ -123,25 +109,17 @@
 fn default_complexity_weight() -> f64 {
     0.35 // Increased from 0.20, absorbing organization factor's 5% (redundant with complexity)
 }
-fn default_roi_weight() -> f64 {
-    0.00 // Removed from scoring per spec 55 and 58
-}
 fn default_semantic_weight() -> f64 {
     0.00 // Removed from scoring per spec 58 to avoid double penalty with role multipliers
 }
 fn default_dependency_weight() -> f64 {
     0.20 // Increased from 0.10, absorbing semantic factor's 5%
->>>>>>> 8aeff585
 }
 fn default_security_weight() -> f64 {
     0.05 // Unchanged
 }
 fn default_organization_weight() -> f64 {
-<<<<<<< HEAD
-    0.05 // Unchanged
-=======
     0.00 // Removed from scoring per spec 58 (redundant with complexity factor)
->>>>>>> 8aeff585
 }
 
 /// Role multipliers configuration for semantic classification
