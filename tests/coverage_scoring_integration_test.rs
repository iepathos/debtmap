/// Integration test for spec 122: Coverage scoring invariant validation
///
/// This test validates the acceptance criteria:
/// "Total debt score with coverage ≤ total debt score without coverage"
///
/// Coverage data should REDUCE total debt scores by dampening well-tested functions,
/// never increase them. This ensures coverage encourages better testing practices.
use debtmap::priority::coverage_propagation::TransitiveCoverage;
use debtmap::priority::scoring::calculation::{
    calculate_base_score_no_coverage, calculate_base_score_with_coverage_multiplier,
    calculate_complexity_factor, calculate_coverage_multiplier, calculate_dependency_factor,
};
use debtmap::priority::{
    CallGraph, DebtType, FunctionRole, ImpactMetrics, Location, UnifiedAnalysis,
    UnifiedAnalysisUtils, UnifiedDebtItem, UnifiedScore,
};
use std::path::PathBuf;

/// Create a test debt item with specified coverage
fn create_debt_item(
    name: &str,
    coverage_pct: f64,
    complexity: u32,
    dependencies: usize,
) -> UnifiedDebtItem {
    let complexity_factor = calculate_complexity_factor(complexity as f64);
    let dependency_factor = calculate_dependency_factor(dependencies);
    let coverage_multiplier = calculate_coverage_multiplier(coverage_pct);

    let final_score = calculate_base_score_with_coverage_multiplier(
        coverage_multiplier,
        complexity_factor,
        dependency_factor,
    );

    UnifiedDebtItem {
        location: Location {
            file: PathBuf::from("src/test.rs"),
            function: name.to_string(),
            line: 100,
        },
        debt_type: DebtType::TestingGap {
            coverage: coverage_pct,
            cyclomatic: complexity,
            cognitive: complexity,
        },
        unified_score: UnifiedScore {
            complexity_factor,
            coverage_factor: coverage_multiplier * 10.0, // For display compatibility
            dependency_factor,
            role_multiplier: 1.0,
            final_score,
            base_score: None,
            exponential_factor: None,
            risk_boost: None,
            pre_adjustment_score: None,
            adjustment_applied: None,
        },
        function_role: FunctionRole::PureLogic,
        recommendation: debtmap::priority::ActionableRecommendation {
            primary_action: "Add tests".to_string(),
            rationale: "Testing gap".to_string(),
            implementation_steps: vec![],
            related_items: vec![],
            steps: None,
            estimated_effort_hours: None,
        },
        expected_impact: ImpactMetrics {
            coverage_improvement: 0.0,
            lines_reduction: 0,
            complexity_reduction: 0.0,
            risk_reduction: 0.0,
        },
        transitive_coverage: Some(TransitiveCoverage {
            direct: coverage_pct,
            transitive: coverage_pct,
            propagated_from: vec![],
            uncovered_lines: vec![],
        }),
        file_context: None,
        upstream_dependencies: dependencies,
        downstream_dependencies: 0,
        upstream_callers: vec![],
        downstream_callees: vec![],
        nesting_depth: 1,
        function_length: 20,
        cyclomatic_complexity: complexity,
        cognitive_complexity: complexity,
        is_pure: Some(true),
        purity_confidence: Some(0.9),
        purity_level: None,
        entropy_details: None,
        god_object_indicators: None,
        tier: None,
        function_context: None,
        context_confidence: None,
        contextual_recommendation: None,
        pattern_analysis: None,
        context_multiplier: None,
        context_type: None,
        language_specific: None, // spec 190
        detected_pattern: None,
<<<<<<< HEAD
        contextual_risk: None,
=======
        contextual_risk: None, // spec 203
>>>>>>> 2ebcabf8
    }
}

#[test]
fn test_coverage_scoring_invariant_single_item() {
    // Test with a single item: score with coverage should be ≤ score without coverage
    let complexity = 15;
    let dependencies = 5;

    // Same item, two coverage levels
    let untested = create_debt_item("untested_fn", 0.0, complexity, dependencies);
    let well_tested = create_debt_item("tested_fn", 0.9, complexity, dependencies);

    // Coverage should reduce the score (higher coverage = lower score)
    assert!(
        well_tested.unified_score.final_score <= untested.unified_score.final_score,
        "Well-tested function should have lower score. Tested: {}, Untested: {}",
        well_tested.unified_score.final_score,
        untested.unified_score.final_score
    );
}

#[test]
fn test_coverage_scoring_invariant_total_analysis() {
    // Create analysis WITHOUT coverage data
    let call_graph_no_cov = CallGraph::new();
    let mut analysis_no_coverage = UnifiedAnalysis::new(call_graph_no_cov);
    analysis_no_coverage.has_coverage_data = false;

    // Add items with NO coverage information (should use base scoring)
    for i in 0..10 {
        let complexity = 10 + i * 2;
        let dependencies = i;

        // When no coverage data, we calculate base score differently
        let complexity_factor = calculate_complexity_factor(complexity as f64);
        let dependency_factor = calculate_dependency_factor(dependencies);
        let base_score = calculate_base_score_no_coverage(complexity_factor, dependency_factor);

        let item = UnifiedDebtItem {
            location: Location {
                file: PathBuf::from("src/test.rs"),
                function: format!("function_{}", i),
                line: 100 + i,
            },
            debt_type: DebtType::ComplexityHotspot {
                cyclomatic: complexity as u32,
                cognitive: complexity as u32,
                adjusted_cyclomatic: None,
            },
            unified_score: UnifiedScore {
                complexity_factor,
                coverage_factor: 0.0, // No coverage data
                dependency_factor,
                role_multiplier: 1.0,
                final_score: base_score,
                base_score: None,
                exponential_factor: None,
                risk_boost: None,
                pre_adjustment_score: None,
                adjustment_applied: None,
            },
            function_role: FunctionRole::PureLogic,
            recommendation: debtmap::priority::ActionableRecommendation {
                primary_action: "Refactor".to_string(),
                rationale: "High complexity".to_string(),
                implementation_steps: vec![],
                related_items: vec![],
                steps: None,
                estimated_effort_hours: None,
            },
            expected_impact: ImpactMetrics {
                coverage_improvement: 0.0,
                lines_reduction: 0,
                complexity_reduction: 0.0,
                risk_reduction: 0.0,
            },
            transitive_coverage: None, // No coverage
            file_context: None,
            upstream_dependencies: dependencies,
            downstream_dependencies: 0,
            upstream_callers: vec![],
            downstream_callees: vec![],
            nesting_depth: 3,
            function_length: 20,
            cyclomatic_complexity: complexity as u32,
            cognitive_complexity: complexity as u32,
            is_pure: Some(true),
            purity_confidence: Some(0.9),
            purity_level: None,
            entropy_details: None,
            god_object_indicators: None,
            tier: None,
            function_context: None,
            context_confidence: None,
            contextual_recommendation: None,
            pattern_analysis: None,
            context_multiplier: None,
            context_type: None,
            language_specific: None, // spec 190
            detected_pattern: None,
<<<<<<< HEAD
            contextual_risk: None,
=======
            contextual_risk: None, // spec 203
>>>>>>> 2ebcabf8
        };
        analysis_no_coverage.add_item(item);
    }

    // Create analysis WITH coverage data (same functions, various coverage levels)
    let call_graph_with_cov = CallGraph::new();
    let mut analysis_with_coverage = UnifiedAnalysis::new(call_graph_with_cov);
    analysis_with_coverage.has_coverage_data = true;

    for i in 0..10 {
        let complexity = 10 + i * 2;
        let dependencies = i;
        // Vary coverage: some well-tested, some not
        let coverage = (i as f64) / 10.0; // 0%, 10%, 20%, ..., 90%

        let item = create_debt_item(
            &format!("function_{}", i),
            coverage,
            complexity as u32,
            dependencies,
        );
        analysis_with_coverage.add_item(item);
    }

    // Calculate total scores
    let total_without_coverage: f64 = analysis_no_coverage
        .items
        .iter()
        .map(|item| item.unified_score.final_score)
        .sum();

    let total_with_coverage: f64 = analysis_with_coverage
        .items
        .iter()
        .map(|item| item.unified_score.final_score)
        .sum();

    // INVARIANT: Total debt score WITH coverage should be ≤ total WITHOUT coverage
    // Because coverage dampens scores for well-tested code
    assert!(
        total_with_coverage <= total_without_coverage,
        "Total debt score with coverage ({:.2}) should be ≤ total without coverage ({:.2}). \
         Coverage should only reduce scores, never increase them.",
        total_with_coverage,
        total_without_coverage
    );

    // Additional validation: scores should be substantially different
    // (not just equal due to a bug)
    let score_reduction = total_without_coverage - total_with_coverage;
    assert!(
        score_reduction > 0.0,
        "Coverage data should meaningfully reduce total score. Reduction: {:.2}",
        score_reduction
    );
}

#[test]
fn test_coverage_multiplier_dampens_scores() {
    // Unit test: Verify that the coverage multiplier actually dampens scores
    let complexity_factor = calculate_complexity_factor(20.0);
    let dependency_factor = calculate_dependency_factor(10);

    // Score with no coverage (100% of base)
    let score_no_coverage = calculate_base_score_with_coverage_multiplier(
        1.0, // 0% coverage = full multiplier
        complexity_factor,
        dependency_factor,
    );

    // Score with partial coverage (50% dampened)
    let score_partial_coverage = calculate_base_score_with_coverage_multiplier(
        0.5, // 50% coverage = half multiplier
        complexity_factor,
        dependency_factor,
    );

    // Score with full coverage (maximally dampened)
    let score_full_coverage = calculate_base_score_with_coverage_multiplier(
        0.0, // 100% coverage = no multiplier
        complexity_factor,
        dependency_factor,
    );

    // Verify ordering: no_coverage > partial > full
    assert!(
        score_no_coverage > score_partial_coverage,
        "Partial coverage should dampen score below no coverage"
    );
    assert!(
        score_partial_coverage > score_full_coverage,
        "Full coverage should dampen score below partial coverage"
    );
    assert!(
        score_full_coverage < 1.0,
        "Full coverage should result in near-zero score"
    );
}

#[test]
fn test_coverage_multiplier_mathematical_properties() {
    // Property test: Coverage multiplier is monotonically decreasing
    let coverage_levels = [0.0, 0.2, 0.4, 0.6, 0.8, 1.0];
    let multipliers: Vec<f64> = coverage_levels
        .iter()
        .map(|&cov| calculate_coverage_multiplier(cov))
        .collect();

    // Verify monotonic decrease: higher coverage = lower multiplier
    for i in 1..multipliers.len() {
        assert!(
            multipliers[i] <= multipliers[i - 1],
            "Coverage multiplier should decrease with coverage. \
             At {}% coverage: {}, at {}% coverage: {}",
            coverage_levels[i - 1] * 100.0,
            multipliers[i - 1],
            coverage_levels[i] * 100.0,
            multipliers[i]
        );
    }

    // Boundary conditions
    assert_eq!(
        calculate_coverage_multiplier(0.0),
        1.0,
        "0% coverage should have full multiplier (1.0)"
    );
    assert_eq!(
        calculate_coverage_multiplier(1.0),
        0.0,
        "100% coverage should have zero multiplier (0.0)"
    );
}<|MERGE_RESOLUTION|>--- conflicted
+++ resolved
@@ -100,11 +100,7 @@
         context_type: None,
         language_specific: None, // spec 190
         detected_pattern: None,
-<<<<<<< HEAD
-        contextual_risk: None,
-=======
         contextual_risk: None, // spec 203
->>>>>>> 2ebcabf8
     }
 }
 
@@ -206,11 +202,7 @@
             context_type: None,
             language_specific: None, // spec 190
             detected_pattern: None,
-<<<<<<< HEAD
-            contextual_risk: None,
-=======
             contextual_risk: None, // spec 203
->>>>>>> 2ebcabf8
         };
         analysis_no_coverage.add_item(item);
     }
