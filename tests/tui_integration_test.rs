//! Integration tests for TUI progress visualization
//!
//! Tests that the TUI correctly updates state during pipeline execution

use debtmap::{
    progress::{ProgressConfig, ProgressManager},
    tui::app::{App, StageStatus},
};

#[test]
fn test_tui_app_initialization() {
    let app = App::new();

    // Verify all 8 stages are created
    assert_eq!(app.stages.len(), 8);

    // Verify stage names
    assert_eq!(app.stages[0].name, "files");
    assert_eq!(app.stages[1].name, "parse");
    assert_eq!(app.stages[2].name, "call graph");
    assert_eq!(app.stages[3].name, "coverage");
    assert_eq!(app.stages[4].name, "purity analysis");
    assert_eq!(app.stages[5].name, "context");
    assert_eq!(app.stages[6].name, "debt scoring");
    assert_eq!(app.stages[7].name, "prioritization");

    // All stages should be pending initially
    for stage in &app.stages {
        assert_eq!(stage.status, StageStatus::Pending);
        assert!(stage.metric.is_none());
        assert!(stage.elapsed.is_none());
    }

    // Overall progress should be 0
    assert_eq!(app.overall_progress, 0.0);
    assert_eq!(app.current_stage, 0);
}

#[test]
fn test_tui_stage_lifecycle() {
    let mut app = App::new();

    // Start first stage
    app.start_stage(0);
    assert_eq!(app.stages[0].status, StageStatus::Active);
    assert_eq!(app.current_stage, 0);

    // Complete first stage with metric
    app.complete_stage(0, "469 files");
    assert_eq!(app.stages[0].status, StageStatus::Completed);
    assert_eq!(app.stages[0].metric, Some("469 files".to_string()));
    assert!(app.stages[0].elapsed.is_some());

    // Start second stage
    app.start_stage(1);
    assert_eq!(app.stages[1].status, StageStatus::Active);
    assert_eq!(app.current_stage, 1);

    // First stage should still be completed
    assert_eq!(app.stages[0].status, StageStatus::Completed);
}

#[test]
fn test_tui_progress_updates() {
    let mut app = App::new();

    // Test progress clamping
    app.set_overall_progress(0.5);
    assert_eq!(app.overall_progress, 0.5);

    // Progress over 1.0 should clamp to 1.0
    app.set_overall_progress(1.5);
    assert_eq!(app.overall_progress, 1.0);

    // Negative progress should clamp to 0.0
    app.set_overall_progress(-0.5);
    assert_eq!(app.overall_progress, 0.0);
}

#[test]
fn test_tui_subtask_updates() {
    let mut app = App::new();

    // Purity analysis stage (index 4) has subtasks
    assert!(!app.stages[4].sub_tasks.is_empty());

    // Update first subtask
    app.update_subtask(4, 0, StageStatus::Completed, None);
    assert_eq!(app.stages[4].sub_tasks[0].status, StageStatus::Completed);

    // Update second subtask with progress
    app.update_subtask(4, 1, StageStatus::Active, Some((50, 100)));
    assert_eq!(app.stages[4].sub_tasks[1].status, StageStatus::Active);
    assert_eq!(app.stages[4].sub_tasks[1].progress, Some((50, 100)));
}

#[test]
fn test_tui_animation_tick() {
    let mut app = App::new();
    let initial_frame = app.animation_frame;

    // Tick should increment frame counter
    app.tick();
    assert_eq!(app.animation_frame, (initial_frame + 1) % 60);

    // Elapsed time should increase
    assert!(app.elapsed_time.as_nanos() > 0);

    // Tick 60 times should wrap back to 0
    for _ in 0..59 {
        app.tick();
    }
    assert_eq!(app.animation_frame, 0);
}

#[test]
fn test_tui_statistics_updates() {
    let mut app = App::new();

    // Initial stats should be zero
    assert_eq!(app.functions_count, 0);
    assert_eq!(app.debt_count, 0);
    assert_eq!(app.coverage_percent, 0.0);

    // Update statistics
    app.update_stats(1234, 56, 78.5, 8);
    assert_eq!(app.functions_count, 1234);
    assert_eq!(app.debt_count, 56);
    assert_eq!(app.coverage_percent, 78.5);
    assert_eq!(app.thread_count, 8);
}

#[test]
fn test_progress_manager_tty_detection() {
    // Test that quiet mode disables TUI
    let config = ProgressConfig {
        quiet_mode: true,
        verbosity: 0,
    };

    let manager = ProgressManager::new(config);

    // In quiet mode, progress bars should be hidden
    let bar = manager.create_bar(100, "{msg}");
    assert!(bar.is_hidden());

    let spinner = manager.create_spinner("Test");
    assert!(spinner.is_hidden());
}

#[test]
fn test_full_pipeline_simulation() {
    let mut app = App::new();

    // Simulate full pipeline execution

    // Stage 1: File discovery
    app.start_stage(0);
    app.set_overall_progress(0.0);
    app.tick();
    app.complete_stage(0, "469 files");
    app.set_overall_progress(0.11);

    // Stage 2: Parsing
    app.start_stage(1);
    app.tick();
    app.complete_stage(1, "469 files parsed");
    app.set_overall_progress(0.22);

    // Stage 3: Call graph
    app.start_stage(2);
    app.tick();
    app.complete_stage(2, "5432 functions");
    app.set_overall_progress(0.33);

    // Stage 4: Coverage
    app.start_stage(3);
    app.tick();
    app.complete_stage(3, "loaded");
    app.set_overall_progress(0.55);

    // Stage 5: Purity analysis
    app.start_stage(4);

    // Update subtasks
    app.update_subtask(4, 0, StageStatus::Completed, None);
    app.tick();
    app.update_subtask(4, 1, StageStatus::Active, Some((50, 100)));
    app.tick();
    app.update_subtask(4, 1, StageStatus::Completed, None);
    app.tick();

    app.complete_stage(4, "5432 functions analyzed");
    app.set_overall_progress(0.66);

    // Stage 6: Context
    app.start_stage(5);
    app.tick();
    app.complete_stage(5, "loaded");
    app.set_overall_progress(0.77);

    // Stage 7: Debt scoring
    app.start_stage(6);
    app.tick();
    app.complete_stage(6, "123 items scored");
    app.set_overall_progress(0.88);

    // Stage 8: Prioritization
    app.start_stage(7);
    app.tick();
    app.complete_stage(7, "complete");
    app.set_overall_progress(1.0);

    // Verify final state
    assert_eq!(app.overall_progress, 1.0);
    assert_eq!(app.current_stage, 7);

    // All stages should be completed
    for stage in &app.stages {
        assert_eq!(stage.status, StageStatus::Completed);
        assert!(stage.metric.is_some());
    }
}

#[test]
fn test_stage_metric_updates() {
    let mut app = App::new();

    // Start a stage
    app.start_stage(0);
    assert!(app.stages[0].metric.is_none());

    // Update metric while stage is active
    app.update_stage_metric(0, "100 files");
    assert_eq!(app.stages[0].metric, Some("100 files".to_string()));

    // Update metric again
    app.update_stage_metric(0, "200 files");
    assert_eq!(app.stages[0].metric, Some("200 files".to_string()));
}

#[test]
fn test_purity_analysis_subtasks() {
    let app = App::new();

    // Verify purity analysis stage (index 4) has the correct subtasks
    let purity_stage = &app.stages[4];
    assert_eq!(purity_stage.name, "purity analysis");
    assert_eq!(purity_stage.sub_tasks.len(), 4);

    // Verify subtask names
    assert_eq!(purity_stage.sub_tasks[0].name, "data flow graph");
    assert_eq!(purity_stage.sub_tasks[1].name, "initial detection");
    assert_eq!(purity_stage.sub_tasks[2].name, "propagation");
    assert_eq!(purity_stage.sub_tasks[3].name, "side effects");

    // All subtasks should be pending initially
    for subtask in &purity_stage.sub_tasks {
        assert_eq!(subtask.status, StageStatus::Pending);
        assert!(subtask.progress.is_none());
    }
}

#[test]
fn test_context_analysis_subtasks() {
    let app = App::new();

    // Verify context stage (index 6) has the correct subtasks
    let context_stage = &app.stages[5];
    assert_eq!(context_stage.name, "context");
    assert_eq!(context_stage.sub_tasks.len(), 3);

    // Verify subtask names
    assert_eq!(context_stage.sub_tasks[0].name, "critical path");
    assert_eq!(context_stage.sub_tasks[1].name, "dependencies");
    assert_eq!(context_stage.sub_tasks[2].name, "git history");

    // All subtasks should be pending initially
    for subtask in &context_stage.sub_tasks {
        assert_eq!(subtask.status, StageStatus::Pending);
        assert!(subtask.progress.is_none());
    }
}

#[test]
fn test_context_subsections_when_disabled() {
    let mut app = App::new();

    // Context subsections exist in the App structure
    assert_eq!(app.stages[5].sub_tasks.len(), 3);

    // Simulate context stage being skipped (enable_context=false)
    // When context is disabled, the stage starts and completes immediately
    // with "skipped" metric, and subsections are not updated
    app.start_stage(5);
    assert_eq!(app.stages[5].status, StageStatus::Active);

    // Complete the context stage as "skipped" without updating subsections
    app.complete_stage(5, "skipped");
    assert_eq!(app.stages[5].status, StageStatus::Completed);
    assert_eq!(app.stages[5].metric, Some("skipped".to_string()));

    // All subsections should remain in Pending state when context is disabled
    for subtask in &app.stages[5].sub_tasks {
        assert_eq!(subtask.status, StageStatus::Pending);
        assert!(subtask.progress.is_none());
    }
}

#[test]
fn test_context_subsection_lifecycle() {
    let mut app = App::new();

    // Start the context stage
    app.start_stage(5);
    assert_eq!(app.stages[5].status, StageStatus::Active);

    // All subsections should start as Pending
    for subtask in &app.stages[5].sub_tasks {
        assert_eq!(subtask.status, StageStatus::Pending);
    }

    // Subsection 0: Critical path analysis - Pending → Active → Completed
    app.update_subtask(5, 0, StageStatus::Active, None);
    assert_eq!(app.stages[5].sub_tasks[0].status, StageStatus::Active);
    assert_eq!(app.stages[5].sub_tasks[0].name, "critical path");
    app.tick();

    app.update_subtask(5, 0, StageStatus::Completed, None);
    assert_eq!(app.stages[5].sub_tasks[0].status, StageStatus::Completed);

    // Subsection 1: Dependencies - Pending → Active → Completed
    app.update_subtask(5, 1, StageStatus::Active, None);
    assert_eq!(app.stages[5].sub_tasks[1].status, StageStatus::Active);
    assert_eq!(app.stages[5].sub_tasks[1].name, "dependencies");
    app.tick();

    app.update_subtask(5, 1, StageStatus::Completed, None);
    assert_eq!(app.stages[5].sub_tasks[1].status, StageStatus::Completed);

    // Subsection 2: Git history - Pending → Active → Completed
    app.update_subtask(5, 2, StageStatus::Active, None);
    assert_eq!(app.stages[5].sub_tasks[2].status, StageStatus::Active);
    assert_eq!(app.stages[5].sub_tasks[2].name, "git history");
    app.tick();

    app.update_subtask(5, 2, StageStatus::Completed, None);
    assert_eq!(app.stages[5].sub_tasks[2].status, StageStatus::Completed);

    // Complete the overall context stage
    app.complete_stage(5, "loaded");
    assert_eq!(app.stages[5].status, StageStatus::Completed);
    assert_eq!(app.stages[5].metric, Some("loaded".to_string()));

    // All subsections should be completed
    for subtask in &app.stages[5].sub_tasks {
        assert_eq!(subtask.status, StageStatus::Completed);
    }
}

<<<<<<< HEAD
#[test]
fn test_debt_scoring_subtasks() {
    let app = App::new();

    // Verify debt scoring stage (index 6) has the correct subtasks
    let debt_stage = &app.stages[6];
    assert_eq!(debt_stage.name, "debt scoring");
    assert_eq!(debt_stage.sub_tasks.len(), 4);

    // Verify subtask names
    assert_eq!(debt_stage.sub_tasks[0].name, "initialize");
    assert_eq!(debt_stage.sub_tasks[1].name, "aggregate debt");
    assert_eq!(debt_stage.sub_tasks[2].name, "score functions");
    assert_eq!(debt_stage.sub_tasks[3].name, "filter results");

    // All subtasks should be pending initially
    for subtask in &debt_stage.sub_tasks {
        assert_eq!(subtask.status, StageStatus::Pending);
        assert!(subtask.progress.is_none());
    }
=======
// Helper function to create test UnifiedDebtItem
fn create_test_unified_debt_item(
    location: debtmap::priority::Location,
    debt_type: debtmap::priority::DebtType,
) -> debtmap::priority::UnifiedDebtItem {
    use debtmap::priority::{
        ActionableRecommendation, FunctionRole, ImpactMetrics, UnifiedDebtItem, UnifiedScore,
    };

    UnifiedDebtItem {
        location,
        debt_type,
        unified_score: UnifiedScore {
            complexity_factor: 5.0,
            coverage_factor: 5.0,
            dependency_factor: 3.0,
            role_multiplier: 1.0,
            final_score: 5.0,
            base_score: None,
            exponential_factor: None,
            risk_boost: None,
            pre_adjustment_score: None,
            adjustment_applied: None,
        },
        function_role: FunctionRole::Unknown,
        recommendation: ActionableRecommendation {
            primary_action: "Test action".to_string(),
            rationale: "Test rationale".to_string(),
            implementation_steps: vec![],
            related_items: vec![],
            steps: None,
            estimated_effort_hours: None,
        },
        expected_impact: ImpactMetrics {
            coverage_improvement: 0.0,
            lines_reduction: 0,
            complexity_reduction: 0.0,
            risk_reduction: 0.0,
        },
        transitive_coverage: None,
        upstream_dependencies: 0,
        downstream_dependencies: 0,
        upstream_callers: vec![],
        downstream_callees: vec![],
        nesting_depth: 1,
        function_length: 10,
        cyclomatic_complexity: 5,
        cognitive_complexity: 5,
        is_pure: None,
        purity_confidence: None,
        purity_level: None,
        entropy_details: None,
        entropy_adjusted_cyclomatic: None,
        entropy_adjusted_cognitive: None,
        entropy_dampening_factor: None,
        god_object_indicators: None,
        tier: None,
        function_context: None,
        context_confidence: None,
        contextual_recommendation: None,
        pattern_analysis: None,
        file_context: None,
        context_multiplier: None,
        context_type: None,
        language_specific: None,
        detected_pattern: None,
        contextual_risk: None,
    }
}

#[test]
fn test_data_flow_page_rendering_with_mutations() {
    use debtmap::data_flow::{DataFlowGraph, MutationInfo};
    use debtmap::priority::{call_graph::FunctionId, DebtType, Location};
    use std::path::PathBuf;

    // Create test data flow graph
    let mut data_flow = DataFlowGraph::new();

    // Create test function
    let location = Location {
        file: PathBuf::from("src/test.rs"),
        line: 42,
        function: "test_function".to_string(),
    };

    let func_id = FunctionId::new(
        location.file.clone(),
        location.function.clone(),
        location.line,
    );

    // Add mutation info
    let mutation_info = MutationInfo {
        total_mutations: 5,
        live_mutations: vec!["x".to_string(), "y".to_string()],
        dead_stores: [String::from("z")].iter().cloned().collect(),
        escaping_mutations: [String::from("x")].iter().cloned().collect(),
    };
    data_flow.set_mutation_info(func_id.clone(), mutation_info);

    // Create test item (unused in this test, but demonstrates integration)
    let _item = create_test_unified_debt_item(
        location,
        DebtType::ComplexityHotspot {
            cyclomatic: 10,
            cognitive: 15,
            adjusted_cyclomatic: None,
        },
    );

    // Verify mutation data is accessible
    let retrieved_mutation = data_flow.get_mutation_info(&func_id);
    assert!(retrieved_mutation.is_some());
    let mutation = retrieved_mutation.unwrap();
    assert_eq!(mutation.total_mutations, 5);
    assert_eq!(mutation.live_mutations.len(), 2);
    assert_eq!(mutation.dead_stores.len(), 1);
}

#[test]
fn test_data_flow_page_rendering_with_io_operations() {
    use debtmap::data_flow::{DataFlowGraph, IoOperation};
    use debtmap::priority::{
        call_graph::FunctionId, DebtType, Location, UnifiedDebtItem, UnifiedScore,
    };
    use std::path::PathBuf;

    let mut data_flow = DataFlowGraph::new();

    let location = Location {
        file: PathBuf::from("src/test.rs"),
        line: 100,
        function: "io_function".to_string(),
    };

    let func_id = FunctionId::new(
        location.file.clone(),
        location.function.clone(),
        location.line,
    );

    // Add I/O operations
    data_flow.add_io_operation(
        func_id.clone(),
        IoOperation {
            operation_type: "File Read".to_string(),
            line: 105,
            variables: vec!["file".to_string()],
        },
    );
    data_flow.add_io_operation(
        func_id.clone(),
        IoOperation {
            operation_type: "Network Call".to_string(),
            line: 110,
            variables: vec!["socket".to_string()],
        },
    );

    let _item = create_test_unified_debt_item(
        location,
        DebtType::ComplexityHotspot {
            cyclomatic: 8,
            cognitive: 12,
            adjusted_cyclomatic: None,
        },
    );

    // Verify I/O operations are accessible
    let io_operations = data_flow.get_io_operations(&func_id);
    assert!(io_operations.is_some());
    let ops = io_operations.unwrap();
    assert_eq!(ops.len(), 2);
    assert_eq!(ops[0].operation_type, "File Read");
    assert_eq!(ops[1].operation_type, "Network Call");
}

#[test]
fn test_data_flow_page_rendering_with_escape_analysis() {
    use debtmap::analysis::data_flow::DataFlowAnalysis;
    use debtmap::analysis::VarId;
    use debtmap::data_flow::DataFlowGraph;
    use debtmap::priority::{call_graph::FunctionId, DebtType, Location};
    use std::path::PathBuf;

    let mut data_flow = DataFlowGraph::new();

    let location = Location {
        file: PathBuf::from("src/test.rs"),
        line: 200,
        function: "escape_test".to_string(),
    };

    let func_id = FunctionId::new(
        location.file.clone(),
        location.function.clone(),
        location.line,
    );

    // Add escape analysis - create a minimal DataFlowAnalysis
    use debtmap::analysis::data_flow::{
        EscapeAnalysis, LivenessInfo, ReachingDefinitions, TaintAnalysis,
    };
    use std::collections::HashSet;

    let var1 = VarId {
        name_id: 1,
        version: 0,
    };
    let var2 = VarId {
        name_id: 2,
        version: 0,
    };

    let escape_info = EscapeAnalysis {
        escaping_vars: [var1, var2].iter().copied().collect(),
        captured_vars: HashSet::new(),
        return_dependencies: [var1].iter().copied().collect(),
    };

    let cfg_analysis = DataFlowAnalysis {
        liveness: LivenessInfo {
            live_in: Default::default(),
            live_out: Default::default(),
            dead_stores: Default::default(),
        },
        reaching_defs: ReachingDefinitions {
            reach_in: Default::default(),
            reach_out: Default::default(),
            def_use_chains: Default::default(),
        },
        escape_info,
        taint_info: TaintAnalysis {
            tainted_vars: Default::default(),
            taint_sources: Default::default(),
            return_tainted: false,
        },
    };

    data_flow.set_cfg_analysis(func_id.clone(), cfg_analysis);

    let _item = create_test_unified_debt_item(
        location,
        DebtType::ComplexityHotspot {
            cyclomatic: 12,
            cognitive: 18,
            adjusted_cyclomatic: None,
        },
    );

    // Verify escape analysis is accessible
    let cfg = data_flow.get_cfg_analysis(&func_id);
    assert!(cfg.is_some());
    let analysis = cfg.unwrap();
    assert_eq!(analysis.escape_info.escaping_vars.len(), 2);
    assert_eq!(analysis.escape_info.return_dependencies.len(), 1);
}

#[test]
fn test_data_flow_markdown_formatting() {
    use debtmap::data_flow::{DataFlowGraph, IoOperation, MutationInfo};
    use debtmap::priority::{call_graph::FunctionId, DebtType, Location};
    use std::path::PathBuf;

    let mut data_flow = DataFlowGraph::new();

    let location = Location {
        file: PathBuf::from("src/example.rs"),
        line: 50,
        function: "complex_function".to_string(),
    };

    let func_id = FunctionId::new(
        location.file.clone(),
        location.function.clone(),
        location.line,
    );

    // Add comprehensive data flow information
    data_flow.set_mutation_info(
        func_id.clone(),
        MutationInfo {
            total_mutations: 10,
            live_mutations: vec!["counter".to_string(), "state".to_string()],
            dead_stores: ["temp".to_string(), "unused".to_string()]
                .iter()
                .cloned()
                .collect(),
            escaping_mutations: ["counter".to_string()].iter().cloned().collect(),
        },
    );

    data_flow.add_io_operation(
        func_id.clone(),
        IoOperation {
            operation_type: "Database Query".to_string(),
            line: 55,
            variables: vec!["db".to_string()],
        },
    );

    // Verify all data is present for markdown formatting
    assert!(data_flow.get_mutation_info(&func_id).is_some());
    assert!(data_flow.get_io_operations(&func_id).is_some());

    let mutation = data_flow.get_mutation_info(&func_id).unwrap();
    assert_eq!(mutation.total_mutations, 10);
    assert_eq!(mutation.live_mutations.len(), 2);
    assert_eq!(mutation.dead_stores.len(), 2);

    let io_ops = data_flow.get_io_operations(&func_id).unwrap();
    assert_eq!(io_ops.len(), 1);
    assert_eq!(io_ops[0].operation_type, "Database Query");
>>>>>>> 5cd61a72
}<|MERGE_RESOLUTION|>--- conflicted
+++ resolved
@@ -358,7 +358,6 @@
     }
 }
 
-<<<<<<< HEAD
 #[test]
 fn test_debt_scoring_subtasks() {
     let app = App::new();
@@ -379,7 +378,8 @@
         assert_eq!(subtask.status, StageStatus::Pending);
         assert!(subtask.progress.is_none());
     }
-=======
+}
+
 // Helper function to create test UnifiedDebtItem
 fn create_test_unified_debt_item(
     location: debtmap::priority::Location,
@@ -694,5 +694,4 @@
     let io_ops = data_flow.get_io_operations(&func_id).unwrap();
     assert_eq!(io_ops.len(), 1);
     assert_eq!(io_ops[0].operation_type, "Database Query");
->>>>>>> 5cd61a72
 }