use debtmap::risk::{Difficulty, FunctionRisk, RiskCategory, TestEffort};
use std::path::PathBuf;

#[test]
fn test_format_risk_function_with_coverage() {
    let func = FunctionRisk {
        function_name: "test_func".to_string(),
        file: PathBuf::from("test.rs"),
        line_range: (10, 20),
        cyclomatic_complexity: 5,
        cognitive_complexity: 7,
        risk_score: 8.5,
        coverage_percentage: Some(0.75),
<<<<<<< HEAD
        contextual_risk: None,
=======
        contextual_risk: None, // spec 203
>>>>>>> 2ebcabf8
        test_effort: TestEffort {
            estimated_difficulty: Difficulty::Moderate,
            cognitive_load: 7,
            branch_count: 5,
            recommended_test_cases: 3,
        },
        risk_category: RiskCategory::Medium,
        is_test_function: false,
    };
    // Note: format_risk_function was a helper in main.rs
    // We'll need to either expose it from a module or reimplement
    let coverage_str = func
        .coverage_percentage
        .map(|c| format!("{:.0}%", c * 100.0))
        .unwrap_or_else(|| "0%".to_string());
    let result = format!(
        "    - {} (risk: {:.1}, coverage: {})",
        func.function_name, func.risk_score, coverage_str
    );
    assert_eq!(result, "    - test_func (risk: 8.5, coverage: 75%)");
}

#[test]
fn test_format_risk_function_without_coverage() {
    let func = FunctionRisk {
        function_name: "test_func".to_string(),
        file: PathBuf::from("test.rs"),
        line_range: (10, 20),
        cyclomatic_complexity: 5,
        cognitive_complexity: 7,
        risk_score: 10.0,
        coverage_percentage: None,
<<<<<<< HEAD
        contextual_risk: None,
=======
        contextual_risk: None, // spec 203
>>>>>>> 2ebcabf8
        test_effort: TestEffort {
            estimated_difficulty: Difficulty::Trivial,
            cognitive_load: 3,
            branch_count: 1,
            recommended_test_cases: 1,
        },
        risk_category: RiskCategory::Critical,
        is_test_function: false,
    };
    let coverage_str = func
        .coverage_percentage
        .map(|c| format!("{:.0}%", c * 100.0))
        .unwrap_or_else(|| "0%".to_string());
    let result = format!(
        "    - {} (risk: {:.1}, coverage: {})",
        func.function_name, func.risk_score, coverage_str
    );
    assert_eq!(result, "    - test_func (risk: 10.0, coverage: 0%)");
}

#[test]
fn test_format_risk_function_zero_coverage() {
    let func = FunctionRisk {
        function_name: "zero_cov_func".to_string(),
        file: PathBuf::from("test.rs"),
        line_range: (20, 30),
        cyclomatic_complexity: 3,
        cognitive_complexity: 4,
        risk_score: 5.5,
        coverage_percentage: Some(0.0),
<<<<<<< HEAD
        contextual_risk: None,
=======
        contextual_risk: None, // spec 203
>>>>>>> 2ebcabf8
        test_effort: TestEffort {
            estimated_difficulty: Difficulty::Trivial,
            cognitive_load: 4,
            branch_count: 2,
            recommended_test_cases: 2,
        },
        risk_category: RiskCategory::Low,
        is_test_function: false,
    };
    let coverage_str = func
        .coverage_percentage
        .map(|c| format!("{:.0}%", c * 100.0))
        .unwrap_or_else(|| "0%".to_string());
    let result = format!(
        "    - {} (risk: {:.1}, coverage: {})",
        func.function_name, func.risk_score, coverage_str
    );
    assert_eq!(result, "    - zero_cov_func (risk: 5.5, coverage: 0%)");
}

#[test]
fn test_format_risk_function_full_coverage() {
    let func = FunctionRisk {
        function_name: "well_tested_func".to_string(),
        file: PathBuf::from("test.rs"),
        line_range: (30, 50),
        cyclomatic_complexity: 10,
        cognitive_complexity: 15,
        risk_score: 1.2,
        coverage_percentage: Some(1.0),
<<<<<<< HEAD
        contextual_risk: None,
=======
        contextual_risk: None, // spec 203
>>>>>>> 2ebcabf8
        test_effort: TestEffort {
            estimated_difficulty: Difficulty::Moderate,
            cognitive_load: 15,
            branch_count: 8,
            recommended_test_cases: 5,
        },
        risk_category: RiskCategory::WellTested,
        is_test_function: false,
    };
    let coverage_str = func
        .coverage_percentage
        .map(|c| format!("{:.0}%", c * 100.0))
        .unwrap_or_else(|| "0%".to_string());
    let result = format!(
        "    - {} (risk: {:.1}, coverage: {})",
        func.function_name, func.risk_score, coverage_str
    );
    assert_eq!(result, "    - well_tested_func (risk: 1.2, coverage: 100%)");
}<|MERGE_RESOLUTION|>--- conflicted
+++ resolved
@@ -11,11 +11,7 @@
         cognitive_complexity: 7,
         risk_score: 8.5,
         coverage_percentage: Some(0.75),
-<<<<<<< HEAD
-        contextual_risk: None,
-=======
         contextual_risk: None, // spec 203
->>>>>>> 2ebcabf8
         test_effort: TestEffort {
             estimated_difficulty: Difficulty::Moderate,
             cognitive_load: 7,
@@ -48,11 +44,7 @@
         cognitive_complexity: 7,
         risk_score: 10.0,
         coverage_percentage: None,
-<<<<<<< HEAD
-        contextual_risk: None,
-=======
         contextual_risk: None, // spec 203
->>>>>>> 2ebcabf8
         test_effort: TestEffort {
             estimated_difficulty: Difficulty::Trivial,
             cognitive_load: 3,
@@ -83,11 +75,7 @@
         cognitive_complexity: 4,
         risk_score: 5.5,
         coverage_percentage: Some(0.0),
-<<<<<<< HEAD
-        contextual_risk: None,
-=======
         contextual_risk: None, // spec 203
->>>>>>> 2ebcabf8
         test_effort: TestEffort {
             estimated_difficulty: Difficulty::Trivial,
             cognitive_load: 4,
@@ -118,11 +106,7 @@
         cognitive_complexity: 15,
         risk_score: 1.2,
         coverage_percentage: Some(1.0),
-<<<<<<< HEAD
-        contextual_risk: None,
-=======
         contextual_risk: None, // spec 203
->>>>>>> 2ebcabf8
         test_effort: TestEffort {
             estimated_difficulty: Difficulty::Moderate,
             cognitive_load: 15,
